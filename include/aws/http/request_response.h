--- conflicted
+++ resolved
@@ -39,15 +39,6 @@
 };
 
 /**
-<<<<<<< HEAD
- * Header types that affect internal processing.
- * This is NOT a definitive list of Types.
- */
-enum aws_http_header_type {
-    AWS_HTTP_NORMAL_HEADER,
-    AWS_HTTP_INFORMATIONAL_HEADER,
-    AWS_HTTP_TRAILING_HEADER,
-=======
  * Header block type.
  * INFORMATIONAL: Header block for 1xx informational (interim) responses.
  * MAIN: Main header block sent with request or response.
@@ -57,7 +48,6 @@
     AWS_HTTP_HEADER_BLOCK_MAIN,
     AWS_HTTP_HEADER_BLOCK_INFORMATIONAL,
     AWS_HTTP_HEADER_BLOCK_TRAILING,
->>>>>>> 581b78cd
 };
 
 /**
@@ -98,15 +88,9 @@
 
 /**
  * Invoked repeatedly times as headers are received.
-<<<<<<< HEAD
- * At this point, aws_http_stream_get_incoming_response_status() can be called for the client user.
- * And aws_http_stream_get_incoming_request_method() and aws_http_stream_get_incoming_request_uri() can be called for
- * the server user.
-=======
  * At this point, aws_http_stream_get_incoming_response_status() can be called for the client.
  * And aws_http_stream_get_incoming_request_method() and aws_http_stream_get_incoming_request_uri() can be called for
  * the server.
->>>>>>> 581b78cd
  * This is always invoked on the HTTP connection's event-loop thread.
  *
  * Return AWS_OP_SUCCESS to continue processing the stream.
