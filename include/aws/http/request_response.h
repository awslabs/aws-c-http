#ifndef AWS_HTTP_REQUEST_RESPONSE_H
#define AWS_HTTP_REQUEST_RESPONSE_H

/*
 * Copyright 2010-2018 Amazon.com, Inc. or its affiliates. All Rights Reserved.
 *
 * Licensed under the Apache License, Version 2.0 (the "License").
 * You may not use this file except in compliance with the License.
 * A copy of the License is located at
 *
 *  http://aws.amazon.com/apache2.0
 *
 * or in the "license" file accompanying this file. This file is distributed
 * on an "AS IS" BASIS, WITHOUT WARRANTIES OR CONDITIONS OF ANY KIND, either
 * express or implied. See the License for the specific language governing
 * permissions and limitations under the License.
 */

#include <aws/http/http.h>

struct aws_http_connection;
struct aws_input_stream;
struct aws_hash_table;

/**
 * A stream exists for the duration of a request/response exchange.
 * A client creates a stream to send a request and receive a response.
 * A server creates a stream to receive a request and send a response.
 * In http/2, a push-promise stream can be sent by a server and received by a client.
 */
struct aws_http_stream;

/**
 * A lightweight HTTP header struct.
 * Note that the underlying strings are not owned by the byte cursors.
 */
struct aws_http_header {
    struct aws_byte_cursor name;
    struct aws_byte_cursor value;
};

/**
 * The definition for an HTTP request.
 * This datastructure may be transformed (ex: signing the request) before it is used to create a stream.
 *
 * The request keeps internal copies of its trivial strings (method, path, headers)
 * but does NOT take ownership of its body stream.
 */
struct aws_http_request;

/**
 * A function that may modify the request before it is sent.
 * Return AWS_OP_SUCCESS to indicate that transformation was successful,
 * or AWS_OP_ERR to indicate failure and cancel the operation.
 */
typedef int aws_http_request_transform_fn(struct aws_http_request *request, void *user_data);

/**
 * Invoked repeatedly times as headers are received.
 * At this point, aws_http_stream_get_incoming_response_status() can be called.
 *
 * Return AWS_OP_SUCCESS to continue processing the stream.
 * Return AWS_OP_ERR to indicate failure and cancel the stream.
 */
typedef int(aws_http_on_incoming_headers_fn)(
    struct aws_http_stream *stream,
    const struct aws_http_header *header_array,
    size_t num_headers,
    void *user_data);

/**
 * Invoked when response header block has been completely read.
 *
 * Return AWS_OP_SUCCESS to continue processing the stream.
 * Return AWS_OP_ERR to indicate failure and cancel the stream.
 */
typedef int(aws_http_on_incoming_header_block_done_fn)(struct aws_http_stream *stream, bool has_body, void *user_data);

/**
 * Called repeatedly as body data is received.
 * The data must be copied immediately if you wish to preserve it.
 *
 * Return AWS_OP_SUCCESS to continue processing the stream.
 * Return AWS_OP_ERR to indicate failure and cancel the stream.
 */
typedef int(
    aws_http_on_incoming_body_fn)(struct aws_http_stream *stream, const struct aws_byte_cursor *data, void *user_data);

<<<<<<< HEAD
/**
 * Invoked when request/response stream is complete, whether successful or unsuccessful
 */
=======
typedef void(aws_http_on_request_end_fn)(struct aws_http_stream *stream, void *user_data);

>>>>>>> 6a5c968e
typedef void(aws_http_on_stream_complete_fn)(struct aws_http_stream *stream, int error_code, void *user_data);

/**
 * Options for creating a stream which sends a request from the client and receives a response from the server.
 * Initialize with AWS_HTTP_REQUEST_OPTIONS_INIT to set default values.
 */
struct aws_http_request_options {
    /**
     * The sizeof() this struct, used for versioning.
     * Set by AWS_HTTP_REQUEST_OPTIONS_INIT.
     */
    size_t self_size;

    /**
     * Required.
     */
    struct aws_http_connection *client_connection;

    /**
     * Required.
     * This object must stay alive at least until on_complete is called.
     */
    struct aws_http_request *request;

    void *user_data;

    /**
     * Invoked repeatedly times as headers are received.
     * Optional.
     * See `aws_http_on_incoming_headers_fn`.
     */
    aws_http_on_incoming_headers_fn *on_response_headers;

    /**
     * Invoked when response header block has been completely read.
     * Optional.
     * See `aws_http_on_incoming_header_block_done_fn`.
     */
    aws_http_on_incoming_header_block_done_fn *on_response_header_block_done;

    /**
     * Invoked repeatedly as body data is received.
     * Optional.
     * See `aws_http_on_incoming_body_fn`.
     */
    aws_http_on_incoming_body_fn *on_response_body;

    /**
     * Invoked when request/response stream is complete, whether successful or unsuccessful
     * Optional.
     * See `aws_http_on_stream_complete_fn`.
     */
    aws_http_on_stream_complete_fn *on_complete;

    /**
     * Set to true to manually manage the read window size.
     *
     * If this is false, the connection will maintain a constant window size.
     *
     * If this is true, the caller must manually increment the window size using aws_websocket_increment_read_window().
     * If the window is not incremented, it will shrink by the amount of payload data received. If the window size
     * reaches 0, no further data will be received.
     */
    bool manual_window_management;
};

typedef int(aws_transform_http_request_fn)(
    struct aws_http_request *request,
    struct aws_allocator *allocator,
    const struct aws_hash_table *context);

/**
 * Initializes aws_http_request_options with default values.
 */
#define AWS_HTTP_REQUEST_OPTIONS_INIT                                                                                  \
    { .self_size = sizeof(struct aws_http_request_options), }

struct aws_http_request_handler_options {
    /* Set to sizeof() this struct, used for versioning. */
    size_t self_size;

    /**
     * user_data passed to callbacks.
     * Optional.
     */
    void *user_data;

    /**
     * Invoked repeatedly times as headers are received.
     * Optional.
     */
    aws_http_on_incoming_headers_fn *on_request_headers;

    /**
     * Invoked when the request header block has been completely read.
     * Optional.
     */
    aws_http_on_incoming_header_block_done_fn *on_request_header_block_done;

    /**
     * Invoked as body data is received.
     * Optional.
     */
    aws_http_on_incoming_body_fn *on_request_body;

    /**
     * Invoked when request has been completely read.
     * Optional.
     */
    aws_http_on_request_end_fn *on_request_end;

    /**
     * Invoked when request/response stream is complete, whether successful or unsuccessful
     * Optional.
     */
    aws_http_on_stream_complete_fn *on_complete;
};

#define AWS_HTTP_REQUEST_HANDLER_OPTIONS_INIT                                                                          \
    { .self_size = sizeof(struct aws_http_request_handler_options), }

struct aws_http_response_options {
    /* Set to sizeof() this struct, used for versioning. */
    size_t self_size;

    int status;
    const struct aws_http_header *header_array;
    size_t num_headers;
    struct aws_input_stream *body_stream;
};

#define AWS_HTTP_RESPONSE_OPTIONS_INIT                                                                                 \
    { .self_size = sizeof(struct aws_http_response_options), }

AWS_EXTERN_C_BEGIN

/**
 * Create a new request.
 * The request is blank, all properties (method, path, etc) must be set individually.
 */
AWS_HTTP_API
struct aws_http_request *aws_http_request_new(struct aws_allocator *allocator);

/**
 * Destroy the the request.
 */
AWS_HTTP_API
void aws_http_request_destroy(struct aws_http_request *request);

/**
 * Get the method.
 * If no method is set, AWS_ERROR_HTTP_DATA_NOT_AVAILABLE is raised.
 */
AWS_HTTP_API
int aws_http_request_get_method(const struct aws_http_request *request, struct aws_byte_cursor *out_method);

/**
 * Set the method.
 * The request makes its own copy of the underlying string.
 */
AWS_HTTP_API
int aws_http_request_set_method(struct aws_http_request *request, struct aws_byte_cursor method);

/**
 * Get the path (and query) value.
 * If no path is set, AWS_ERROR_HTTP_DATA_NOT_AVAILABLE is raised.
 */
AWS_HTTP_API
int aws_http_request_get_path(const struct aws_http_request *request, struct aws_byte_cursor *out_path);

/**
 * Set the path (and-query) value.
 * The request makes its own copy of the underlying string.
 */
AWS_HTTP_API
int aws_http_request_set_path(struct aws_http_request *request, struct aws_byte_cursor path);

/**
 * Get the body stream.
 * Returns NULL if no body stream is set.
 */
AWS_HTTP_API
struct aws_input_stream *aws_http_request_get_body_stream(const struct aws_http_request *request);

/**
 * Set the body stream.
 * NULL is an acceptable value for requests with no body.
 * Note: The request does NOT take ownership of the body stream.
 * The stream must not be destroyed until the request is complete.
 */
AWS_HTTP_API
void aws_http_request_set_body_stream(struct aws_http_request *request, struct aws_input_stream *body_stream);

/**
 * Get the number of headers.
 * Headers are stored in a linear array.
 */
AWS_HTTP_API
size_t aws_http_request_get_header_count(const struct aws_http_request *request);

/**
 * Get the header at the specified index.
 * This function cannot fail if a valid index is provided.
 * Otherwise, AWS_ERROR_INVALID_INDEX will be raised.
 *
 * The underlying strings are stored within the request.
 */
AWS_HTTP_API
int aws_http_request_get_header(
    const struct aws_http_request *request,
    struct aws_http_header *out_header,
    size_t index);

/**
 * Find the header with the specified name.
 * If multiple headers with the same name are present (e.g. cookies), the most recently modified will be returned.
 * out_header may be set to NULL to just check for presence.
 *
 * Returns whether or not the header was found.
 *
 * The underlying strings are stored within the request.
 */
AWS_HTTP_API
bool aws_http_request_find_header(
    const struct aws_http_request *request,
    struct aws_http_header *out_header,
    struct aws_byte_cursor name);

/**
 * Add a header to the end of the array.
 * The request makes its own copy of the underlying strings.
 */
AWS_HTTP_API
int aws_http_request_add_header(struct aws_http_request *request, struct aws_http_header header);

/**
 * Add an array of headers to the end of the header array.
 * The request makes its own copy of the underlying strings.
 *
 * This is a helper function useful when it's easier to define headers as a stack array, rather than calling add_header
 * repeatedly.
 */
AWS_HTTP_API
int aws_http_request_add_header_array(
    struct aws_http_request *request,
    const struct aws_http_header *headers,
    size_t num_headers);

/**
 * Modify the header at the specified index.
 * The request makes its own copy of the underlying strings.
 * The previous strings may be destroyed.
 */
AWS_HTTP_API
int aws_http_request_set_header(struct aws_http_request *request, struct aws_http_header header, size_t index);

/**
 * Remove the header at the specified index.
 * Headers after this index are all shifted back one position.
 *
 * This function cannot fail if a valid index is provided.
 * Otherwise, AWS_ERROR_INVALID_INDEX will be raised.
 */
AWS_HTTP_API
int aws_http_request_erase_header(struct aws_http_request *request, size_t index);

/**
 * Create a stream, with a client connection sending a request.
 * The request starts sending automatically once the stream is created.
 * The `def`, and all memory it references, is copied during this call.
 */
AWS_HTTP_API
struct aws_http_stream *aws_http_stream_new_client_request(const struct aws_http_request_options *options);

/**
 * Configure a server connection's new "request handler" stream.
 * This MUST be called from a server's on_incoming_request callback.
 */
AWS_HTTP_API
int aws_http_stream_configure_server_request_handler(
    struct aws_http_stream *stream,
    const struct aws_http_request_handler_options *options);

/**
 * Users must release the stream when they are done with it, or its memory will never be cleaned up.
 * This will not cancel the stream, its callbacks will still fire if the stream is still in progress.
 *
 * Tips for language bindings:
 * - Invoke this from the wrapper class's finalizer/destructor.
 * - Do not let the wrapper class be destroyed until on_complete() has fired.
 */
AWS_HTTP_API
void aws_http_stream_release(struct aws_http_stream *stream);

AWS_HTTP_API
struct aws_http_connection *aws_http_stream_get_connection(const struct aws_http_stream *stream);

/* Only valid in "request" streams, once response headers start arriving */
AWS_HTTP_API
int aws_http_stream_get_incoming_response_status(const struct aws_http_stream *stream, int *out_status);

/* Only valid in "request handler" streams, once request headers start arriving */
AWS_HTTP_API
int aws_http_stream_get_incoming_request_method(
    const struct aws_http_stream *stream,
    struct aws_byte_cursor *out_method);

AWS_HTTP_API
int aws_http_stream_get_incoming_request_uri(const struct aws_http_stream *stream, struct aws_byte_cursor *out_uri);

/* only callable from "request handler" streams */
AWS_HTTP_API
int aws_http_stream_send_response(struct aws_http_stream *stream, const struct aws_http_response_options *options);

/**
 * Manually issue a window update.
 * Note that the stream's default behavior is to issue updates which keep the window at its original size.
 * See aws_http_request_options.manual_window_management for details on letting the window shrink.
 */
AWS_HTTP_API
void aws_http_stream_update_window(struct aws_http_stream *stream, size_t increment_size);

AWS_EXTERN_C_END

#endif /* AWS_HTTP_REQUEST_RESPONSE_H */<|MERGE_RESOLUTION|>--- conflicted
+++ resolved
@@ -86,14 +86,17 @@
 typedef int(
     aws_http_on_incoming_body_fn)(struct aws_http_stream *stream, const struct aws_byte_cursor *data, void *user_data);
 
-<<<<<<< HEAD
+/**
+ * Invoked when request has been completely read.
+ *
+ * Return AWS_OP_SUCCESS to continue processing the stream.
+ * Return AWS_OP_ERR to indicate failure and cancel the stream.
+ */
+typedef int(aws_http_on_incoming_request_done_fn)(struct aws_http_stream *stream, void *user_data);
+
 /**
  * Invoked when request/response stream is complete, whether successful or unsuccessful
  */
-=======
-typedef void(aws_http_on_request_end_fn)(struct aws_http_stream *stream, void *user_data);
-
->>>>>>> 6a5c968e
 typedef void(aws_http_on_stream_complete_fn)(struct aws_http_stream *stream, int error_code, void *user_data);
 
 /**
@@ -153,8 +156,8 @@
      *
      * If this is false, the connection will maintain a constant window size.
      *
-     * If this is true, the caller must manually increment the window size using aws_websocket_increment_read_window().
-     * If the window is not incremented, it will shrink by the amount of payload data received. If the window size
+     * If this is true, the caller must manually increment the window size using aws_http_stream_update_window().
+     * If the window is not incremented, it will shrink by the amount of body data received. If the window size
      * reaches 0, no further data will be received.
      */
     bool manual_window_management;
@@ -184,32 +187,49 @@
     /**
      * Invoked repeatedly times as headers are received.
      * Optional.
+     * See `aws_http_on_incoming_headers_fn`.
+     * Optional.
      */
     aws_http_on_incoming_headers_fn *on_request_headers;
 
     /**
      * Invoked when the request header block has been completely read.
      * Optional.
+     * See `aws_http_on_incoming_header_block_done_fn`.
      */
     aws_http_on_incoming_header_block_done_fn *on_request_header_block_done;
 
     /**
      * Invoked as body data is received.
      * Optional.
+     * See `aws_http_on_incoming_body_fn`.
      */
     aws_http_on_incoming_body_fn *on_request_body;
 
     /**
      * Invoked when request has been completely read.
      * Optional.
-     */
-    aws_http_on_request_end_fn *on_request_end;
+     * See `aws_http_on_incoming_request_done_fn`.
+     */
+    aws_http_on_incoming_request_done_fn *on_request_done;
 
     /**
      * Invoked when request/response stream is complete, whether successful or unsuccessful
      * Optional.
+     * See `aws_http_on_stream_complete_fn`.
      */
     aws_http_on_stream_complete_fn *on_complete;
+
+    /**
+     * Set to true to manually manage the read window size.
+     *
+     * If this is false, the connection will maintain a constant window size.
+     *
+     * If this is true, the caller must manually increment the window size using aws_http_stream_update_window().
+     * If the window is not incremented, it will shrink by the amount of body data received. If the window size
+     * reaches 0, no further data will be received.
+     */
+    bool manual_window_management;
 };
 
 #define AWS_HTTP_REQUEST_HANDLER_OPTIONS_INIT                                                                          \
