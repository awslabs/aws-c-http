--- conflicted
+++ resolved
@@ -783,8 +783,6 @@
     const struct aws_http1_chunk_options *options);
 
 /**
-<<<<<<< HEAD
- * Submit data to be sent on an HTTP/2 stream as DATA frames
  * The stream must have specified `http2_use_manual_data_writes` during request creation.
  * For client streams, activate() must be called before any frames are submitted.
  * For server streams, the response headers must be submitted before any frames.
@@ -812,9 +810,9 @@
  * @see `aws_http2_stream_write_data` for an example
  */
 AWS_HTTP_API int aws_http2_stream_end(struct aws_http_stream *http2_stream);
-=======
+
+/**
  * Add a list of headers to be added as trailing headers sent after the last chunk is sent.
- * The stream must have specified "chunked" in a "transfer-encoding" header. The stream should also have
  * a "Trailer" header field which indicates the fields present in the trailer.
  *
  * Certain headers are forbidden in the trailer (e.g., Transfer-Encoding, Content-Length, Host). See RFC-7541
@@ -832,10 +830,8 @@
 AWS_HTTP_API int aws_http1_stream_add_chunked_trailer(
     struct aws_http_stream *http1_stream,
     const struct aws_http_headers *trailing_headers);
->>>>>>> 73af2aa2
-
-/**
- * Get the message's aws_http_headers.
+
+/**
  *
  * This datastructure has more functions for inspecting and modifying headers than
  * are available on the aws_http_message datastructure.
