#ifndef AWS_HTTP_H2_DECODER_H
#define AWS_HTTP_H2_DECODER_H

/*
 * Copyright 2010-2018 Amazon.com, Inc. or its affiliates. All Rights Reserved.
 *
 * Licensed under the Apache License, Version 2.0 (the "License").
 * You may not use this file except in compliance with the License.
 * A copy of the License is located at
 *
 *  http://aws.amazon.com/apache2.0
 *
 * or in the "license" file accompanying this file. This file is distributed
 * on an "AS IS" BASIS, WITHOUT WARRANTIES OR CONDITIONS OF ANY KIND, either
 * express or implied. See the License for the specific language governing
 * permissions and limitations under the License.
 */

#include <aws/http/private/h2_frames.h>
#include <aws/http/private/http_impl.h>

/* Decoder design goals:
 * - Minimize state tracking and verification required by user.
 *   For example, we have _begin()/_i()/_end() callbacks when something happens N times.
 *   The _begin() and _end() callbacks tell the user when to transition states.
 *   Without them the user needs to be like, oh, I was doing X but now I'm doing Y,
 *   so I guess I need to end X and start Y.

 * - A callback should result in 1 distinct action.
 *   For example, we have distinct callbacks for `on_ping()` and `on_ping_ack()`.
 *   We COULD have had just one `on_ping(bool ack)` callback, but since user must
 *   take two complete different actions based on the ACK, we opted for two callbacks.
 */

/* Return a failed aws_h2err from any callback to stop the decoder and cause a Connection Error */
struct aws_h2_decoder_vtable {
    /* For HEADERS header-block: _begin() is called, then 0+ _i() calls, then _end().
     * No other decoder callbacks will occur in this time.
     * If something is malformed, no further _i() calls occur, and it is reported in _end() */
    struct aws_h2err (*on_headers_begin)(uint32_t stream_id, void *userdata);
    struct aws_h2err (*on_headers_i)(
        uint32_t stream_id,
        const struct aws_http_header *header,
        enum aws_http_header_name name_enum,
        enum aws_http_header_block block_type,
        void *userdata);
    struct aws_h2err (
        *on_headers_end)(uint32_t stream_id, bool malformed, enum aws_http_header_block block_type, void *userdata);

    /* For PUSH_PROMISE header-block: _begin() is called, then 0+ _i() calls, then _end().
     * No other decoder callbacks will occur in this time.
     * If something is malformed, no further _i() calls occur, and it is reported in _end() */
    struct aws_h2err (*on_push_promise_begin)(uint32_t stream_id, uint32_t promised_stream_id, void *userdata);
    struct aws_h2err (*on_push_promise_i)(
        uint32_t stream_id,
        const struct aws_http_header *header,
        enum aws_http_header_name name_enum,
        void *userdata);
    struct aws_h2err (*on_push_promise_end)(uint32_t stream_id, bool malformed, void *userdata);

<<<<<<< HEAD
    /* Called repeatedly as DATA frames are processed.
     * This may fire multiple times per actual DATA frame. */
    struct aws_h2err (*on_data)(uint32_t stream_id, struct aws_byte_cursor data, void *userdata);
=======
    /* For DATA frame: _begin() is called, then 0+ _i() calls, then _end().
     * No other decoder callbacks will occur in this time */
    int (*on_data_begin)(uint32_t stream_id, uint32_t payload_len, void *userdata);
    int (*on_data_i)(uint32_t stream_id, struct aws_byte_cursor data, void *userdata);
    int (*on_data_end)(uint32_t stream_id, void *userdata);
>>>>>>> 3a125618

    /* Called at end of DATA frame containing the END_STREAM flag.
     * OR called at end of header-block which began with HEADERS frame containing the END_STREAM flag */
    struct aws_h2err (*on_end_stream)(uint32_t stream_id, void *userdata);

    /* Called once for RST_STREAM frame */
    struct aws_h2err (*on_rst_stream)(uint32_t stream_id, uint32_t error_code, void *userdata);

    /* Called once For PING frame with ACK flag set */
    struct aws_h2err (*on_ping_ack)(uint8_t opaque_data[AWS_H2_PING_DATA_SIZE], void *userdata);

    /* Called once for PING frame (no ACK flag set)*/
    struct aws_h2err (*on_ping)(uint8_t opaque_data[AWS_H2_PING_DATA_SIZE], void *userdata);

    /* Called once for SETTINGS frame with ACK flag */
    struct aws_h2err (*on_settings_ack)(void *userdata);

    /* Called once for SETTINGS frame, without ACK flag */
    struct aws_h2err (
        *on_settings)(const struct aws_h2_frame_setting *settings_array, size_t num_settings, void *userdata);

    /* For GOAWAY frame: _begin() is called, then 0+ _i() calls, then _end().
     * No other decoder callbacks will occur in this time. */
    struct aws_h2err (
        *on_goaway_begin)(uint32_t last_stream, uint32_t error_code, uint32_t debug_data_length, void *userdata);
    struct aws_h2err (*on_goaway_i)(struct aws_byte_cursor debug_data, void *userdata);
    struct aws_h2err (*on_goaway_end)(void *userdata);

    /* Called once for WINDOW_UPDATE frame */
    struct aws_h2err (*on_window_update)(uint32_t stream_id, uint32_t window_size_increment, void *userdata);
};

/**
 * Structure used to initialize an `aws_h2_decoder`.
 */
struct aws_h2_decoder_params {
    struct aws_allocator *alloc;
    const struct aws_h2_decoder_vtable *vtable;
    void *userdata;
    const void *logging_id;
    bool is_server;

    /* If true, do not expect the connection preface and immediately accept any frame type.
     * Only set this when testing the decoder itself */
    bool skip_connection_preface;
};

struct aws_h2_decoder;

AWS_EXTERN_C_BEGIN

AWS_HTTP_API struct aws_h2_decoder *aws_h2_decoder_new(struct aws_h2_decoder_params *params);
AWS_HTTP_API void aws_h2_decoder_destroy(struct aws_h2_decoder *decoder);

/* If failed aws_h2err returned, it is a Connection Error */
AWS_HTTP_API struct aws_h2err aws_h2_decode(struct aws_h2_decoder *decoder, struct aws_byte_cursor *data);

AWS_HTTP_API void aws_h2_decoder_set_setting_header_table_size(struct aws_h2_decoder *decoder, uint32_t data);
AWS_HTTP_API void aws_h2_decoder_set_setting_enable_push(struct aws_h2_decoder *decoder, uint32_t data);
AWS_HTTP_API void aws_h2_decoder_set_setting_max_frame_size(struct aws_h2_decoder *decoder, uint32_t data);

AWS_EXTERN_C_END

#endif /* AWS_HTTP_H2_DECODER_H */<|MERGE_RESOLUTION|>--- conflicted
+++ resolved
@@ -58,17 +58,11 @@
         void *userdata);
     struct aws_h2err (*on_push_promise_end)(uint32_t stream_id, bool malformed, void *userdata);
 
-<<<<<<< HEAD
-    /* Called repeatedly as DATA frames are processed.
-     * This may fire multiple times per actual DATA frame. */
-    struct aws_h2err (*on_data)(uint32_t stream_id, struct aws_byte_cursor data, void *userdata);
-=======
     /* For DATA frame: _begin() is called, then 0+ _i() calls, then _end().
      * No other decoder callbacks will occur in this time */
-    int (*on_data_begin)(uint32_t stream_id, uint32_t payload_len, void *userdata);
-    int (*on_data_i)(uint32_t stream_id, struct aws_byte_cursor data, void *userdata);
-    int (*on_data_end)(uint32_t stream_id, void *userdata);
->>>>>>> 3a125618
+    struct aws_h2err (*on_data_begin)(uint32_t stream_id, uint32_t payload_len, bool end_stream, void *userdata);
+    struct aws_h2err (*on_data_i)(uint32_t stream_id, struct aws_byte_cursor data, void *userdata);
+    struct aws_h2err (*on_data_end)(uint32_t stream_id, void *userdata);
 
     /* Called at end of DATA frame containing the END_STREAM flag.
      * OR called at end of header-block which began with HEADERS frame containing the END_STREAM flag */
