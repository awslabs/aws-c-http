--- conflicted
+++ resolved
@@ -42,8 +42,6 @@
         struct aws_hash_table active_streams_map;
 
     } thread_data;
-<<<<<<< HEAD
-=======
 
     /* Any thread may touch this data, but the lock must be held */
     struct {
@@ -51,9 +49,6 @@
 
         /* New `aws_h2_stream *` that haven't moved to `thread_data` yet */
         struct aws_linked_list pending_stream_list;
-
-        /* Refers to the next stream id to vend */
-        uint32_t next_stream_id;
 
         /* If non-zero, reason to immediately reject new streams. (ex: closing) */
         int new_stream_error_code;
@@ -64,7 +59,6 @@
         bool is_open;
 
     } synced_data;
->>>>>>> 0eace8e1
 };
 
 AWS_EXTERN_C_BEGIN
