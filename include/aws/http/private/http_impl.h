#ifndef AWS_HTTP_IMPL_H
#define AWS_HTTP_IMPL_H

/*
 * Copyright 2010-2018 Amazon.com, Inc. or its affiliates. All Rights Reserved.
 *
 * Licensed under the Apache License, Version 2.0 (the "License").
 * You may not use this file except in compliance with the License.
 * A copy of the License is located at
 *
 *  http://aws.amazon.com/apache2.0
 *
 * or in the "license" file accompanying this file. This file is distributed
 * on an "AS IS" BASIS, WITHOUT WARRANTIES OR CONDITIONS OF ANY KIND, either
 * express or implied. See the License for the specific language governing
 * permissions and limitations under the License.
 */

#include <aws/http/http.h>

/**
 * Methods that affect internal processing.
 * This is NOT a definitive list of methods.
 */
enum aws_http_method {
    AWS_HTTP_METHOD_UNKNOWN, /* Unrecognized value. */
    AWS_HTTP_METHOD_HEAD,
    AWS_HTTP_METHOD_COUNT, /* Number of enums */
};

/**
 * Headers that affect internal processing.
 * This is NOT a definitive list of headers.
 */
enum aws_http_header_name {
    AWS_HTTP_HEADER_UNKNOWN, /* Unrecognized value */
    AWS_HTTP_HEADER_CONTENT_LENGTH,
    AWS_HTTP_HEADER_EXPECT,
    AWS_HTTP_HEADER_TRANSFER_ENCODING,
    AWS_HTTP_HEADER_COUNT, /* Number of enums */
};

/**
 * Status codes that affect internal processing.
 * This is NOT a definitive list of codes.
 */
enum aws_http_status {
    AWS_HTTP_STATUS_UNKNOWN = -1, /* Invalid status code. Not using 0 because it's technically a legal value */
<<<<<<< HEAD
    AWS_HTTP_STATUS_CONTINUE = 100,
    AWS_HTTP_STATUS_SWITCHING_PROTOCOLS = 101,
=======
    AWS_HTTP_STATUS_100_CONTINUE = 100,
    AWS_HTTP_STATUS_101_SWITCHING_PROTOCOLS = 101,
>>>>>>> 6cd6dc2a
};

struct aws_http_decoded_header {
    /* Name of the header. If the type is `AWS_HTTP_HEADER_NAME_UNKNOWN` then `name_data` must be parsed manually. */
    enum aws_http_header_name name;

    /* Raw buffer storing the header's name. */
    struct aws_byte_cursor name_data;

    /* Raw buffer storing the header's value. */
    struct aws_byte_cursor value_data;

    /* Raw buffer storing the entire header. */
    struct aws_byte_cursor data;
};

/**
 * Called from `aws_h*_decode` when an http header has been received.
 * All pointers are strictly *read only*; any data that needs to persist must be copied out into user-owned memory.
 */
typedef int(aws_http_decoder_on_header_fn)(const struct aws_http_decoded_header *header, void *user_data);

/**
 * Called from `aws_h*_decode` when a portion of the http body has been received.
 * `finished` is true if this is the last section of the http body, and false if more body data is yet to be received.
 * All pointers are strictly *read only*; any data that needs to persist must be copied out into user-owned memory.
 */
typedef int(aws_http_decoder_on_body_fn)(const struct aws_byte_cursor *data, bool finished, void *user_data);

typedef int(aws_http_decoder_on_request_fn)(
    enum aws_http_method method_enum,
    const struct aws_byte_cursor *method_str,
    const struct aws_byte_cursor *uri,
    void *user_data);

typedef int(aws_http_decoder_on_response_fn)(int status_code, void *user_data);

typedef int(aws_http_decoder_done_fn)(void *user_data);

struct aws_http_decoder_vtable {
    aws_http_decoder_on_header_fn *on_header;
    aws_http_decoder_on_body_fn *on_body;

    /* Only needed for requests, can be NULL for responses. */
    aws_http_decoder_on_request_fn *on_request;

    /* Only needed for responses, can be NULL for requests. */
    aws_http_decoder_on_response_fn *on_response;

    aws_http_decoder_done_fn *on_done;
};

AWS_EXTERN_C_BEGIN

AWS_HTTP_API void aws_http_fatal_assert_library_initialized(void);

AWS_HTTP_API struct aws_byte_cursor aws_http_version_to_str(enum aws_http_version version);

AWS_HTTP_API enum aws_http_method aws_http_str_to_method(struct aws_byte_cursor cursor);
AWS_HTTP_API enum aws_http_header_name aws_http_str_to_header_name(struct aws_byte_cursor cursor);

AWS_EXTERN_C_END

#endif /* AWS_HTTP_IMPL_H */<|MERGE_RESOLUTION|>--- conflicted
+++ resolved
@@ -46,13 +46,8 @@
  */
 enum aws_http_status {
     AWS_HTTP_STATUS_UNKNOWN = -1, /* Invalid status code. Not using 0 because it's technically a legal value */
-<<<<<<< HEAD
-    AWS_HTTP_STATUS_CONTINUE = 100,
-    AWS_HTTP_STATUS_SWITCHING_PROTOCOLS = 101,
-=======
     AWS_HTTP_STATUS_100_CONTINUE = 100,
     AWS_HTTP_STATUS_101_SWITCHING_PROTOCOLS = 101,
->>>>>>> 6cd6dc2a
 };
 
 struct aws_http_decoded_header {
