#ifndef AWS_HTTP_CONNECTION_IMPL_H
#define AWS_HTTP_CONNECTION_IMPL_H

/*
 * Copyright 2010-2018 Amazon.com, Inc. or its affiliates. All Rights Reserved.
 *
 * Licensed under the Apache License, Version 2.0 (the "License").
 * You may not use this file except in compliance with the License.
 * A copy of the License is located at
 *
 *  http://aws.amazon.com/apache2.0
 *
 * or in the "license" file accompanying this file. This file is distributed
 * on an "AS IS" BASIS, WITHOUT WARRANTIES OR CONDITIONS OF ANY KIND, either
 * express or implied. See the License for the specific language governing
 * permissions and limitations under the License.
 */

#include <aws/http/connection.h>

#include <aws/http/private/http_impl.h>
#include <aws/http/server.h>

#include <aws/common/atomics.h>
#include <aws/io/channel.h>
#include <aws/io/channel_bootstrap.h>

struct aws_http_message;
struct aws_http_make_request_options;
struct aws_http_request_handler_options;
struct aws_http_stream;

typedef int aws_client_bootstrap_new_socket_channel_fn(struct aws_socket_channel_bootstrap_options *options);

struct aws_http_connection_system_vtable {
    aws_client_bootstrap_new_socket_channel_fn *new_socket_channel;
};

struct aws_http_connection_vtable {
    struct aws_channel_handler_vtable channel_handler_vtable;

    /* This is a callback I wish was in aws_channel_handler_vtable. */
    void (*on_channel_handler_installed)(struct aws_channel_handler *handler, struct aws_channel_slot *slot);

    struct aws_http_stream *(*make_request)(
        struct aws_http_connection *client_connection,
        const struct aws_http_make_request_options *options);

    struct aws_http_stream *(*new_server_request_handler_stream)(
        const struct aws_http_request_handler_options *options);
    int (*stream_send_response)(struct aws_http_stream *stream, struct aws_http_message *response);
    void (*close)(struct aws_http_connection *connection);
    bool (*is_open)(const struct aws_http_connection *connection);
<<<<<<< HEAD
=======
    bool (*new_requests_allowed)(const struct aws_http_connection *connection);
    void (*update_window)(struct aws_http_connection *connection, size_t increment_size);
>>>>>>> ea9a973a

    /* HTTP/2 specific functions */
    int (*h2_update_window)(struct aws_http_connection *http2_connection, size_t increment_size);
    int (*change_settings)(
        struct aws_http_connection *http2_connection,
        const struct aws_http2_setting *settings_array,
        size_t num_settings,
        aws_http2_on_change_settings_complete_fn *on_completed,
        void *user_data);
    int (*send_ping)(
        struct aws_http_connection *http2_connection,
        const struct aws_byte_cursor *optional_opaque_data,
        aws_http2_on_ping_complete_fn *on_completed,
        void *user_data);
    int (*send_goaway)(
        struct aws_http_connection *http2_connection,
        uint32_t http2_error,
        bool allow_more_streams,
        const struct aws_byte_cursor *optional_debug_data);
    int (*get_sent_goaway)(
        struct aws_http_connection *http2_connection,
        uint32_t *out_http2_error,
        uint32_t *out_last_stream_id);
    int (*get_received_goaway)(
        struct aws_http_connection *http2_connection,
        uint32_t *out_http2_error,
        uint32_t *out_last_stream_id);
    void (*get_local_settings)(
        const struct aws_http_connection *http2_connection,
        struct aws_http2_setting out_settings[AWS_HTTP2_SETTINGS_COUNT]);
    void (*get_remote_settings)(
        const struct aws_http_connection *http2_connection,
        struct aws_http2_setting out_settings[AWS_HTTP2_SETTINGS_COUNT]);
};

typedef int(aws_http_proxy_request_transform_fn)(struct aws_http_message *request, void *user_data);

/**
 * Base class for connections.
 * There are specific implementations for each HTTP version.
 */
struct aws_http_connection {
    const struct aws_http_connection_vtable *vtable;
    struct aws_channel_handler channel_handler;
    struct aws_channel_slot *channel_slot;
    struct aws_allocator *alloc;
    enum aws_http_version http_version;

    aws_http_proxy_request_transform_fn *proxy_request_transform;
    void *user_data;

    /* Connection starts with 1 hold for the user.
     * aws_http_streams will also acquire holds on their connection for the duration of their lifetime */
    struct aws_atomic_var refcount;

    /* Starts at either 1 or 2, increments by two with each new stream */
    uint32_t next_stream_id;

    union {
        struct aws_http_connection_client_data {
            uint8_t delete_me; /* exists to prevent "empty struct" errors */
        } client;

        struct aws_http_connection_server_data {
            aws_http_on_incoming_request_fn *on_incoming_request;
            aws_http_on_server_connection_shutdown_fn *on_shutdown;
        } server;
    } client_or_server_data;

    /* On client connections, `client_data` points to client_or_server_data.client and `server_data` is null.
     * Opposite is true on server connections */
    struct aws_http_connection_client_data *client_data;
    struct aws_http_connection_server_data *server_data;

    bool manual_window_management;
};

/* Gets a client connection up and running.
 * Responsible for firing on_setup and on_shutdown callbacks. */
struct aws_http_client_bootstrap {
    struct aws_allocator *alloc;
    bool is_using_tls;
    bool manual_window_management;
    size_t initial_window_size;
    struct aws_http_connection_monitoring_options monitoring_options;
    void *user_data;
    aws_http_on_client_connection_setup_fn *on_setup;
    aws_http_on_client_connection_shutdown_fn *on_shutdown;
    aws_http_proxy_request_transform_fn *proxy_request_transform;

    struct aws_http2_connection_options http2_options;
    struct aws_http_connection *connection;
};

AWS_EXTERN_C_BEGIN

AWS_HTTP_API
void aws_http_connection_set_system_vtable(const struct aws_http_connection_system_vtable *system_vtable);

AWS_HTTP_API
int aws_http_client_connect_internal(
    const struct aws_http_client_connection_options *options,
    aws_http_proxy_request_transform_fn *proxy_request_transform);

/**
 * Internal API for adding a reference to a connection
 */
AWS_HTTP_API
void aws_http_connection_acquire(struct aws_http_connection *connection);

/**
 * Allow tests to fake stats data
 */
AWS_HTTP_API
struct aws_crt_statistics_http1_channel *aws_h1_connection_get_statistics(struct aws_http_connection *connection);

/**
 * Gets the next available stream id within the connection.  Valid for creating both h1 and h2 streams.
 *
 * This function is not thread-safe.
 *
 * Returns 0 if there was an error.
 */
AWS_HTTP_API
uint32_t aws_http_connection_get_next_stream_id(struct aws_http_connection *connection);

AWS_EXTERN_C_END

#endif /* AWS_HTTP_CONNECTION_IMPL_H */<|MERGE_RESOLUTION|>--- conflicted
+++ resolved
@@ -51,11 +51,7 @@
     int (*stream_send_response)(struct aws_http_stream *stream, struct aws_http_message *response);
     void (*close)(struct aws_http_connection *connection);
     bool (*is_open)(const struct aws_http_connection *connection);
-<<<<<<< HEAD
-=======
     bool (*new_requests_allowed)(const struct aws_http_connection *connection);
-    void (*update_window)(struct aws_http_connection *connection, size_t increment_size);
->>>>>>> ea9a973a
 
     /* HTTP/2 specific functions */
     int (*h2_update_window)(struct aws_http_connection *http2_connection, size_t increment_size);
