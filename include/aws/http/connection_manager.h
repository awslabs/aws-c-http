--- conflicted
+++ resolved
@@ -77,11 +77,8 @@
     const struct aws_http_connection_monitoring_options *monitoring_options;
     struct aws_byte_cursor host;
     uint16_t port;
-<<<<<<< HEAD
     /* Use prior knowledge or not. Error out when TLS is set and this is true. */
     bool prior_knowledge_http2;
-=======
->>>>>>> 1a76e66d
 
     /**
      * Optional.
