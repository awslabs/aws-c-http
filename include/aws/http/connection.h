#ifndef AWS_HTTP_CONNECTION_H
#define AWS_HTTP_CONNECTION_H

/*
 * Copyright 2010-2018 Amazon.com, Inc. or its affiliates. All Rights Reserved.
 *
 * Licensed under the Apache License, Version 2.0 (the "License").
 * You may not use this file except in compliance with the License.
 * A copy of the License is located at
 *
 *  http://aws.amazon.com/apache2.0
 *
 * or in the "license" file accompanying this file. This file is distributed
 * on an "AS IS" BASIS, WITHOUT WARRANTIES OR CONDITIONS OF ANY KIND, either
 * express or implied. See the License for the specific language governing
 * permissions and limitations under the License.
 */

#include <aws/http/http.h>

struct aws_client_bootstrap;
struct aws_socket_options;
struct aws_tls_connection_options;
struct aws_http2_setting;

/**
 * An HTTP connection.
 * This type is used by both server-side and client-side connections.
 * This type is also used by all supported versions of HTTP.
 */
struct aws_http_connection;

/**
 * Invoked when connect completes.
 *
 * If unsuccessful, error_code will be set, connection will be NULL,
 * and the on_shutdown callback will never be invoked.
 *
 * If successful, error_code will be 0 and connection will be valid.
 * The user is now responsible for the connection and must
 * call aws_http_connection_release() when they are done with it.
 *
 * The connection uses one event-loop thread to do all its work.
 * The thread invoking this callback will be the same thread that invokes all
 * future callbacks for this connection and its streams.
 */
typedef void(
    aws_http_on_client_connection_setup_fn)(struct aws_http_connection *connection, int error_code, void *user_data);

/**
 * Invoked when the connection has finished shutting down.
 * Never invoked if on_setup failed.
 * This is always invoked on connection's event-loop thread.
 * Note that the connection is not completely done until on_shutdown has been invoked
 * AND aws_http_connection_release() has been called.
 */
typedef void(
    aws_http_on_client_connection_shutdown_fn)(struct aws_http_connection *connection, int error_code, void *user_data);

/**
 * Invoked when the HTTP/2 settings change is complete.
 * If connection setup successfully this will always be invoked whether settings change successfully or unsuccessfully.
 * If error_code is AWS_ERROR_SUCCESS (0), then the peer has acknowledged the settings and the change has been applied.
 * If error_code is non-zero, then a connection error occurred before the settings could be fully acknowledged and
 * applied. This is always invoked on the connection's event-loop thread.
 */
typedef void(aws_http2_on_change_settings_complete_fn)(
    struct aws_http_connection *http2_connection,
    int error_code,
    void *user_data);

/**
 * Invoked when the HTTP/2 PING completes, whether peer has acknowledged it or not.
 * If error_code is AWS_ERROR_SUCCESS (0), then the peer has acknowledged the PING and round_trip_time_ns will be the
 * round trip time in nano seconds for the connection.
 * If error_code is non-zero, then a connection error occurred before the PING get acknowledgment and round_trip_time_ns
 * will be useless in this case.
 */
typedef void(aws_http2_on_ping_complete_fn)(
    struct aws_http_connection *http2_connection,
    uint64_t round_trip_time_ns,
    int error_code,
    void *user_data);

/**
 * Invoked when an HTTP/2 GOAWAY frame is received from peer.
 * Implies that the peer has initiated shutdown, or encountered a serious error.
 * Once a GOAWAY is received, no further streams may be created on this connection.
 *
 * @param http2_connection This HTTP/2 connection.
 * @param last_stream_id ID of the last locally-initiated stream that peer will
 *      process. Any locally-initiated streams with a higher ID are ignored by
 *      peer, and are safe to retry on another connection.
 * @param http2_error_code The HTTP/2 error code (RFC-7540 section 7) sent by peer.
 *      `enum aws_http2_error_code` lists official codes.
 * @param user_data User-data passed to the callback.
 */

typedef void(aws_http2_on_goaway_received_fn)(
    struct aws_http_connection *http2_connection,
    uint32_t last_stream_id,
    uint32_t http2_error_code,
    void *user_data);

/**
 * Invoked when new HTTP/2 settings from peer have been applied.
 * Settings_array is the array of aws_http2_settings that contains all the settings we just changed in the order we
 * applied (the order settings arrived). Num_settings is the number of elements in that array.
 */
typedef void(aws_http2_on_remote_settings_change_fn)(
    struct aws_http_connection *http2_connection,
    const struct aws_http2_setting *settings_array,
    size_t num_settings,
    void *user_data);

/**
 * Configuration options for connection monitoring
 */
struct aws_http_connection_monitoring_options {

    /**
     * minimum required throughput of the connection.  Throughput is only measured against the interval of time where
     * there is actual io to perform.  Read and write throughput are measured and checked independently of one another.
     */
    uint64_t minimum_throughput_bytes_per_second;

    /*
     * amount of time, in seconds, throughput is allowed to drop below the minimum before the connection is shut down
     * as unhealthy.
     */
    uint32_t allowable_throughput_failure_interval_seconds;
};

/**
 * Supported proxy authentication modes
 */
enum aws_http_proxy_authentication_type {
    AWS_HPAT_NONE = 0,
    AWS_HPAT_BASIC,
};

/**
 * Options for http proxy server usage
 */
struct aws_http_proxy_options {

    /**
     * Proxy host to connect to, in lieu of actual target
     */
    struct aws_byte_cursor host;

    /**
     * Port to make the proxy connection to
     */
    uint16_t port;

    /**
     * Optional.
     * TLS configuration for the Local <-> Proxy connection
     * Must be distinct from the the TLS options in the parent aws_http_connection_options struct
     */
    struct aws_tls_connection_options *tls_options;

    /**
     * What type of proxy authentication to use, if any
     */
    enum aws_http_proxy_authentication_type auth_type;

    /**
     * Optional
     * User name to use for authentication, basic only
     */
    struct aws_byte_cursor auth_username;

    /**
     * Optional
     * Password to use for authentication, basic only
     */
    struct aws_byte_cursor auth_password;
};

/**
 * HTTP/2 connection options.
 * Initialize with AWS_HTTP2_CONNECTION_OPTIONS_INIT to set default values.
 */
struct aws_http2_connection_options {
    /**
     * Optional
     * The data of settings to change for initial settings.
     * Note: each setting has its boundary. If settings_array is not set, num_settings has to be 0 to send an empty
     * SETTINGS frame.
     */
    struct aws_http2_setting *initial_settings_array;

    /**
     * Required
     * The num of settings to change.
     */
    size_t num_initial_settings;

    /**
     * Optional.
     * Invoked when the HTTP/2 initial settings change is complete.
     * If failed to setup the connection, this will not be invoked.
     * Otherwise, this will be invoked, whether settings change successfully or unsuccessfully.
     * See `aws_http2_on_change_settings_complete_fn`.
     */
    aws_http2_on_change_settings_complete_fn *on_initial_settings_completed;

    /**
     * Optional
     * The max number of recently-closed streams to remember.
     * A default number is set by AWS_HTTP2_CONNECTION_OPTIONS_INIT.
     *
     * If the connection receives a frame for a closed stream,
     * the frame will be ignored or cause a connection error,
     * depending on the frame type and how the stream was closed.
     * Remembering more streams reduces the chances that a late frame causes
     * a connection error, but costs some memory.
     */
    size_t max_closed_streams;

    /**
     * Optional.
     * Invoked when a valid GOAWAY frame received.
     * See `aws_http2_on_goaway_received_fn`.
     */
    aws_http2_on_goaway_received_fn *on_goaway_received;

    /**
     * Optional.
     * Invoked when new settings from peer have been applied.
     * See `aws_http2_on_remote_settings_change_fn`.
     */
    aws_http2_on_remote_settings_change_fn *on_remote_settings_change;
};

/**
 * Options for creating an HTTP client connection.
 * Initialize with AWS_HTTP_CLIENT_CONNECTION_OPTIONS_INIT to set default values.
 */
struct aws_http_client_connection_options {
    /**
     * The sizeof() this struct, used for versioning.
     * Set by AWS_HTTP_CLIENT_CONNECTION_OPTIONS_INIT.
     */
    size_t self_size;

    /**
     * Required.
     * Must outlive the connection.
     */
    struct aws_allocator *allocator;

    /**
     * Required.
     * Must outlive the connection.
     */
    struct aws_client_bootstrap *bootstrap;

    /**
     * Required.
     * aws_http_client_connect() makes a copy.
     */
    struct aws_byte_cursor host_name;

    /**
     * Required.
     */
    uint16_t port;

    /**
     * Required.
     * aws_http_client_connect() makes a copy.
     */
    const struct aws_socket_options *socket_options;

    /**
     * Optional.
     * aws_http_client_connect() deep-copies all contents except the `aws_tls_ctx`,
     * which must outlive the the connection.
     */
    const struct aws_tls_connection_options *tls_options;

    /**
     * Optional
     * Configuration options related to http proxy usage.
     * Relevant fields are copied internally.
     */
    const struct aws_http_proxy_options *proxy_options;

    /**
     * Optional
     * Configuration options related to connection health monitoring
     */
    const struct aws_http_connection_monitoring_options *monitoring_options;

    /**
     * Optional.
     * The initial connection flow-control window size for HTTP/1 connection.
     * Ignored by HTTP/2 connection, since the initial connection flow-control window in HTTP/2 is not configurable.
     * A default size is set by AWS_HTTP_CLIENT_CONNECTION_OPTIONS_INIT.
     */
    size_t initial_window_size;

    /**
     * User data for callbacks
     * Optional.
     */
    void *user_data;

    /**
     * Invoked when connect completes.
     * Required.
     * See `aws_http_on_client_connection_setup_fn`.
     */
    aws_http_on_client_connection_setup_fn *on_setup;

    /**
     * Invoked when the connection has finished shutting down.
     * Never invoked if setup failed.
     * Optional.
     * See `aws_http_on_client_connection_shutdown_fn`.
     */
    aws_http_on_client_connection_shutdown_fn *on_shutdown;

    /**
     * Set to true to manually manage the read window size.
     *
     * If this is false, the connection will maintain a constant window size.
     *
     * If this is true, the caller must manually increment the window size using aws_http_stream_update_window().
     * If the window is not incremented, it will shrink by the amount of body data received. If the window size
     * reaches 0, no further data will be received.
     **/
    bool manual_window_management;

    /**
     * HTTP/2 connection specific options.
     * Optional.
     * If HTTP/2 connection created, we will use this for some configurations in HTTP/2 connection.
     * If other protocol connection created, this will be ignored.
     */
    struct aws_http2_connection_options *http2_options;
};

/* Predefined settings identifiers (RFC-7540 6.5.2) */
enum aws_http2_settings_id {
    AWS_HTTP2_SETTINGS_BEGIN_RANGE = 0x1, /* Beginning of known values */
    AWS_HTTP2_SETTINGS_HEADER_TABLE_SIZE = 0x1,
    AWS_HTTP2_SETTINGS_ENABLE_PUSH = 0x2,
    AWS_HTTP2_SETTINGS_MAX_CONCURRENT_STREAMS = 0x3,
    AWS_HTTP2_SETTINGS_INITIAL_WINDOW_SIZE = 0x4,
    AWS_HTTP2_SETTINGS_MAX_FRAME_SIZE = 0x5,
    AWS_HTTP2_SETTINGS_MAX_HEADER_LIST_SIZE = 0x6,
    AWS_HTTP2_SETTINGS_END_RANGE, /* End of known values */
};

/* A HTTP/2 setting and its value, used in SETTINGS frame */
struct aws_http2_setting {
    enum aws_http2_settings_id id;
    uint32_t value;
};

/**
 * HTTP/2: Default value for max closed streams we will keep in memory.
 */
#define AWS_HTTP2_DEFAULT_MAX_CLOSED_STREAMS (32)
/**
 * HTTP/2: The size of payload for HTTP/2 PING frame.
 */
#define AWS_HTTP2_PING_DATA_SIZE (8)
/**
 * HTTP/2: The number of known settings.
 */
#define AWS_HTTP2_SETTINGS_COUNT (6)
/**
 * Initializes aws_http2_connection_options with default values.
 */
#define AWS_HTTP2_CONNECTION_OPTIONS_INIT                                                                              \
    { .max_closed_streams = AWS_HTTP2_DEFAULT_MAX_CLOSED_STREAMS }
/**
 * Initializes aws_http_client_connection_options with default values.
 */
#define AWS_HTTP_CLIENT_CONNECTION_OPTIONS_INIT                                                                        \
    { .self_size = sizeof(struct aws_http_client_connection_options), .initial_window_size = SIZE_MAX, }

AWS_EXTERN_C_BEGIN

/**
 * Asynchronously establish a client connection.
 * The on_setup callback is invoked when the operation has created a connection or failed.
 */
AWS_HTTP_API
int aws_http_client_connect(const struct aws_http_client_connection_options *options);

/**
 * Users must release the connection when they are done with it.
 * The connection's memory cannot be reclaimed until this is done.
 * If the connection was not already shutting down, it will be shut down.
 *
 * Users should always wait for the on_shutdown() callback to be called before releasing any data passed to the
 * http_connection (Eg aws_tls_connection_options, aws_socket_options) otherwise there will be race conditions between
 * http_connection shutdown tasks and memory release tasks, causing Segfaults.
 */
AWS_HTTP_API
void aws_http_connection_release(struct aws_http_connection *connection);

/**
 * Begin shutdown sequence of the connection if it hasn't already started. This will schedule shutdown tasks on the
 * EventLoop that may send HTTP/TLS/TCP shutdown messages to peers if necessary, and will eventually cause internal
 * connection memory to stop being accessed and on_shutdown() callback to be called.
 *
 * It's safe to call this function regardless of the connection state as long as you hold a reference to the connection.
 */
AWS_HTTP_API
void aws_http_connection_close(struct aws_http_connection *connection);

/**
 * Returns true unless the connection is closed or closing.
 */
AWS_HTTP_API
bool aws_http_connection_is_open(const struct aws_http_connection *connection);

/**
 * Returns true if this is a client connection.
 */
AWS_HTTP_API
bool aws_http_connection_is_client(const struct aws_http_connection *connection);

/**
 * Increments the connection-wide read window by the value specified.
 */
AWS_HTTP_API
void aws_http_connection_update_window(struct aws_http_connection *connection, size_t increment_size);

AWS_HTTP_API
enum aws_http_version aws_http_connection_get_version(const struct aws_http_connection *connection);

/**
 * Returns the channel hosting the HTTP connection.
 * Do not expose this function to language bindings.
 */
AWS_HTTP_API
struct aws_channel *aws_http_connection_get_channel(struct aws_http_connection *connection);

/**
 * Send a SETTINGS frame (HTTP/2 only).
 * SETTINGS will be applied locally when SETTINGS ACK is received from peer.
 *
 * @param http2_connection HTTP/2 connection.
 * @param settings_array The array of settings to change. Note: each setting has its boundary.
 * @param num_settings The num of settings to change in settings_array.
 * @param on_completed Optional callback, see `aws_http2_on_change_settings_complete_fn`.
 * @param user_data User-data pass to on_completed callback.
 */
AWS_HTTP_API
int aws_http2_connection_change_settings(
    struct aws_http_connection *http2_connection,
    const struct aws_http2_setting *settings_array,
    size_t num_settings,
    aws_http2_on_change_settings_complete_fn *on_completed,
    void *user_data);

/**
 * Send a PING frame (HTTP/2 only).
 * Round-trip-time is calculated when PING ACK is received from peer.
 *
 * @param http2_connection HTTP/2 connection.
 * @param optional_opaque_data Optional payload for PING frame.
 *      Must be NULL, or exactly 8 bytes (AWS_HTTP2_PING_DATA_SIZE).
 *      If NULL, the 8 byte payload will be all zeroes.
 * @param on_completed Optional callback, invoked when PING ACK is received from peer,
 *      or when a connection error prevents the PING ACK from being received.
 *      Callback always fires on the connection's event-loop thread.
 * @param user_data User-data pass to on_completed callback.
 */
AWS_HTTP_API
int aws_http2_connection_ping(
    struct aws_http_connection *http2_connection,
    const struct aws_byte_cursor *optional_opaque_data,
    aws_http2_on_ping_complete_fn *on_completed,
    void *user_data);

/**
<<<<<<< HEAD
 * Get the local settings we are using to affect the decoding.
 *
 * @param http2_connection HTTP/2 connection.
 * @param settings fixed size array of aws_http2_setting to store the local settings
 */
AWS_HTTP_API
int aws_http2_connection_get_local_settings(
    const struct aws_http_connection *http2_connection,
    struct aws_http2_setting settings[AWS_HTTP2_SETTINGS_COUNT]);

/**
 * Get the settings received from remote peer, which we are using to restricts the message to send.
 *
 * @param http2_connection HTTP/2 connection.
 * @param settings fixed size array of aws_http2_setting to store the remote settings
 */
int aws_http2_connection_get_remote_settings(
    const struct aws_http_connection *http2_connection,
    struct aws_http2_setting settings[AWS_HTTP2_SETTINGS_COUNT]);
=======
 * Send a custom GOAWAY frame (HTTP/2 only).
 *
 * Note that the connection automatically attempts to send a GOAWAY during
 * shutdown (unless a GOAWAY with a valid Last-Stream-ID has already been sent).
 *
 * This call can be used to gracefully warn the peer of an impending shutdown
 * (http2_error=0, allow_more_streams=true), or to customize the final GOAWAY
 * frame that is sent by this connection.
 *
 * @param http2_connection HTTP/2 connection.
 * @param http2_error The HTTP/2 error code (RFC-7540 section 7) to send.
 *      `enum aws_http2_error_code` lists official codes.
 * @param allow_more_streams If true, new peer-initiated streams will continue
 *      to be acknowledged and the GOAWAY's Last-Stream-ID will be set to a max value.
 *      If false, new peer-initiated streams will be ignored and the GOAWAY's
 *      Last-Stream-ID will be set to the latest acknowledged stream.
 * @param optional_debug_data Optional debug data to send. Size must not exceed 16KB.
 */

AWS_HTTP_API
int aws_http2_connection_send_goaway(
    struct aws_http_connection *http2_connection,
    uint32_t http2_error,
    bool allow_more_streams,
    const struct aws_byte_cursor *optional_debug_data);

/**
 * Get data about the latest GOAWAY frame sent to peer (HTTP/2 only).
 * If no GOAWAY has been sent, AWS_ERROR_HTTP_DATA_NOT_AVAILABLE will be raised.
 * Note that GOAWAY frames are typically sent automatically by the connection
 * during shutdown.
 *
 * @param http2_connection HTTP/2 connection.
 * @param out_http2_error Gets set to HTTP/2 error code sent in most recent GOAWAY.
 * @param out_last_stream_id Gets set to Last-Stream-ID sent in most recent GOAWAY.
 */
AWS_HTTP_API
int aws_http2_connection_get_sent_goaway(
    struct aws_http_connection *http2_connection,
    uint32_t *out_http2_error,
    uint32_t *out_last_stream_id);

/**
 * Get data about the latest GOAWAY frame received from peer (HTTP/2 only).
 * If no GOAWAY has been received, AWS_ERROR_HTTP_DATA_NOT_AVAILABLE will be raised.
 *
 * @param http2_connection HTTP/2 connection.
 * @param out_http2_error Gets set to HTTP/2 error code received in most recent GOAWAY.
 * @param out_last_stream_id Gets set to Last-Stream-ID received in most recent GOAWAY.
 */
AWS_HTTP_API
int aws_http2_connection_get_received_goaway(
    struct aws_http_connection *http2_connection,
    uint32_t *out_http2_error,
    uint32_t *out_last_stream_id);
>>>>>>> fe5a3690

AWS_EXTERN_C_END

#endif /* AWS_HTTP_CONNECTION_H */<|MERGE_RESOLUTION|>--- conflicted
+++ resolved
@@ -483,27 +483,27 @@
     void *user_data);
 
 /**
-<<<<<<< HEAD
  * Get the local settings we are using to affect the decoding.
  *
  * @param http2_connection HTTP/2 connection.
- * @param settings fixed size array of aws_http2_setting to store the local settings
+ * @param out_settings fixed size array of aws_http2_setting gets set to the local settings
  */
 AWS_HTTP_API
 int aws_http2_connection_get_local_settings(
     const struct aws_http_connection *http2_connection,
-    struct aws_http2_setting settings[AWS_HTTP2_SETTINGS_COUNT]);
+    struct aws_http2_setting out_settings[AWS_HTTP2_SETTINGS_COUNT]);
 
 /**
  * Get the settings received from remote peer, which we are using to restricts the message to send.
  *
  * @param http2_connection HTTP/2 connection.
- * @param settings fixed size array of aws_http2_setting to store the remote settings
+ * @param out_settings fixed size array of aws_http2_setting gets set to  the remote settings
  */
 int aws_http2_connection_get_remote_settings(
     const struct aws_http_connection *http2_connection,
-    struct aws_http2_setting settings[AWS_HTTP2_SETTINGS_COUNT]);
-=======
+    struct aws_http2_setting out_settings[AWS_HTTP2_SETTINGS_COUNT]);
+
+/**    
  * Send a custom GOAWAY frame (HTTP/2 only).
  *
  * Note that the connection automatically attempts to send a GOAWAY during
@@ -559,7 +559,6 @@
     struct aws_http_connection *http2_connection,
     uint32_t *out_http2_error,
     uint32_t *out_last_stream_id);
->>>>>>> fe5a3690
 
 AWS_EXTERN_C_END
 
