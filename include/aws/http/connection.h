#ifndef AWS_HTTP_CONNECTION_H
#define AWS_HTTP_CONNECTION_H

/*
 * Copyright 2010-2018 Amazon.com, Inc. or its affiliates. All Rights Reserved.
 *
 * Licensed under the Apache License, Version 2.0 (the "License").
 * You may not use this file except in compliance with the License.
 * A copy of the License is located at
 *
 *  http://aws.amazon.com/apache2.0
 *
 * or in the "license" file accompanying this file. This file is distributed
 * on an "AS IS" BASIS, WITHOUT WARRANTIES OR CONDITIONS OF ANY KIND, either
 * express or implied. See the License for the specific language governing
 * permissions and limitations under the License.
 */

#include <aws/http/http.h>

struct aws_client_bootstrap;
struct aws_socket_options;
struct aws_tls_connection_options;

/**
 * An HTTP connection.
 * This type is used by both server-side and client-side connections.
 * This type is also used by all supported versions of HTTP.
 */
struct aws_http_connection;

typedef void(
    aws_http_on_client_connection_setup_fn)(struct aws_http_connection *connection, int error_code, void *user_data);

typedef void(
    aws_http_on_client_connection_shutdown_fn)(struct aws_http_connection *connection, int error_code, void *user_data);

/**
 * Supported proxy authentication modes
 */
enum aws_http_proxy_authentication_type {
    AWS_HPAT_NONE = 0,
    AWS_HPAT_BASIC,
};

/**
 * Options for http proxy server usage
 */
struct aws_http_proxy_options {

    /**
     * Proxy host to connect to, in lieu of actual target
     */
    struct aws_byte_cursor host;

    /**
     * Port to make the proxy connection to
     */
    uint16_t port;

    /**
     * Optional.
     * TLS configuration for the Local <-> Proxy connection
     * Must be distinct from the the TLS options in the parent aws_http_connection_options struct
     */
    struct aws_tls_connection_options *tls_options;

    /**
     * What type of proxy authentication to use, if any
     */
    enum aws_http_proxy_authentication_type auth_type;

    /**
     * Optional
     * User name to use for authentication, basic only
     */
    struct aws_byte_cursor auth_username;

    /**
     * Optional
     * Password to use for authentication, basic only
     */
    struct aws_byte_cursor auth_password;
};

/**
 * Options for creating an HTTP client connection.
 * Initialize with AWS_HTTP_CLIENT_CONNECTION_OPTIONS_INIT to set default values.
 */
struct aws_http_client_connection_options {
    /**
     * The sizeof() this struct, used for versioning.
     * Set by AWS_HTTP_CLIENT_CONNECTION_OPTIONS_INIT.
     */
    size_t self_size;

    /**
     * Required.
     * Must outlive the connection.
     */
    struct aws_allocator *allocator;

    /**
     * Required.
     * Must outlive the connection.
     */
    struct aws_client_bootstrap *bootstrap;

    /**
     * Required.
     * aws_http_client_connect() makes a copy.
     */
    struct aws_byte_cursor host_name;

    /**
     * Required.
     */
    uint16_t port;

    /**
     * Required.
     * aws_http_client_connect() makes a copy.
     */
    struct aws_socket_options *socket_options;

    /**
     * Optional.
     * aws_http_client_connect() deep-copies all contents except the `aws_tls_ctx`,
     * which must outlive the the connection.
     */
    struct aws_tls_connection_options *tls_options;

    /**
     * Optional
     * Configuration options related to http proxy usage.
     * Relevant fields are copied internally.
     */
    struct aws_http_proxy_options *proxy_options;

    /**
     * Optional.
     * A default size is set by AWS_HTTP_CLIENT_CONNECTION_OPTIONS_INIT.
     */
    size_t initial_window_size;

    /**
     * User data for callbacks
     * Optional.
     */
    void *user_data;

    /**
     * Invoked when connect completes.
     * Required.
     * If unsuccessful, error_code will be set, connection will be NULL,
     * and the on_shutdown callback will never be invoked.
     * If successful, the user is now responsible for the connection and must
     * call aws_http_connection_release() when they are done with it.
     */
    aws_http_on_client_connection_setup_fn *on_setup;

    /**
     * Invoked when the connection has finished shutting down.
     * Optional.
     * Never invoked if on_setup failed.
     * Note that the connection is not completely done until on_shutdown has been invoked
     * AND aws_http_connection_release() has been called.
     */
    aws_http_on_client_connection_shutdown_fn *on_shutdown;
<<<<<<< HEAD
=======

    /*
     * Request transformation function invoked with every request made on the connection.
     * The user_data parameter is the connection's user_data
     * Optional
     */
    aws_http_message_transform_fn *message_transform;
>>>>>>> 56bee67b
};

/**
 * Initializes aws_http_client_connection_options with default values.
 */
#define AWS_HTTP_CLIENT_CONNECTION_OPTIONS_INIT                                                                        \
    { .self_size = sizeof(struct aws_http_client_connection_options), .initial_window_size = SIZE_MAX, }

typedef void(aws_http_connection_result_fn)(struct aws_http_connection *connection, int error_code, void *user_data);

AWS_EXTERN_C_BEGIN

/**
 * Asynchronously establish a client connection.
 * The on_setup callback is invoked when the operation has created a connection or failed.
 */
AWS_HTTP_API
int aws_http_client_connect(const struct aws_http_client_connection_options *options);

/**
 * Users must release the connection when they are done with it.
 * The connection's memory cannot be reclaimed until this is done.
 * If the connection was not already shutting down, it will be shut down.
 *
 * Users should always wait for the on_shutdown() callback to be called before releasing any data passed to the
 * http_connection (Eg aws_tls_connection_options, aws_socket_options) otherwise there will be race conditions between
 * http_connection shutdown tasks and memory release tasks, causing Segfaults.
 */
AWS_HTTP_API
void aws_http_connection_release(struct aws_http_connection *connection);

/**
 * Begin shutdown sequence of the connection if it hasn't already started. This will schedule shutdown tasks on the
 * EventLoop that may send HTTP/TLS/TCP shutdown messages to peers if necessary, and will eventually cause internal
 * connection memory to stop being accessed and on_shutdown() callback to be called.
 *
 * It's safe to call this function regardless of the connection state as long as you hold a reference to the connection.
 */
AWS_HTTP_API
void aws_http_connection_close(struct aws_http_connection *connection);

/**
 * Returns true unless the connection is closed or closing.
 */
AWS_HTTP_API
bool aws_http_connection_is_open(const struct aws_http_connection *connection);

/**
 * Returns true if this is a client connection.
 */
AWS_HTTP_API
bool aws_http_connection_is_client(const struct aws_http_connection *connection);

/**
 * Increments the connection-wide read window by the value specified.
 */
AWS_HTTP_API
void aws_http_connection_update_window(struct aws_http_connection *connection, size_t increment_size);

AWS_HTTP_API
enum aws_http_version aws_http_connection_get_version(const struct aws_http_connection *connection);

/**
 * Returns the channel hosting the HTTP connection.
 * Do not expose this function to language bindings.
 */
AWS_HTTP_API
struct aws_channel *aws_http_connection_get_channel(struct aws_http_connection *connection);

AWS_EXTERN_C_END

#endif /* AWS_HTTP_CONNECTION_H */<|MERGE_RESOLUTION|>--- conflicted
+++ resolved
@@ -167,16 +167,6 @@
      * AND aws_http_connection_release() has been called.
      */
     aws_http_on_client_connection_shutdown_fn *on_shutdown;
-<<<<<<< HEAD
-=======
-
-    /*
-     * Request transformation function invoked with every request made on the connection.
-     * The user_data parameter is the connection's user_data
-     * Optional
-     */
-    aws_http_message_transform_fn *message_transform;
->>>>>>> 56bee67b
 };
 
 /**
