--- conflicted
+++ resolved
@@ -50,16 +50,6 @@
     const struct aws_socket_options *socket_options;
 
     /**
-<<<<<<< HEAD
-     * If TLS options is set, you also need to handle ALPN, otherwise, may not able to get HTTP/2 connection and fail
-     * the stream manager.
-     * If TLS options not set, you can set prior_knowledge to true to establish HTTP/2 connection. We don't support
-     * upgrade from HTTP/1 connection.
-     */
-    const struct aws_tls_connection_options *tls_connection_options;
-    /* Use prior knowledge or not. Error out when TLS is set and this is true. */
-    const bool prior_knowledge;
-=======
      * Options to create secure (HTTPS) connections.
      * For secure connections, the ALPN string must be "h2".
      *
@@ -75,7 +65,6 @@
      */
     bool http2_prior_knowledge;
 
->>>>>>> 1a76e66d
     struct aws_byte_cursor host;
     uint16_t port;
 
