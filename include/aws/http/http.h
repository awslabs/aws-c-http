--- conflicted
+++ resolved
@@ -49,12 +49,9 @@
     AWS_ERROR_HTTP_SERVER_CLOSED,
     AWS_ERROR_HTTP_PROXY_TLS_CONNECT_FAILED,
     AWS_ERROR_HTTP_CONNECTION_MANAGER_SHUTTING_DOWN,
-<<<<<<< HEAD
     AWS_ERROR_HTTP_CHANNEL_THROUGHPUT_FAILURE,
-=======
     AWS_ERROR_HTTP_PROTOCOL_ERROR,
     AWS_ERROR_HTTP_STREAM_CLOSED,
->>>>>>> 902896f5
 
     AWS_ERROR_HTTP_END_RANGE = AWS_ERROR_ENUM_END_RANGE(AWS_C_HTTP_PACKAGE_ID)
 };
