--- conflicted
+++ resolved
@@ -6,11 +6,7 @@
       - 'main'
 
 env:
-<<<<<<< HEAD
-  BUILDER_VERSION: v0.9.61
-=======
   BUILDER_VERSION: v0.9.62
->>>>>>> b1b11f85
   BUILDER_SOURCE: releases
   BUILDER_HOST: https://d19elf31gohf1l.cloudfront.net
   PACKAGE_NAME: aws-c-http
@@ -144,11 +140,7 @@
       run: |
         python .\aws-c-http\build\deps\aws-c-common\scripts\appverifier_ctest.py --build_directory .\aws-c-http\build\aws-c-http
 
-<<<<<<< HEAD
-  osx:
-=======
   macos:
->>>>>>> b1b11f85
     runs-on: macos-14 # latest
     steps:
     - name: Build ${{ env.PACKAGE_NAME }} + consumers
@@ -176,13 +168,8 @@
         python3 -c "from urllib.request import urlretrieve; urlretrieve('${{ env.BUILDER_HOST }}/${{ env.BUILDER_SOURCE }}/${{ env.BUILDER_VERSION }}/builder.pyz?run=${{ env.RUN }}', 'builder.pyz')"
         python3 builder.pyz build -p aws-c-http --cmake-extra=-DENABLE_LOCALHOST_INTEGRATION_TESTS=ON --config Debug
 
-<<<<<<< HEAD
-  localhost-test-mac:
-    runs-on: macos-13 # not use macos-14. It hangs to connect to local socket on macos-14. Not sure why🤷‍♂️
-=======
   localhost-test-macos:
     runs-on: macos-14 # latest
->>>>>>> b1b11f85
     steps:
     - name: Checkout
       uses: actions/checkout@v3
