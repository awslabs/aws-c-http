name: CI

on:
  push:
    branches:
      - '*'
      - '!master'

env:
  BUILDER_VERSION: v0.3.1
  BUILDER_HOST: https://d19elf31gohf1l.cloudfront.net
  PACKAGE_NAME: aws-c-http
  LINUX_BASE_IMAGE: ubuntu-16-x64

jobs:
  linux-compat:
    runs-on: ubuntu-latest
    strategy:
      matrix:
        image:
          - manylinux1-x64
          - manylinux1-x86
          - manylinux2014-x64
          - manylinux2014-x86
    steps:
        # We can't use the `uses: docker://image` version yet, GitHub lacks authentication for actions -> packages
    - name: Build ${{ env.PACKAGE_NAME }}
      run: |
        echo "${{ secrets.GITHUB_TOKEN }}" | docker login docker.pkg.github.com -u awslabs --password-stdin
        export DOCKER_IMAGE=docker.pkg.github.com/awslabs/aws-crt-builder/aws-crt-${{ matrix.image }}:${{ env.BUILDER_VERSION }}
        docker pull $DOCKER_IMAGE
        docker run --env GITHUB_REF $DOCKER_IMAGE -p ${{ env.PACKAGE_NAME }} build manylinux-default-default-default-default

  al2:
    runs-on: ubuntu-latest
    steps:
        # We can't use the `uses: docker://image` version yet, GitHub lacks authentication for actions -> packages
    - name: Build ${{ env.PACKAGE_NAME }} + consumers
      run: |
        echo "${{ secrets.GITHUB_TOKEN }}" | docker login docker.pkg.github.com -u awslabs --password-stdin
        export DOCKER_IMAGE=docker.pkg.github.com/awslabs/aws-crt-builder/aws-crt-al2-x64:${{ env.BUILDER_VERSION }}
        docker pull $DOCKER_IMAGE
        docker run --env GITHUB_REF $DOCKER_IMAGE -p ${{ env.PACKAGE_NAME }} build al2-default-default-default-default-downstream
      
  clang-compat:
    runs-on: ubuntu-latest
    strategy:
      matrix:
        version: [3, 6, 8, 9]
    steps:
        # We can't use the `uses: docker://image` version yet, GitHub lacks authentication for actions -> packages
    - name: Build ${{ env.PACKAGE_NAME }}
      run: |
        echo "${{ secrets.GITHUB_TOKEN }}" | docker login docker.pkg.github.com -u awslabs --password-stdin
        export DOCKER_IMAGE=docker.pkg.github.com/awslabs/aws-crt-builder/aws-crt-${{ env.LINUX_BASE_IMAGE }}:${{ env.BUILDER_VERSION }}
        docker pull $DOCKER_IMAGE
        docker run --env GITHUB_REF $DOCKER_IMAGE -p ${{ env.PACKAGE_NAME }} build linux-clang-${{ matrix.version }}-linux-x64

  gcc-compat:
    runs-on: ubuntu-latest
    strategy:
      matrix:
        version: [4.8, 5, 6, 7, 8]      
    steps:
        # We can't use the `uses: docker://image` version yet, GitHub lacks authentication for actions -> packages
    - name: Build ${{ env.PACKAGE_NAME }}
      run: |
        echo "${{ secrets.GITHUB_TOKEN }}" | docker login docker.pkg.github.com -u awslabs --password-stdin
        export DOCKER_IMAGE=docker.pkg.github.com/awslabs/aws-crt-builder/aws-crt-${{ env.LINUX_BASE_IMAGE }}:${{ env.BUILDER_VERSION }}
        docker pull $DOCKER_IMAGE
        docker run --env GITHUB_REF $DOCKER_IMAGE -p ${{ env.PACKAGE_NAME }} build linux-gcc-${{ matrix.version }}-linux-x64

  windows:
    runs-on: windows-latest
    steps:
    - name: Build ${{ env.PACKAGE_NAME }} + consumers
      run: |
<<<<<<< HEAD
        python -c "from urllib.request import urlretrieve; urlretrieve('${{ env.BUILDER_HOST }}/${{ env.BUILDER_VERSION }}/builder', 'builder.pyz')"
        python builder.pyz -p ${{ env.PACKAGE_NAME }} build
=======
        python -c "from urllib.request import urlretrieve; urlretrieve('https://aws-crt-builder.s3.amazonaws.com/${{ env.BUILDER_VERSION }}/builder', 'builder.pyz')"
        python builder.pyz -p ${{ env.PACKAGE_NAME }} build default-downstream
>>>>>>> b5cfde64

  osx:
    runs-on: macos-latest
    steps:
    - name: Build ${{ env.PACKAGE_NAME }} + consumers
      run: |
        python3 -c "from urllib.request import urlretrieve; urlretrieve('${{ env.BUILDER_HOST }}/${{ env.BUILDER_VERSION }}/builder', 'builder')"
        chmod a+x builder
        ./builder -p ${{ env.PACKAGE_NAME }} build default-downstream

        <|MERGE_RESOLUTION|>--- conflicted
+++ resolved
@@ -75,13 +75,8 @@
     steps:
     - name: Build ${{ env.PACKAGE_NAME }} + consumers
       run: |
-<<<<<<< HEAD
         python -c "from urllib.request import urlretrieve; urlretrieve('${{ env.BUILDER_HOST }}/${{ env.BUILDER_VERSION }}/builder', 'builder.pyz')"
         python builder.pyz -p ${{ env.PACKAGE_NAME }} build
-=======
-        python -c "from urllib.request import urlretrieve; urlretrieve('https://aws-crt-builder.s3.amazonaws.com/${{ env.BUILDER_VERSION }}/builder', 'builder.pyz')"
-        python builder.pyz -p ${{ env.PACKAGE_NAME }} build default-downstream
->>>>>>> b5cfde64
 
   osx:
     runs-on: macos-latest
