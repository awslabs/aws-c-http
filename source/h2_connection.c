--- conflicted
+++ resolved
@@ -1838,12 +1838,9 @@
         aws_linked_list_swap_contents(&connection->synced_data.pending_frame_list, &pending_frames);
         aws_linked_list_swap_contents(&connection->synced_data.pending_stream_list, &pending_streams);
         aws_linked_list_swap_contents(&connection->synced_data.pending_settings_list, &pending_settings);
-<<<<<<< HEAD
+        aws_linked_list_swap_contents(&connection->synced_data.pending_ping_list, &pending_ping);
         window_update_size = connection->synced_data.window_update_size;
         connection->synced_data.window_update_size = 0;
-=======
-        aws_linked_list_swap_contents(&connection->synced_data.pending_ping_list, &pending_ping);
->>>>>>> ceb5a743
 
         s_unlock_synced_data(connection);
     } /* END CRITICAL SECTION */
