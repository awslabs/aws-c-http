/*
 * Copyright 2010-2018 Amazon.com, Inc. or its affiliates. All Rights Reserved.
 *
 * Licensed under the Apache License, Version 2.0 (the "License").
 * You may not use this file except in compliance with the License.
 * A copy of the License is located at
 *
 *  http://aws.amazon.com/apache2.0
 *
 * or in the "license" file accompanying this file. This file is distributed
 * on an "AS IS" BASIS, WITHOUT WARRANTIES OR CONDITIONS OF ANY KIND, either
 * express or implied. See the License for the specific language governing
 * permissions and limitations under the License.
 */

#include <aws/http/private/h2_connection.h>

#include <aws/http/private/h2_decoder.h>
#include <aws/http/private/h2_stream.h>
#include <aws/http/private/strutil.h>

#include <aws/common/clock.h>
#include <aws/common/logging.h>

#if _MSC_VER
#    pragma warning(disable : 4204) /* non-constant aggregate initializer */
#endif

#define CONNECTION_LOGF(level, connection, text, ...)                                                                  \
    AWS_LOGF_##level(AWS_LS_HTTP_CONNECTION, "id=%p: " text, (void *)(connection), __VA_ARGS__)
#define CONNECTION_LOG(level, connection, text) CONNECTION_LOGF(level, connection, "%s", text)

static int s_handler_process_read_message(
    struct aws_channel_handler *handler,
    struct aws_channel_slot *slot,
    struct aws_io_message *message);

static int s_handler_process_write_message(
    struct aws_channel_handler *handler,
    struct aws_channel_slot *slot,
    struct aws_io_message *message);

static int s_handler_increment_read_window(
    struct aws_channel_handler *handler,
    struct aws_channel_slot *slot,
    size_t size);

static int s_handler_shutdown(
    struct aws_channel_handler *handler,
    struct aws_channel_slot *slot,
    enum aws_channel_direction dir,
    int error_code,
    bool free_scarce_resources_immediately);

static size_t s_handler_initial_window_size(struct aws_channel_handler *handler);
static size_t s_handler_message_overhead(struct aws_channel_handler *handler);
static void s_handler_destroy(struct aws_channel_handler *handler);
static void s_handler_installed(struct aws_channel_handler *handler, struct aws_channel_slot *slot);
static struct aws_http_stream *s_connection_make_request(
    struct aws_http_connection *client_connection,
    const struct aws_http_make_request_options *options);
static void s_connection_close(struct aws_http_connection *connection_base);
static bool s_connection_is_open(const struct aws_http_connection *connection_base);
static void s_connection_update_window(struct aws_http_connection *connection_base, size_t increment_size);
static int s_connection_change_settings(
    struct aws_http_connection *connection_base,
    const struct aws_http2_setting *settings_array,
    size_t num_settings,
    aws_http2_on_change_settings_complete_fn *on_completed,
    void *user_data);
static int s_connection_send_ping(
    struct aws_http_connection *connection_base,
    const struct aws_byte_cursor *optional_opaque_data,
    aws_http2_on_ping_complete_fn *on_completed,
    void *user_data);
<<<<<<< HEAD
static void s_connection_get_local_settings(
    const struct aws_http_connection *connection_base,
    struct aws_http2_setting settings[AWS_HTTP2_SETTINGS_COUNT]);
static void s_connection_get_remote_settings(
    const struct aws_http_connection *connection_base,
    struct aws_http2_setting settings[AWS_HTTP2_SETTINGS_COUNT]);
=======
static int s_connection_send_goaway(
    struct aws_http_connection *connection_base,
    uint32_t http2_error,
    bool allow_more_streams,
    const struct aws_byte_cursor *optional_debug_data);
static int s_connection_get_sent_goaway(
    struct aws_http_connection *connection_base,
    uint32_t *out_http2_error,
    uint32_t *out_last_stream_id);
static int s_connection_get_received_goaway(
    struct aws_http_connection *connection_base,
    uint32_t *out_http2_error,
    uint32_t *out_last_stream_id);
>>>>>>> fe5a3690

static void s_cross_thread_work_task(struct aws_channel_task *task, void *arg, enum aws_task_status status);
static void s_outgoing_frames_task(struct aws_channel_task *task, void *arg, enum aws_task_status status);
static int s_encode_outgoing_frames_queue(struct aws_h2_connection *connection, struct aws_byte_buf *output);
static int s_encode_data_from_outgoing_streams(struct aws_h2_connection *connection, struct aws_byte_buf *output);
static int s_record_closed_stream(
    struct aws_h2_connection *connection,
    uint32_t stream_id,
    enum aws_h2_stream_closed_when closed_when);
static void s_stream_complete(struct aws_h2_connection *connection, struct aws_h2_stream *stream, int error_code);
static void s_write_outgoing_frames(struct aws_h2_connection *connection, bool first_try);
static void s_finish_shutdown(struct aws_h2_connection *connection);
static void s_send_goaway(
    struct aws_h2_connection *connection,
    uint32_t h2_error_code,
    bool allow_more_streams,
    const struct aws_byte_cursor *optional_debug_data);
static struct aws_h2_pending_settings *s_new_pending_settings(
    struct aws_allocator *allocator,
    const struct aws_http2_setting *settings_array,
    size_t num_settings,
    aws_http2_on_change_settings_complete_fn *on_completed,
    void *user_data);

static struct aws_h2err s_decoder_on_headers_begin(uint32_t stream_id, void *userdata);
static struct aws_h2err s_decoder_on_headers_i(
    uint32_t stream_id,
    const struct aws_http_header *header,
    enum aws_http_header_name name_enum,
    enum aws_http_header_block block_type,
    void *userdata);
static struct aws_h2err s_decoder_on_headers_end(
    uint32_t stream_id,
    bool malformed,
    enum aws_http_header_block block_type,
    void *userdata);
static struct aws_h2err s_decoder_on_push_promise(uint32_t stream_id, uint32_t promised_stream_id, void *userdata);
static struct aws_h2err s_decoder_on_data_begin(
    uint32_t stream_id,
    uint32_t payload_len,
    bool end_stream,
    void *userdata);
static struct aws_h2err s_decoder_on_data_i(uint32_t stream_id, struct aws_byte_cursor data, void *userdata);
static struct aws_h2err s_decoder_on_end_stream(uint32_t stream_id, void *userdata);
static struct aws_h2err s_decoder_on_rst_stream(uint32_t stream_id, uint32_t h2_error_code, void *userdata);
static struct aws_h2err s_decoder_on_ping_ack(uint8_t opaque_data[AWS_HTTP2_PING_DATA_SIZE], void *userdata);
static struct aws_h2err s_decoder_on_ping(uint8_t opaque_data[AWS_HTTP2_PING_DATA_SIZE], void *userdata);
static struct aws_h2err s_decoder_on_settings(
    const struct aws_http2_setting *settings_array,
    size_t num_settings,
    void *userdata);
static struct aws_h2err s_decoder_on_settings_ack(void *userdata);
static struct aws_h2err s_decoder_on_window_update(uint32_t stream_id, uint32_t window_size_increment, void *userdata);
struct aws_h2err s_decoder_on_goaway_begin(
    uint32_t last_stream,
    uint32_t error_code,
    uint32_t debug_data_length,
    void *userdata);

static struct aws_http_connection_vtable s_h2_connection_vtable = {
    .channel_handler_vtable =
        {
            .process_read_message = s_handler_process_read_message,
            .process_write_message = s_handler_process_write_message,
            .increment_read_window = s_handler_increment_read_window,
            .shutdown = s_handler_shutdown,
            .initial_window_size = s_handler_initial_window_size,
            .message_overhead = s_handler_message_overhead,
            .destroy = s_handler_destroy,
        },

    .on_channel_handler_installed = s_handler_installed,
    .make_request = s_connection_make_request,
    .new_server_request_handler_stream = NULL,
    .stream_send_response = NULL,
    .close = s_connection_close,
    .is_open = s_connection_is_open,
    .update_window = s_connection_update_window,
    .change_settings = s_connection_change_settings,
<<<<<<< HEAD
    .ping = s_connection_ping,
    .get_local_settings = s_connection_get_local_settings,
    .get_remote_settings = s_connection_get_remote_settings,
=======
    .send_ping = s_connection_send_ping,
    .send_goaway = s_connection_send_goaway,
    .get_sent_goaway = s_connection_get_sent_goaway,
    .get_received_goaway = s_connection_get_received_goaway,
>>>>>>> fe5a3690
};

static const struct aws_h2_decoder_vtable s_h2_decoder_vtable = {
    .on_headers_begin = s_decoder_on_headers_begin,
    .on_headers_i = s_decoder_on_headers_i,
    .on_headers_end = s_decoder_on_headers_end,
    .on_push_promise_begin = s_decoder_on_push_promise,
    .on_data_begin = s_decoder_on_data_begin,
    .on_data_i = s_decoder_on_data_i,
    .on_end_stream = s_decoder_on_end_stream,
    .on_rst_stream = s_decoder_on_rst_stream,
    .on_ping_ack = s_decoder_on_ping_ack,
    .on_ping = s_decoder_on_ping,
    .on_settings = s_decoder_on_settings,
    .on_settings_ack = s_decoder_on_settings_ack,
    .on_window_update = s_decoder_on_window_update,
    .on_goaway_begin = s_decoder_on_goaway_begin,
};

static void s_lock_synced_data(struct aws_h2_connection *connection) {
    int err = aws_mutex_lock(&connection->synced_data.lock);
    AWS_ASSERT(!err && "lock failed");
    (void)err;
}

static void s_unlock_synced_data(struct aws_h2_connection *connection) {
    int err = aws_mutex_unlock(&connection->synced_data.lock);
    AWS_ASSERT(!err && "unlock failed");
    (void)err;
}

/**
 * Internal function for bringing connection to a stop.
 * Invoked multiple times, including when:
 * - Channel is shutting down in the read direction.
 * - Channel is shutting down in the write direction.
 * - An error occurs that will shutdown the channel.
 * - User wishes to close the connection (this is the only case where the function may run off-thread).
 */
static void s_stop(
    struct aws_h2_connection *connection,
    bool stop_reading,
    bool stop_writing,
    bool schedule_shutdown,
    int error_code) {

    AWS_ASSERT(stop_reading || stop_writing || schedule_shutdown); /* You are required to stop at least 1 thing */

    if (stop_reading) {
        AWS_ASSERT(aws_channel_thread_is_callers_thread(connection->base.channel_slot->channel));
        connection->thread_data.is_reading_stopped = true;
    }

    if (stop_writing) {
        AWS_ASSERT(aws_channel_thread_is_callers_thread(connection->base.channel_slot->channel));
        connection->thread_data.is_writing_stopped = true;
    }

    /* Even if we're not scheduling shutdown just yet (ex: sent final request but waiting to read final response)
     * we don't consider the connection "open" anymore so user can't create more streams */
    { /* BEGIN CRITICAL SECTION */
        s_lock_synced_data(connection);
        connection->synced_data.new_stream_error_code = AWS_ERROR_HTTP_CONNECTION_CLOSED;
        connection->synced_data.is_open = false;
        s_unlock_synced_data(connection);
    } /* END CRITICAL SECTION */

    if (schedule_shutdown) {
        AWS_LOGF_INFO(
            AWS_LS_HTTP_CONNECTION,
            "id=%p: Shutting down connection with error code %d (%s).",
            (void *)&connection->base,
            error_code,
            aws_error_name(error_code));

        aws_channel_shutdown(connection->base.channel_slot->channel, error_code);
    }
}

static void s_shutdown_due_to_write_err(struct aws_h2_connection *connection, int error_code) {
    AWS_PRECONDITION(error_code);

    if (connection->thread_data.channel_shutdown_waiting_for_goaway_to_be_written) {
        /* If shutdown is waiting for writes to complete, but writes are now broken,
         * then we must finish shutdown now */
        s_finish_shutdown(connection);
    } else {
        s_stop(connection, false /*stop_reading*/, true /*stop_writing*/, true /*schedule_shutdown*/, error_code);
    }
}

/* Common new() logic for server & client */
static struct aws_h2_connection *s_connection_new(
    struct aws_allocator *alloc,
    bool manual_window_management,
    const struct aws_http2_connection_options *http2_options,
    bool server) {

    AWS_PRECONDITION(http2_options);

    struct aws_h2_connection *connection = aws_mem_calloc(alloc, 1, sizeof(struct aws_h2_connection));
    if (!connection) {
        return NULL;
    }

    connection->base.vtable = &s_h2_connection_vtable;
    connection->base.alloc = alloc;
    connection->base.channel_handler.vtable = &s_h2_connection_vtable.channel_handler_vtable;
    connection->base.channel_handler.alloc = alloc;
    connection->base.channel_handler.impl = connection;
    connection->base.http_version = AWS_HTTP_VERSION_2;
    /* Init the next stream id (server must use even ids, client odd [RFC 7540 5.1.1])*/
    connection->base.next_stream_id = (server ? 2 : 1);
    connection->base.manual_window_management = manual_window_management;

    connection->on_goaway_received = http2_options->on_goaway_received;
    connection->on_remote_settings_change = http2_options->on_remote_settings_change;

    aws_channel_task_init(
        &connection->cross_thread_work_task, s_cross_thread_work_task, connection, "HTTP/2 cross-thread work");

    aws_channel_task_init(
        &connection->outgoing_frames_task, s_outgoing_frames_task, connection, "HTTP/2 outgoing frames");

    /* 1 refcount for user */
    aws_atomic_init_int(&connection->base.refcount, 1);
    uint32_t max_stream_id = AWS_H2_STREAM_ID_MAX;
    connection->synced_data.goaway_sent_last_stream_id = max_stream_id + 1;
    connection->synced_data.goaway_received_last_stream_id = max_stream_id + 1;

    aws_linked_list_init(&connection->synced_data.pending_stream_list);
    aws_linked_list_init(&connection->synced_data.pending_frame_list);
    aws_linked_list_init(&connection->synced_data.pending_settings_list);
    aws_linked_list_init(&connection->synced_data.pending_ping_list);
    aws_linked_list_init(&connection->synced_data.pending_goaway_list);

    aws_linked_list_init(&connection->thread_data.outgoing_streams_list);
    aws_linked_list_init(&connection->thread_data.pending_settings_queue);
    aws_linked_list_init(&connection->thread_data.pending_ping_queue);
    aws_linked_list_init(&connection->thread_data.stalled_window_streams_list);
    aws_linked_list_init(&connection->thread_data.outgoing_frames_queue);

    if (aws_mutex_init(&connection->synced_data.lock)) {
        CONNECTION_LOGF(
            ERROR, connection, "Mutex init error %d (%s).", aws_last_error(), aws_error_name(aws_last_error()));
        goto error;
    }

    if (aws_hash_table_init(
            &connection->thread_data.active_streams_map, alloc, 8, aws_hash_ptr, aws_ptr_eq, NULL, NULL)) {

        CONNECTION_LOGF(
            ERROR, connection, "Hashtable init error %d (%s).", aws_last_error(), aws_error_name(aws_last_error()));
        goto error;
    }

    connection->thread_data.closed_streams =
        aws_cache_new_fifo(alloc, aws_hash_ptr, aws_ptr_eq, NULL, NULL, http2_options->max_closed_streams);
    if (!connection->thread_data.closed_streams) {
        CONNECTION_LOGF(
            ERROR, connection, "FIFO cache init error %d (%s).", aws_last_error(), aws_error_name(aws_last_error()));
        goto error;
    }

    /* Initialize the value of settings */
    memcpy(connection->thread_data.settings_peer, aws_h2_settings_initial, sizeof(aws_h2_settings_initial));
    memcpy(connection->thread_data.settings_self, aws_h2_settings_initial, sizeof(aws_h2_settings_initial));

    memcpy(connection->synced_data.settings_peer, aws_h2_settings_initial, sizeof(aws_h2_settings_initial));
    memcpy(connection->synced_data.settings_self, aws_h2_settings_initial, sizeof(aws_h2_settings_initial));

    connection->thread_data.window_size_peer = aws_h2_settings_initial[AWS_HTTP2_SETTINGS_INITIAL_WINDOW_SIZE];
    connection->thread_data.window_size_self = aws_h2_settings_initial[AWS_HTTP2_SETTINGS_INITIAL_WINDOW_SIZE];

    connection->thread_data.goaway_received_last_stream_id = AWS_H2_STREAM_ID_MAX;
    connection->thread_data.goaway_sent_last_stream_id = AWS_H2_STREAM_ID_MAX;

    connection->synced_data.is_open = true;
    connection->synced_data.new_stream_error_code = AWS_ERROR_SUCCESS;

    /* Create a new decoder */
    struct aws_h2_decoder_params params = {
        .alloc = alloc,
        .vtable = &s_h2_decoder_vtable,
        .userdata = connection,
        .logging_id = connection,
        .is_server = server,
    };
    connection->thread_data.decoder = aws_h2_decoder_new(&params);
    if (!connection->thread_data.decoder) {
        CONNECTION_LOGF(
            ERROR, connection, "Decoder init error %d (%s)", aws_last_error(), aws_error_name(aws_last_error()));
        goto error;
    }

    if (aws_h2_frame_encoder_init(&connection->thread_data.encoder, alloc, &connection->base)) {
        CONNECTION_LOGF(
            ERROR, connection, "Encoder init error %d (%s)", aws_last_error(), aws_error_name(aws_last_error()));
        goto error;
    }
    /* User data from connection base is not ready until the handler installed */
    connection->thread_data.init_pending_settings = s_new_pending_settings(
        connection->base.alloc,
        http2_options->initial_settings_array,
        http2_options->num_initial_settings,
        http2_options->on_initial_settings_completed,
        NULL /* user_data is set later... */);
    if (!connection->thread_data.init_pending_settings) {
        goto error;
    }
    /* We enqueue the inital settings when handler get installed */
    return connection;

error:
    s_handler_destroy(&connection->base.channel_handler);

    return NULL;
}

struct aws_http_connection *aws_http_connection_new_http2_server(
    struct aws_allocator *allocator,
    bool manual_window_management,
    const struct aws_http2_connection_options *http2_options) {

    struct aws_h2_connection *connection = s_connection_new(allocator, manual_window_management, http2_options, true);
    if (!connection) {
        return NULL;
    }

    connection->base.server_data = &connection->base.client_or_server_data.server;

    return &connection->base;
}

struct aws_http_connection *aws_http_connection_new_http2_client(
    struct aws_allocator *allocator,
    bool manual_window_management,
    const struct aws_http2_connection_options *http2_options) {

    struct aws_h2_connection *connection = s_connection_new(allocator, manual_window_management, http2_options, false);
    if (!connection) {
        return NULL;
    }

    connection->base.client_data = &connection->base.client_or_server_data.client;

    return &connection->base;
}

static void s_handler_destroy(struct aws_channel_handler *handler) {
    struct aws_h2_connection *connection = handler->impl;
    CONNECTION_LOG(TRACE, connection, "Destroying connection");

    /* No streams should be left in internal datastructures */
    AWS_ASSERT(
        !aws_hash_table_is_valid(&connection->thread_data.active_streams_map) ||
        aws_hash_table_get_entry_count(&connection->thread_data.active_streams_map) == 0);

    AWS_ASSERT(aws_linked_list_empty(&connection->thread_data.stalled_window_streams_list));
    AWS_ASSERT(aws_linked_list_empty(&connection->thread_data.outgoing_streams_list));
    AWS_ASSERT(aws_linked_list_empty(&connection->synced_data.pending_stream_list));
    AWS_ASSERT(aws_linked_list_empty(&connection->synced_data.pending_frame_list));
    AWS_ASSERT(aws_linked_list_empty(&connection->synced_data.pending_settings_list));
    AWS_ASSERT(aws_linked_list_empty(&connection->synced_data.pending_ping_list));
    AWS_ASSERT(aws_linked_list_empty(&connection->synced_data.pending_goaway_list));
    AWS_ASSERT(aws_linked_list_empty(&connection->thread_data.pending_ping_queue));
    AWS_ASSERT(aws_linked_list_empty(&connection->thread_data.pending_settings_queue));

    /* Clean up any unsent frames and structures */
    struct aws_linked_list *outgoing_frames_queue = &connection->thread_data.outgoing_frames_queue;
    while (!aws_linked_list_empty(outgoing_frames_queue)) {
        struct aws_linked_list_node *node = aws_linked_list_pop_front(outgoing_frames_queue);
        struct aws_h2_frame *frame = AWS_CONTAINER_OF(node, struct aws_h2_frame, node);
        aws_h2_frame_destroy(frame);
    }
    if (connection->thread_data.init_pending_settings) {
        /* if initial settings were never sent, we need to clear the memory here */
        aws_mem_release(connection->base.alloc, connection->thread_data.init_pending_settings);
    }
    aws_h2_decoder_destroy(connection->thread_data.decoder);
    aws_h2_frame_encoder_clean_up(&connection->thread_data.encoder);
    aws_hash_table_clean_up(&connection->thread_data.active_streams_map);
    aws_cache_destroy(connection->thread_data.closed_streams);
    aws_mutex_clean_up(&connection->synced_data.lock);
    aws_mem_release(connection->base.alloc, connection);
}

static struct aws_h2_pending_settings *s_new_pending_settings(
    struct aws_allocator *allocator,
    const struct aws_http2_setting *settings_array,
    size_t num_settings,
    aws_http2_on_change_settings_complete_fn *on_completed,
    void *user_data) {

    size_t settings_storage_size = sizeof(struct aws_http2_setting) * num_settings;
    struct aws_h2_pending_settings *pending_settings;
    void *settings_storage;
    if (!aws_mem_acquire_many(
            allocator,
            2,
            &pending_settings,
            sizeof(struct aws_h2_pending_settings),
            &settings_storage,
            settings_storage_size)) {
        return NULL;
    }

    AWS_ZERO_STRUCT(*pending_settings);
    /* We buffer the settings up, incase the caller has freed them when the ACK arrives */
    pending_settings->settings_array = settings_storage;
    if (settings_array) {
        memcpy(pending_settings->settings_array, settings_array, num_settings * sizeof(struct aws_http2_setting));
    }
    pending_settings->num_settings = num_settings;
    pending_settings->on_completed = on_completed;
    pending_settings->user_data = user_data;

    return pending_settings;
}

static struct aws_h2_pending_ping *s_new_pending_ping(
    struct aws_allocator *allocator,
    const struct aws_byte_cursor *optional_opaque_data,
    const uint64_t started_time,
    void *user_data,
    aws_http2_on_ping_complete_fn *on_completed) {

    struct aws_h2_pending_ping *pending_ping = aws_mem_calloc(allocator, 1, sizeof(struct aws_h2_pending_ping));
    if (!pending_ping) {
        return NULL;
    }
    if (optional_opaque_data) {
        memcpy(pending_ping->opaque_data, optional_opaque_data->ptr, AWS_HTTP2_PING_DATA_SIZE);
    }
    pending_ping->started_time = started_time;
    pending_ping->on_completed = on_completed;
    pending_ping->user_data = user_data;
    return pending_ping;
}

static struct aws_h2_pending_goaway *s_new_pending_goaway(
    struct aws_allocator *allocator,
    uint32_t http2_error,
    bool allow_more_streams,
    const struct aws_byte_cursor *optional_debug_data) {

    struct aws_byte_cursor debug_data;
    AWS_ZERO_STRUCT(debug_data);
    if (optional_debug_data) {
        debug_data = *optional_debug_data;
    }
    struct aws_h2_pending_goaway *pending_goaway;
    void *debug_data_storage;
    if (!aws_mem_acquire_many(
            allocator, 2, &pending_goaway, sizeof(struct aws_h2_pending_goaway), &debug_data_storage, debug_data.len)) {
        return NULL;
    }
    if (debug_data.len) {
        memcpy(debug_data_storage, debug_data.ptr, debug_data.len);
        debug_data.ptr = debug_data_storage;
    }
    pending_goaway->debug_data = debug_data;
    pending_goaway->http2_error = http2_error;
    pending_goaway->allow_more_streams = allow_more_streams;
    return pending_goaway;
}

void aws_h2_connection_enqueue_outgoing_frame(struct aws_h2_connection *connection, struct aws_h2_frame *frame) {
    AWS_PRECONDITION(frame->type != AWS_H2_FRAME_T_DATA);
    AWS_PRECONDITION(aws_channel_thread_is_callers_thread(connection->base.channel_slot->channel));

    if (frame->high_priority) {
        /* Check from the head of the queue, and find a node with normal priority, and insert before it */
        struct aws_linked_list_node *iter = aws_linked_list_begin(&connection->thread_data.outgoing_frames_queue);
        /* one past the last element */
        const struct aws_linked_list_node *end = aws_linked_list_end(&connection->thread_data.outgoing_frames_queue);
        while (iter != end) {
            struct aws_h2_frame *frame_i = AWS_CONTAINER_OF(iter, struct aws_h2_frame, node);
            if (connection->thread_data.current_outgoing_frame == frame_i) {
                iter = iter->next;
                continue;
            }
            if (!frame_i->high_priority) {
                break;
            }
            iter = iter->next;
        }
        aws_linked_list_insert_before(iter, &frame->node);
    } else {
        aws_linked_list_push_back(&connection->thread_data.outgoing_frames_queue, &frame->node);
    }
}

static void s_on_channel_write_complete(
    struct aws_channel *channel,
    struct aws_io_message *message,
    int err_code,
    void *user_data) {

    (void)message;
    struct aws_h2_connection *connection = user_data;

    if (err_code) {
        CONNECTION_LOGF(ERROR, connection, "Message did not write to network, error %s", aws_error_name(err_code));
        s_shutdown_due_to_write_err(connection, err_code);
        return;
    }

    CONNECTION_LOG(TRACE, connection, "Message finished writing to network. Rescheduling outgoing frame task");

    /* To avoid wasting memory, we only want ONE of our written aws_io_messages in the channel at a time.
     * Therefore, we wait until it's written to the network before trying to send another
     * by running the outgoing-frame-task again.
     *
     * We also want to share the network with other channels.
     * Therefore, when the write completes, we SCHEDULE the outgoing-frame-task
     * to run again instead of calling the function directly.
     * This way, if the message completes synchronously,
     * we're not hogging the network by writing message after message in a tight loop */
    aws_channel_schedule_task_now(channel, &connection->outgoing_frames_task);
}

static void s_outgoing_frames_task(struct aws_channel_task *task, void *arg, enum aws_task_status status) {
    (void)task;

    if (status != AWS_TASK_STATUS_RUN_READY) {
        return;
    }

    struct aws_h2_connection *connection = arg;
    s_write_outgoing_frames(connection, false /*first_try*/);
}

static void s_write_outgoing_frames(struct aws_h2_connection *connection, bool first_try) {
    AWS_PRECONDITION(aws_channel_thread_is_callers_thread(connection->base.channel_slot->channel));
    AWS_PRECONDITION(connection->thread_data.is_outgoing_frames_task_active);

    struct aws_channel_slot *channel_slot = connection->base.channel_slot;
    struct aws_linked_list *outgoing_frames_queue = &connection->thread_data.outgoing_frames_queue;
    struct aws_linked_list *outgoing_streams_list = &connection->thread_data.outgoing_streams_list;

    if (connection->thread_data.is_writing_stopped) {
        return;
    }

    /* Determine whether there's work to do, and end task immediately if there's not.
     * Note that we stop writing DATA frames if the channel is trying to shut down */
    bool has_control_frames = !aws_linked_list_empty(outgoing_frames_queue);
    bool has_data_frames = !aws_linked_list_empty(outgoing_streams_list);
    bool may_write_data_frames = (connection->thread_data.window_size_peer > AWS_H2_MIN_WINDOW_SIZE) &&
                                 !connection->thread_data.channel_shutdown_waiting_for_goaway_to_be_written;
    bool will_write = has_control_frames || (has_data_frames && may_write_data_frames);

    if (!will_write) {
        if (!first_try) {
            CONNECTION_LOGF(
                TRACE,
                connection,
                "Outgoing frames task stopped. has_control_frames:%d has_data_frames:%d may_write_data_frames:%d",
                has_control_frames,
                has_data_frames,
                may_write_data_frames);
        }

        connection->thread_data.is_outgoing_frames_task_active = false;

        if (connection->thread_data.channel_shutdown_waiting_for_goaway_to_be_written) {
            s_finish_shutdown(connection);
        }

        return;
    }

    if (first_try) {
        CONNECTION_LOG(TRACE, connection, "Starting outgoing frames task");
    }

    /* Acquire aws_io_message, that we will attempt to fill up */
    struct aws_io_message *msg = aws_channel_slot_acquire_max_message_for_write(channel_slot);
    if (AWS_UNLIKELY(!msg)) {
        CONNECTION_LOG(ERROR, connection, "Failed to acquire message from pool, closing connection.");
        goto error;
    }

    /* Set up callback so we can send another message when this one completes */
    msg->on_completion = s_on_channel_write_complete;
    msg->user_data = connection;

    CONNECTION_LOGF(
        TRACE,
        connection,
        "Outgoing frames task acquired message with %zu bytes available",
        msg->message_data.capacity - msg->message_data.len);

    /* Write as many frames from outgoing_frames_queue as possible. */
    if (s_encode_outgoing_frames_queue(connection, &msg->message_data)) {
        goto error;
    }

    /* If outgoing_frames_queue emptied, and connection is running normally,
     * then write as many DATA frames from outgoing_streams_list as possible. */
    if (aws_linked_list_empty(outgoing_frames_queue) && may_write_data_frames) {
        if (s_encode_data_from_outgoing_streams(connection, &msg->message_data)) {
            goto error;
        }
    }

    if (msg->message_data.len) {
        /* Write message to channel.
         * outgoing_frames_task will resume when message completes. */
        CONNECTION_LOGF(TRACE, connection, "Outgoing frames task sending message of size %zu", msg->message_data.len);

        if (aws_channel_slot_send_message(channel_slot, msg, AWS_CHANNEL_DIR_WRITE)) {
            CONNECTION_LOGF(
                ERROR,
                connection,
                "Failed to send channel message: %s. Closing connection.",
                aws_error_name(aws_last_error()));

            goto error;
        }
    } else {
        /* Message is empty, warn that no work is being done and reschedule the task to try again next tick.
         * It's likely that body isn't ready, so body streaming function has no data to write yet.
         * If this scenario turns out to be common we should implement a "pause" feature. */
        CONNECTION_LOG(WARN, connection, "Outgoing frames task sent no data, will try again next tick.");

        aws_mem_release(msg->allocator, msg);

        aws_channel_schedule_task_now(channel_slot->channel, &connection->outgoing_frames_task);
    }
    return;

error:;
    int error_code = aws_last_error();

    if (msg) {
        aws_mem_release(msg->allocator, msg);
    }

    s_shutdown_due_to_write_err(connection, error_code);
}

/* Write as many frames from outgoing_frames_queue as possible (contains all non-DATA frames) */
static int s_encode_outgoing_frames_queue(struct aws_h2_connection *connection, struct aws_byte_buf *output) {

    AWS_PRECONDITION(aws_channel_thread_is_callers_thread(connection->base.channel_slot->channel));
    struct aws_linked_list *outgoing_frames_queue = &connection->thread_data.outgoing_frames_queue;

    /* Write as many frames from outgoing_frames_queue as possible. */
    while (!aws_linked_list_empty(outgoing_frames_queue)) {
        struct aws_linked_list_node *frame_node = aws_linked_list_front(outgoing_frames_queue);
        struct aws_h2_frame *frame = AWS_CONTAINER_OF(frame_node, struct aws_h2_frame, node);
        connection->thread_data.current_outgoing_frame = frame;
        bool frame_complete;
        if (aws_h2_encode_frame(&connection->thread_data.encoder, frame, output, &frame_complete)) {
            CONNECTION_LOGF(
                ERROR,
                connection,
                "Error encoding frame: type=%s stream=%" PRIu32 " error=%s",
                aws_h2_frame_type_to_str(frame->type),
                frame->stream_id,
                aws_error_name(aws_last_error()));
            return AWS_OP_ERR;
        }

        if (!frame_complete) {
            if (output->len == 0) {
                /* We're in trouble if an empty message isn't big enough for this frame to do any work with */
                CONNECTION_LOGF(
                    ERROR,
                    connection,
                    "Message is too small for encoder. frame-type=%s stream=%" PRIu32 " available-space=%zu",
                    aws_h2_frame_type_to_str(frame->type),
                    frame->stream_id,
                    output->capacity);
                aws_raise_error(AWS_ERROR_INVALID_STATE);
                return AWS_OP_ERR;
            }

            CONNECTION_LOG(TRACE, connection, "Outgoing frames task filled message, and has more frames to send later");
            break;
        }

        /* Done encoding frame, pop from queue and cleanup*/
        aws_linked_list_remove(frame_node);
        aws_h2_frame_destroy(frame);
        connection->thread_data.current_outgoing_frame = NULL;
    }

    return AWS_OP_SUCCESS;
}

/* Write as many DATA frames from outgoing_streams_list as possible. */
static int s_encode_data_from_outgoing_streams(struct aws_h2_connection *connection, struct aws_byte_buf *output) {

    AWS_PRECONDITION(aws_channel_thread_is_callers_thread(connection->base.channel_slot->channel));
    struct aws_linked_list *outgoing_streams_list = &connection->thread_data.outgoing_streams_list;
    struct aws_linked_list *stalled_window_streams_list = &connection->thread_data.stalled_window_streams_list;

    /* If a stream stalls, put it in this list until the function ends so we don't keep trying to read from it.
     * We put it back at the end of function. */
    struct aws_linked_list stalled_streams_list;
    aws_linked_list_init(&stalled_streams_list);

    int aws_error_code = 0;

    /* We simply round-robin through streams, instead of using stream priority.
     * Respecting priority is not required (RFC-7540 5.3), so we're ignoring it for now. This also keeps use safe
     * from priority DOS attacks: https://cve.mitre.org/cgi-bin/cvename.cgi?name=CVE-2019-9513 */
    while (!aws_linked_list_empty(outgoing_streams_list)) {
        if (connection->thread_data.window_size_peer <= AWS_H2_MIN_WINDOW_SIZE) {
            CONNECTION_LOGF(
                DEBUG,
                connection,
                "Peer connection's flow-control window is too small now %zu. Connection will stop sending DATA until "
                "WINDOW_UPDATE is received.",
                connection->thread_data.window_size_peer);
            break;
        }

        /* Stop looping if message is so full it's not worth the bother */
        size_t space_available = output->capacity - output->len;
        size_t worth_trying_threshold = AWS_H2_FRAME_PREFIX_SIZE * 2;
        if (space_available < worth_trying_threshold) {
            CONNECTION_LOG(TRACE, connection, "Outgoing frames task filled message, and has more frames to send later");
            goto done;
        }

        struct aws_linked_list_node *node = aws_linked_list_pop_front(outgoing_streams_list);
        struct aws_h2_stream *stream = AWS_CONTAINER_OF(node, struct aws_h2_stream, node);

        /* Ask stream to encode a data frame.
         * Stream may complete itself as a result of encoding its data,
         * in which case it will vanish from the connection's datastructures as a side-effect of this call.
         * But if stream has more data to send, push it back into the appropriate list. */
        int data_encode_status;
        if (aws_h2_stream_encode_data_frame(stream, &connection->thread_data.encoder, output, &data_encode_status)) {

            aws_error_code = aws_last_error();
            CONNECTION_LOGF(
                ERROR,
                connection,
                "Connection error while encoding DATA on stream %" PRIu32 ", %s",
                stream->base.id,
                aws_error_name(aws_error_code));
            goto done;
        }

        /* If stream has more data, push it into the appropriate list. */
        switch (data_encode_status) {
            case AWS_H2_DATA_ENCODE_COMPLETE:
                break;
            case AWS_H2_DATA_ENCODE_ONGOING:
                aws_linked_list_push_back(outgoing_streams_list, node);
                break;
            case AWS_H2_DATA_ENCODE_ONGOING_BODY_STALLED:
                aws_linked_list_push_back(&stalled_streams_list, node);
                break;
            case AWS_H2_DATA_ENCODE_ONGOING_WINDOW_STALLED:
                aws_linked_list_push_back(stalled_window_streams_list, node);
                AWS_H2_STREAM_LOG(
                    DEBUG,
                    stream,
                    "Peer stream's flow-control window is too small. Data frames on this stream will not be sent until "
                    "WINDOW_UPDATE. ");
                break;
            default:
                CONNECTION_LOG(ERROR, connection, "Data encode status is invalid.");
                aws_error_code = AWS_ERROR_INVALID_STATE;
        }
    }

done:
    /* Return any stalled streams to outgoing_streams_list */
    while (!aws_linked_list_empty(&stalled_streams_list)) {
        aws_linked_list_push_back(outgoing_streams_list, aws_linked_list_pop_front(&stalled_streams_list));
    }

    if (aws_error_code) {
        return aws_raise_error(aws_error_code);
    }

    return AWS_OP_SUCCESS;
}

/* If the outgoing-frames-task isn't scheduled, run it immediately. */
void aws_h2_try_write_outgoing_frames(struct aws_h2_connection *connection) {
    AWS_PRECONDITION(aws_channel_thread_is_callers_thread(connection->base.channel_slot->channel));

    if (connection->thread_data.is_outgoing_frames_task_active) {
        return;
    }

    connection->thread_data.is_outgoing_frames_task_active = true;
    s_write_outgoing_frames(connection, true /*first_try*/);
}

/**
 * Returns successfully and sets `out_stream` if stream is currently active.
 * Returns successfully and sets `out_stream` to NULL if the frame should be ignored.
 * Returns failed aws_h2err if it is a connection error to receive this frame.
 */
struct aws_h2err s_get_active_stream_for_incoming_frame(
    struct aws_h2_connection *connection,
    uint32_t stream_id,
    enum aws_h2_frame_type frame_type,
    struct aws_h2_stream **out_stream) {

    *out_stream = NULL;

    /* Check active streams */
    struct aws_hash_element *found = NULL;
    const void *stream_id_key = (void *)(size_t)stream_id;
    aws_hash_table_find(&connection->thread_data.active_streams_map, stream_id_key, &found);
    if (found) {
        /* Found it! return */
        *out_stream = found->value;
        return AWS_H2ERR_SUCCESS;
    }

    bool client_initiated = (stream_id % 2) == 1;
    bool self_initiated_stream = client_initiated && (connection->base.client_data != NULL);
    bool peer_initiated_stream = !self_initiated_stream;

    if ((self_initiated_stream && stream_id >= connection->base.next_stream_id) ||
        (peer_initiated_stream && stream_id > connection->thread_data.latest_peer_initiated_stream_id)) {
        /* Illegal to receive frames for a stream in the idle state (stream doesn't exist yet)
         * (except server receiving HEADERS to start a stream, but that's handled elsewhere) */
        CONNECTION_LOGF(
            ERROR,
            connection,
            "Illegal to receive %s frame on stream id=%" PRIu32 " state=IDLE",
            aws_h2_frame_type_to_str(frame_type),
            stream_id);
        return aws_h2err_from_h2_code(AWS_HTTP2_ERR_PROTOCOL_ERROR);
    }

    if (peer_initiated_stream && stream_id > connection->thread_data.goaway_sent_last_stream_id) {
        /* Once GOAWAY sent, ignore frames for peer-initiated streams whose id > last-stream-id */
        CONNECTION_LOGF(
            TRACE,
            connection,
            "Ignoring %s frame on stream id=%" PRIu32 " because GOAWAY sent with last-stream-id=%" PRIu32,
            aws_h2_frame_type_to_str(frame_type),
            stream_id,
            connection->thread_data.goaway_sent_last_stream_id);

        return AWS_H2ERR_SUCCESS;
    }

    void *cached_value = NULL;
    /* Stream is closed, check whether it's legal for a few more frames to trickle in */
    if (aws_cache_find(connection->thread_data.closed_streams, stream_id_key, &cached_value)) {
        return aws_h2err_from_last_error();
    }
    if (cached_value) {
        if (frame_type == AWS_H2_FRAME_T_PRIORITY) {
            /* If we support PRIORITY, do something here. Right now just ignore it */
            return AWS_H2ERR_SUCCESS;
        }
        enum aws_h2_stream_closed_when closed_when = (enum aws_h2_stream_closed_when)(size_t)cached_value;
        switch (closed_when) {
            case AWS_H2_STREAM_CLOSED_WHEN_BOTH_SIDES_END_STREAM:
                /* WINDOW_UPDATE or RST_STREAM frames can be received ... for a short period after
                 * a DATA or HEADERS frame containing an END_STREAM flag is sent.
                 * Endpoints MUST ignore WINDOW_UPDATE or RST_STREAM frames received in this state */
                if (frame_type == AWS_H2_FRAME_T_WINDOW_UPDATE || frame_type == AWS_H2_FRAME_T_RST_STREAM) {
                    CONNECTION_LOGF(
                        TRACE,
                        connection,
                        "Ignoring %s frame on stream id=%" PRIu32 " because END_STREAM flag was recently sent.",
                        aws_h2_frame_type_to_str(frame_type),
                        stream_id);

                    return AWS_H2ERR_SUCCESS;
                } else {
                    CONNECTION_LOGF(
                        ERROR,
                        connection,
                        "Illegal to receive %s frame on stream id=%" PRIu32 " after END_STREAM has been received.",
                        aws_h2_frame_type_to_str(frame_type),
                        stream_id);

                    return aws_h2err_from_h2_code(AWS_HTTP2_ERR_STREAM_CLOSED);
                }
                break;
            case AWS_H2_STREAM_CLOSED_WHEN_RST_STREAM_RECEIVED:
                /* An endpoint that receives any frame other than PRIORITY after receiving a RST_STREAM
                 * MUST treat that as a stream error (Section 5.4.2) of type STREAM_CLOSED */
                CONNECTION_LOGF(
                    ERROR,
                    connection,
                    "Illegal to receive %s frame on stream id=%" PRIu32 " after RST_STREAM has been received",
                    aws_h2_frame_type_to_str(frame_type),
                    stream_id);
                struct aws_h2_frame *rst_stream =
                    aws_h2_frame_new_rst_stream(connection->base.alloc, stream_id, AWS_HTTP2_ERR_STREAM_CLOSED);
                if (!rst_stream) {
                    CONNECTION_LOGF(
                        ERROR, connection, "Error creating RST_STREAM frame, %s", aws_error_name(aws_last_error()));
                    return aws_h2err_from_last_error();
                }
                aws_h2_connection_enqueue_outgoing_frame(connection, rst_stream);
                return AWS_H2ERR_SUCCESS;
            case AWS_H2_STREAM_CLOSED_WHEN_RST_STREAM_SENT:
                /* An endpoint MUST ignore frames that it receives on closed streams after it has sent a RST_STREAM
                 * frame */
                CONNECTION_LOGF(
                    TRACE,
                    connection,
                    "Ignoring %s frame on stream id=%" PRIu32 " because RST_STREAM was recently sent.",
                    aws_h2_frame_type_to_str(frame_type),
                    stream_id);

                return AWS_H2ERR_SUCCESS;
                break;
            default:
                CONNECTION_LOGF(
                    ERROR, connection, "Invalid state fo cached closed stream, stream id=%" PRIu32, stream_id);
                return aws_h2err_from_h2_code(AWS_HTTP2_ERR_INTERNAL_ERROR);
                break;
        }
    }
    if (frame_type == AWS_H2_FRAME_T_PRIORITY) {
        /* ignored if the stream has been removed from the dependency tree */
        return AWS_H2ERR_SUCCESS;
    }

    /* Stream closed (purged from closed_streams, or implicitly closed when its ID was skipped) */
    CONNECTION_LOGF(
        ERROR,
        connection,
        "Illegal to receive %s frame on stream id=%" PRIu32
        ", no memory of closed stream (ID skipped, or removed from cache)",
        aws_h2_frame_type_to_str(frame_type),
        stream_id);

    return aws_h2err_from_h2_code(AWS_HTTP2_ERR_PROTOCOL_ERROR);
}

/* Decoder callbacks */

struct aws_h2err s_decoder_on_headers_begin(uint32_t stream_id, void *userdata) {
    struct aws_h2_connection *connection = userdata;

    if (connection->base.server_data) {
        /* Server would create new request-handler stream... */
        return aws_h2err_from_aws_code(AWS_ERROR_UNIMPLEMENTED);
    }

    struct aws_h2_stream *stream;
    struct aws_h2err err =
        s_get_active_stream_for_incoming_frame(connection, stream_id, AWS_H2_FRAME_T_HEADERS, &stream);
    if (aws_h2err_failed(err)) {
        return err;
    }

    if (stream) {
        err = aws_h2_stream_on_decoder_headers_begin(stream);
        if (aws_h2err_failed(err)) {
            return err;
        }
    }

    return AWS_H2ERR_SUCCESS;
}

struct aws_h2err s_decoder_on_headers_i(
    uint32_t stream_id,
    const struct aws_http_header *header,
    enum aws_http_header_name name_enum,
    enum aws_http_header_block block_type,
    void *userdata) {

    struct aws_h2_connection *connection = userdata;
    struct aws_h2_stream *stream;
    struct aws_h2err err =
        s_get_active_stream_for_incoming_frame(connection, stream_id, AWS_H2_FRAME_T_HEADERS, &stream);
    if (aws_h2err_failed(err)) {
        return err;
    }

    if (stream) {
        err = aws_h2_stream_on_decoder_headers_i(stream, header, name_enum, block_type);
        if (aws_h2err_failed(err)) {
            return err;
        }
    }

    return AWS_H2ERR_SUCCESS;
}

struct aws_h2err s_decoder_on_headers_end(
    uint32_t stream_id,
    bool malformed,
    enum aws_http_header_block block_type,
    void *userdata) {

    struct aws_h2_connection *connection = userdata;
    struct aws_h2_stream *stream;
    struct aws_h2err err =
        s_get_active_stream_for_incoming_frame(connection, stream_id, AWS_H2_FRAME_T_HEADERS, &stream);
    if (aws_h2err_failed(err)) {
        return err;
    }

    if (stream) {
        err = aws_h2_stream_on_decoder_headers_end(stream, malformed, block_type);
        if (aws_h2err_failed(err)) {
            return err;
        }
    }

    return AWS_H2ERR_SUCCESS;
}

struct aws_h2err s_decoder_on_push_promise(uint32_t stream_id, uint32_t promised_stream_id, void *userdata) {
    struct aws_h2_connection *connection = userdata;
    AWS_ASSERT(connection->base.client_data); /* decoder has already enforced this */
    AWS_ASSERT(promised_stream_id % 2 == 0);  /* decoder has already enforced this  */

    /* The identifier of a newly established stream MUST be numerically greater
     * than all streams that the initiating endpoint has opened or reserved (RFC-7540 5.1.1) */
    if (promised_stream_id <= connection->thread_data.latest_peer_initiated_stream_id) {
        CONNECTION_LOGF(
            ERROR,
            connection,
            "Newly promised stream ID %" PRIu32 " must be higher than previously established ID %" PRIu32,
            promised_stream_id,
            connection->thread_data.latest_peer_initiated_stream_id);
        return aws_h2err_from_h2_code(AWS_HTTP2_ERR_PROTOCOL_ERROR);
    }
    connection->thread_data.latest_peer_initiated_stream_id = promised_stream_id;

    /* If we ever fully support PUSH_PROMISE, this is where we'd add the
     * promised_stream_id to some reserved_streams datastructure */

    struct aws_h2_stream *stream;
    struct aws_h2err err =
        s_get_active_stream_for_incoming_frame(connection, stream_id, AWS_H2_FRAME_T_PUSH_PROMISE, &stream);
    if (aws_h2err_failed(err)) {
        return err;
    }

    if (stream) {
        err = aws_h2_stream_on_decoder_push_promise(stream, promised_stream_id);
        if (aws_h2err_failed(err)) {
            return err;
        }
    }

    return AWS_H2ERR_SUCCESS;
}

struct aws_h2err s_decoder_on_data_begin(uint32_t stream_id, uint32_t payload_len, bool end_stream, void *userdata) {
    struct aws_h2_connection *connection = userdata;

    /* A receiver that receives a flow-controlled frame MUST always account for its contribution against the connection
     * flow-control window, unless the receiver treats this as a connection error */
    if (aws_sub_size_checked(
            connection->thread_data.window_size_self, payload_len, &connection->thread_data.window_size_self)) {
        CONNECTION_LOGF(
            ERROR,
            connection,
            "DATA length %" PRIu32 " exceeds flow-control window %zu",
            payload_len,
            connection->thread_data.window_size_self);
        return aws_h2err_from_h2_code(AWS_HTTP2_ERR_FLOW_CONTROL_ERROR);
    }

    struct aws_h2_stream *stream;
    struct aws_h2err err = s_get_active_stream_for_incoming_frame(connection, stream_id, AWS_H2_FRAME_T_DATA, &stream);
    if (aws_h2err_failed(err)) {
        return err;
    }

    if (stream) {
        err = aws_h2_stream_on_decoder_data_begin(stream, payload_len, end_stream);
        if (aws_h2err_failed(err)) {
            return err;
        }
    }

    /* if manual_window_management is false, we will automatically maintain the connection self window size */
    if (payload_len != 0 && !connection->base.manual_window_management) {
        struct aws_h2_frame *connection_window_update_frame =
            aws_h2_frame_new_window_update(connection->base.alloc, 0, payload_len);
        if (!connection_window_update_frame) {
            CONNECTION_LOGF(
                ERROR,
                connection,
                "WINDOW_UPDATE frame on connection failed to be sent, error %s",
                aws_error_name(aws_last_error()));
            return aws_h2err_from_last_error();
        }
        aws_h2_connection_enqueue_outgoing_frame(connection, connection_window_update_frame);
        connection->thread_data.window_size_self += payload_len;
    }

    return AWS_H2ERR_SUCCESS;
}

struct aws_h2err s_decoder_on_data_i(uint32_t stream_id, struct aws_byte_cursor data, void *userdata) {
    struct aws_h2_connection *connection = userdata;

    /* Pass data to stream */
    struct aws_h2_stream *stream;
    struct aws_h2err err = s_get_active_stream_for_incoming_frame(connection, stream_id, AWS_H2_FRAME_T_DATA, &stream);
    if (aws_h2err_failed(err)) {
        return err;
    }

    if (stream) {
        err = aws_h2_stream_on_decoder_data_i(stream, data);
        if (aws_h2err_failed(err)) {
            return err;
        }
    }

    return AWS_H2ERR_SUCCESS;
}

struct aws_h2err s_decoder_on_end_stream(uint32_t stream_id, void *userdata) {
    struct aws_h2_connection *connection = userdata;

    /* Not calling s_get_active_stream_for_incoming_frame() here because END_STREAM
     * isn't an actual frame type. It's a flag on DATA or HEADERS frames, and we
     * already checked the legality of those frames in their respective callbacks. */

    struct aws_hash_element *found = NULL;
    aws_hash_table_find(&connection->thread_data.active_streams_map, (void *)(size_t)stream_id, &found);
    if (found) {
        struct aws_h2_stream *stream = found->value;
        struct aws_h2err err = aws_h2_stream_on_decoder_end_stream(stream);
        if (aws_h2err_failed(err)) {
            return err;
        }
    }

    return AWS_H2ERR_SUCCESS;
}

static struct aws_h2err s_decoder_on_rst_stream(uint32_t stream_id, uint32_t h2_error_code, void *userdata) {
    struct aws_h2_connection *connection = userdata;

    /* Pass RST_STREAM to stream */
    struct aws_h2_stream *stream;
    struct aws_h2err err =
        s_get_active_stream_for_incoming_frame(connection, stream_id, AWS_H2_FRAME_T_RST_STREAM, &stream);
    if (aws_h2err_failed(err)) {
        return err;
    }

    if (stream) {
        err = aws_h2_stream_on_decoder_rst_stream(stream, h2_error_code);
        if (aws_h2err_failed(err)) {
            return err;
        }
    }

    return AWS_H2ERR_SUCCESS;
}

static struct aws_h2err s_decoder_on_ping_ack(uint8_t opaque_data[AWS_HTTP2_PING_DATA_SIZE], void *userdata) {
    struct aws_h2_connection *connection = userdata;
    if (aws_linked_list_empty(&connection->thread_data.pending_ping_queue)) {
        CONNECTION_LOG(ERROR, connection, "Received extraneous PING ACK.");
        return aws_h2err_from_h2_code(AWS_HTTP2_ERR_PROTOCOL_ERROR);
    }
    struct aws_h2err err;
    struct aws_linked_list_node *node = aws_linked_list_pop_front(&connection->thread_data.pending_ping_queue);
    struct aws_h2_pending_ping *pending_ping = AWS_CONTAINER_OF(node, struct aws_h2_pending_ping, node);
    /* Check the payload */
    if (!aws_array_eq(opaque_data, AWS_HTTP2_PING_DATA_SIZE, pending_ping->opaque_data, AWS_HTTP2_PING_DATA_SIZE)) {
        CONNECTION_LOG(ERROR, connection, "Received PING ACK with mismatched opaque-data.");
        err = aws_h2err_from_h2_code(AWS_HTTP2_ERR_PROTOCOL_ERROR);
        goto error;
    }
    uint64_t time_stamp;
    if (aws_high_res_clock_get_ticks(&time_stamp)) {
        CONNECTION_LOGF(
            ERROR,
            connection,
            "Failed getting the time stamp when PING ACK received, error %s",
            aws_error_name(aws_last_error()));
        err = aws_h2err_from_last_error();
        goto error;
    }
    uint64_t rtt;
    if (aws_sub_u64_checked(time_stamp, pending_ping->started_time, &rtt)) {
        CONNECTION_LOGF(
            ERROR,
            connection,
            "Overflow from time stamp when PING ACK received, error %s",
            aws_error_name(aws_last_error()));
        err = aws_h2err_from_last_error();
        goto error;
    }
    CONNECTION_LOGF(TRACE, connection, "Round trip time is %lf ms, approximately", (double)rtt / 1000000);
    /* fire the callback */
    if (pending_ping->on_completed) {
        pending_ping->on_completed(&connection->base, rtt, AWS_ERROR_SUCCESS, pending_ping->user_data);
    }
    aws_mem_release(connection->base.alloc, pending_ping);
    return AWS_H2ERR_SUCCESS;
error:
    if (pending_ping->on_completed) {
        pending_ping->on_completed(&connection->base, 0 /* fake rtt */, err.aws_code, pending_ping->user_data);
    }
    aws_mem_release(connection->base.alloc, pending_ping);
    return err;
}

static struct aws_h2err s_decoder_on_ping(uint8_t opaque_data[AWS_HTTP2_PING_DATA_SIZE], void *userdata) {
    struct aws_h2_connection *connection = userdata;

    /* send a PING frame with the ACK flag set in response, with an identical payload. */
    struct aws_h2_frame *ping_ack_frame = aws_h2_frame_new_ping(connection->base.alloc, true, opaque_data);
    if (!ping_ack_frame) {
        CONNECTION_LOGF(
            ERROR, connection, "Ping ACK frame failed to be sent, error %s", aws_error_name(aws_last_error()));
        return aws_h2err_from_last_error();
    }

    aws_h2_connection_enqueue_outgoing_frame(connection, ping_ack_frame);
    return AWS_H2ERR_SUCCESS;
}

static struct aws_h2err s_decoder_on_settings(
    const struct aws_http2_setting *settings_array,
    size_t num_settings,
    void *userdata) {
    struct aws_h2_connection *connection = userdata;
    struct aws_h2err err;
    /* Once all values have been processed, the recipient MUST immediately emit a SETTINGS frame with the ACK flag
     * set.(RFC-7540 6.5.3) */
    CONNECTION_LOG(TRACE, connection, "Setting frame processing ends");
    struct aws_h2_frame *settings_ack_frame = aws_h2_frame_new_settings(connection->base.alloc, NULL, 0, true);
    if (!settings_ack_frame) {
        CONNECTION_LOGF(
            ERROR, connection, "Settings ACK frame failed to be sent, error %s", aws_error_name(aws_last_error()));
        return aws_h2err_from_last_error();
    }
    aws_h2_connection_enqueue_outgoing_frame(connection, settings_ack_frame);

    /* Allocate a block of memory for settings_array in callback, which will only includes the settings we changed,
     * freed once the callback finished */
    struct aws_http2_setting *callback_array = NULL;
    if (num_settings) {
        callback_array = aws_mem_acquire(connection->base.alloc, num_settings * sizeof(struct aws_http2_setting));
        if (!callback_array) {
            return aws_h2err_from_last_error();
        }
    }
    size_t callback_array_num = 0;

    /* Apply the change to encoder and connection */
    struct aws_h2_frame_encoder *encoder = &connection->thread_data.encoder;
    for (size_t i = 0; i < num_settings; i++) {
        if (connection->thread_data.settings_peer[settings_array[i].id] == settings_array[i].value) {
            /* No change, don't do any work */
            continue;
        }
        switch (settings_array[i].id) {
            case AWS_HTTP2_SETTINGS_HEADER_TABLE_SIZE: {
                aws_h2_frame_encoder_set_setting_header_table_size(encoder, settings_array[i].value);
            } break;
            case AWS_HTTP2_SETTINGS_INITIAL_WINDOW_SIZE: {
                /* When the value of SETTINGS_INITIAL_WINDOW_SIZE changes, a receiver MUST adjust the size of all stream
                 * flow-control windows that it maintains by the difference between the new value and the old value. */
                int32_t size_changed =
                    settings_array[i].value - connection->thread_data.settings_peer[settings_array[i].id];
                struct aws_hash_iter stream_iter = aws_hash_iter_begin(&connection->thread_data.active_streams_map);
                while (!aws_hash_iter_done(&stream_iter)) {
                    struct aws_h2_stream *stream = stream_iter.element.value;
                    aws_hash_iter_next(&stream_iter);
                    err = aws_h2_stream_window_size_change(stream, size_changed, false /*self*/);
                    if (aws_h2err_failed(err)) {
                        CONNECTION_LOG(
                            ERROR,
                            connection,
                            "Connection error, change to SETTINGS_INITIAL_WINDOW_SIZE caused a stream's flow-control "
                            "window to exceed the maximum size");
                        goto error;
                    }
                }
            } break;
            case AWS_HTTP2_SETTINGS_MAX_FRAME_SIZE: {
                aws_h2_frame_encoder_set_setting_max_frame_size(encoder, settings_array[i].value);
            } break;
            default:
                break;
        }
        connection->thread_data.settings_peer[settings_array[i].id] = settings_array[i].value;
        callback_array[callback_array_num++] = settings_array[i];
    }
    if (connection->on_remote_settings_change) {
        connection->on_remote_settings_change(
            &connection->base, callback_array, callback_array_num, connection->base.user_data);
    }
    { /* BEGIN CRITICAL SECTION */
        s_lock_synced_data(connection);

        memcpy(
            connection->synced_data.settings_peer,
            connection->thread_data.settings_peer,
            sizeof(connection->thread_data.settings_peer));

        s_unlock_synced_data(connection);
    } /* END CRITICAL SECTION */
    aws_mem_release(connection->base.alloc, callback_array);
    return AWS_H2ERR_SUCCESS;
error:
    aws_mem_release(connection->base.alloc, callback_array);
    return err;
}

static struct aws_h2err s_decoder_on_settings_ack(void *userdata) {
    struct aws_h2_connection *connection = userdata;
    if (aws_linked_list_empty(&connection->thread_data.pending_settings_queue)) {
        CONNECTION_LOG(ERROR, connection, "Received a malicious extra SETTINGS acknowledgment");
        return aws_h2err_from_h2_code(AWS_HTTP2_ERR_PROTOCOL_ERROR);
    }
    struct aws_h2err err;
    struct aws_h2_pending_settings *pending_settings = NULL;
    struct aws_linked_list_node *node = aws_linked_list_pop_front(&connection->thread_data.pending_settings_queue);
    pending_settings = AWS_CONTAINER_OF(node, struct aws_h2_pending_settings, node);

    struct aws_http2_setting *settings_array = pending_settings->settings_array;
    /* Apply the settings */
    struct aws_h2_decoder *decoder = connection->thread_data.decoder;
    for (size_t i = 0; i < pending_settings->num_settings; i++) {
        if (connection->thread_data.settings_self[settings_array[i].id] == settings_array[i].value) {
            /* No change, don't do any work */
            continue;
        }
        switch (settings_array[i].id) {
            case AWS_HTTP2_SETTINGS_HEADER_TABLE_SIZE: {
                aws_h2_decoder_set_setting_header_table_size(decoder, settings_array[i].value);
            } break;
            case AWS_HTTP2_SETTINGS_ENABLE_PUSH: {
                aws_h2_decoder_set_setting_enable_push(decoder, settings_array[i].value);
            } break;
            case AWS_HTTP2_SETTINGS_INITIAL_WINDOW_SIZE: {
                /* When the value of SETTINGS_INITIAL_WINDOW_SIZE changes, a receiver MUST adjust the size of all stream
                 * flow-control windows that it maintains by the difference between the new value and the old value. */
                int32_t size_changed =
                    settings_array[i].value - connection->thread_data.settings_self[settings_array[i].id];
                struct aws_hash_iter stream_iter = aws_hash_iter_begin(&connection->thread_data.active_streams_map);
                while (!aws_hash_iter_done(&stream_iter)) {
                    struct aws_h2_stream *stream = stream_iter.element.value;
                    aws_hash_iter_next(&stream_iter);
                    err = aws_h2_stream_window_size_change(stream, size_changed, true /*self*/);
                    if (aws_h2err_failed(err)) {
                        CONNECTION_LOG(
                            ERROR,
                            connection,
                            "Connection error, change to SETTINGS_INITIAL_WINDOW_SIZE from internal caused a stream's "
                            "flow-control window to exceed the maximum size");
                        goto error;
                    }
                }
            } break;
            case AWS_HTTP2_SETTINGS_MAX_FRAME_SIZE: {
                aws_h2_decoder_set_setting_max_frame_size(decoder, settings_array[i].value);
            } break;
            default:
                break;
        }
        connection->thread_data.settings_self[settings_array[i].id] = settings_array[i].value;
    }
    /* invoke the change settings compeleted user callback */
    if (pending_settings->on_completed) {
        pending_settings->on_completed(&connection->base, AWS_ERROR_SUCCESS, pending_settings->user_data);
    }
    { /* BEGIN CRITICAL SECTION */
        s_lock_synced_data(connection);

        memcpy(
            connection->synced_data.settings_self,
            connection->thread_data.settings_self,
            sizeof(connection->thread_data.settings_self));

        s_unlock_synced_data(connection);
    } /* END CRITICAL SECTION */
    /* clean up the pending_settings */
    aws_mem_release(connection->base.alloc, pending_settings);
    return AWS_H2ERR_SUCCESS;
error:
    /* invoke the user callback with error code */
    if (pending_settings->on_completed) {
        pending_settings->on_completed(&connection->base, err.aws_code, pending_settings->user_data);
    }
    /* clean up the pending settings here */
    aws_mem_release(connection->base.alloc, pending_settings);
    return err;
}

static struct aws_h2err s_decoder_on_window_update(uint32_t stream_id, uint32_t window_size_increment, void *userdata) {
    struct aws_h2_connection *connection = userdata;

    if (stream_id == 0) {
        /* Let's update the connection flow-control window size */
        if (window_size_increment == 0) {
            /* flow-control window increment of 0 MUST be treated as error (RFC7540 6.9.1) */
            CONNECTION_LOG(ERROR, connection, "Window update frame with 0 increment size")
            return aws_h2err_from_h2_code(AWS_HTTP2_ERR_PROTOCOL_ERROR);
        }
        if (connection->thread_data.window_size_peer + window_size_increment > AWS_H2_WINDOW_UPDATE_MAX) {
            /* We MUST NOT allow a flow-control window to exceed the max */
            CONNECTION_LOG(
                ERROR,
                connection,
                "Window update frame causes the connection flow-control window exceeding the maximum size")
            return aws_h2err_from_h2_code(AWS_HTTP2_ERR_FLOW_CONTROL_ERROR);
        }
        if (connection->thread_data.window_size_peer <= AWS_H2_MIN_WINDOW_SIZE) {
            CONNECTION_LOGF(
                DEBUG,
                connection,
                "Peer connection's flow-control window is resumed from too small to %" PRIu32
                ". Connection will resume sending DATA.",
                window_size_increment);
        }
        connection->thread_data.window_size_peer += window_size_increment;
        return AWS_H2ERR_SUCCESS;
    } else {
        /* Update the flow-control window size for stream */
        struct aws_h2_stream *stream;
        bool window_resume;
        struct aws_h2err err =
            s_get_active_stream_for_incoming_frame(connection, stream_id, AWS_H2_FRAME_T_WINDOW_UPDATE, &stream);
        if (aws_h2err_failed(err)) {
            return err;
        }
        if (stream) {
            err = aws_h2_stream_on_decoder_window_update(stream, window_size_increment, &window_resume);
            if (aws_h2err_failed(err)) {
                return err;
            }
            if (window_resume) {
                /* Set the stream free from stalled list */
                AWS_H2_STREAM_LOGF(
                    DEBUG,
                    stream,
                    "Peer stream's flow-control window is resumed from 0 or negative to %" PRIu32
                    " Stream will resume sending data.",
                    stream->thread_data.window_size_peer);
                aws_linked_list_remove(&stream->node);
                aws_linked_list_push_back(&connection->thread_data.outgoing_streams_list, &stream->node);
            }
        }
    }
    return AWS_H2ERR_SUCCESS;
}

struct aws_h2err s_decoder_on_goaway_begin(
    uint32_t last_stream,
    uint32_t error_code,
    uint32_t debug_data_length,
    void *userdata) {
    (void)debug_data_length;
    struct aws_h2_connection *connection = userdata;

    if (last_stream > connection->thread_data.goaway_received_last_stream_id) {
        CONNECTION_LOGF(
            ERROR,
            connection,
            "Received GOAWAY with invalid last-stream-id=%" PRIu32 ", must not exceed previous last-stream-id=%" PRIu32,
            last_stream,
            connection->thread_data.goaway_received_last_stream_id);
        return aws_h2err_from_h2_code(AWS_HTTP2_ERR_PROTOCOL_ERROR);
    }
    /* stop sending any new stream and making new request */
    { /* BEGIN CRITICAL SECTION */
        s_lock_synced_data(connection);

        connection->synced_data.new_stream_error_code = AWS_ERROR_HTTP_GOAWAY_RECEIVED;
        connection->synced_data.goaway_received_last_stream_id = last_stream;
        connection->synced_data.goaway_received_http2_error_code = error_code;

        s_unlock_synced_data(connection);
    } /* END CRITICAL SECTION */
    connection->thread_data.goaway_received_last_stream_id = last_stream;
    CONNECTION_LOGF(
        DEBUG,
        connection,
        "Received GOAWAY error-code=%s(0x%x) last-stream-id=%" PRIu32,
        aws_http2_error_code_to_str(error_code),
        error_code,
        last_stream);
    /* Complete activated streams whose id is higher than last_stream, since they will not process by peer. We should
     * treat them as they had never been created at all.
     * This would be more efficient if we could iterate streams in reverse-id order */
    struct aws_hash_iter stream_iter = aws_hash_iter_begin(&connection->thread_data.active_streams_map);
    while (!aws_hash_iter_done(&stream_iter)) {
        struct aws_h2_stream *stream = stream_iter.element.value;
        aws_hash_iter_next(&stream_iter);
        if (stream->base.id > last_stream) {
            AWS_H2_STREAM_LOG(
                DEBUG,
                stream,
                "stream ID is higher than GOAWAY last stream ID, please retry this stream on a new connection.");
            s_stream_complete(connection, stream, AWS_ERROR_HTTP_GOAWAY_RECEIVED);
        }
    }

    /* #TODO inform user about debug data by fire some kind of API. We buffer it at connection? Or we do a sperate
     * callback on each part of it */
    if (connection->on_goaway_received) {
        /* Inform user about goaway received and the error code. */
        connection->on_goaway_received(&connection->base, last_stream, error_code, connection->base.user_data);
    }
    return AWS_H2ERR_SUCCESS;
}

/* End decoder callbacks */

static int s_send_connection_preface_client_string(struct aws_h2_connection *connection) {

    /* Just send the magic string on its own aws_io_message. */
    struct aws_io_message *msg = aws_channel_acquire_message_from_pool(
        connection->base.channel_slot->channel,
        AWS_IO_MESSAGE_APPLICATION_DATA,
        aws_h2_connection_preface_client_string.len);
    if (!msg) {
        goto error;
    }

    if (!aws_byte_buf_write_from_whole_cursor(&msg->message_data, aws_h2_connection_preface_client_string)) {
        aws_raise_error(AWS_ERROR_INVALID_STATE);
        goto error;
    }

    if (aws_channel_slot_send_message(connection->base.channel_slot, msg, AWS_CHANNEL_DIR_WRITE)) {
        goto error;
    }

    return AWS_OP_SUCCESS;

error:
    if (msg) {
        aws_mem_release(msg->allocator, msg);
    }
    return AWS_OP_ERR;
}

static void s_handler_installed(struct aws_channel_handler *handler, struct aws_channel_slot *slot) {
    AWS_PRECONDITION(aws_channel_thread_is_callers_thread(slot->channel));
    struct aws_h2_connection *connection = handler->impl;

    connection->base.channel_slot = slot;

    /* Acquire a hold on the channel to prevent its destruction until the user has
     * given the go-ahead via aws_http_connection_release() */
    aws_channel_acquire_hold(slot->channel);

    /* Send HTTP/2 connection preface (RFC-7540 3.5)
     * - clients must send magic string
     * - both client and server must send SETTINGS frame */

    if (connection->base.client_data) {
        if (s_send_connection_preface_client_string(connection)) {
            CONNECTION_LOGF(
                ERROR,
                connection,
                "Failed to send client connection preface string, %s",
                aws_error_name(aws_last_error()));
            goto error;
        }
    }
    struct aws_h2_pending_settings *init_pending_settings = connection->thread_data.init_pending_settings;
    aws_linked_list_push_back(&connection->thread_data.pending_settings_queue, &init_pending_settings->node);
    connection->thread_data.init_pending_settings = NULL;
    /* Set user_data here, the user_data is valid now */
    init_pending_settings->user_data = connection->base.user_data;

    struct aws_h2_frame *init_settings_frame = aws_h2_frame_new_settings(
        connection->base.alloc,
        init_pending_settings->settings_array,
        init_pending_settings->num_settings,
        false /*ACK*/);
    if (!init_settings_frame) {
        CONNECTION_LOGF(
            ERROR,
            connection,
            "Failed to create the initial settings frame, error %s",
            aws_error_name(aws_last_error()));
        aws_mem_release(connection->base.alloc, init_pending_settings);
        goto error;
    }
    /* enqueue the initial settings frame here */
    aws_linked_list_push_back(&connection->thread_data.outgoing_frames_queue, &init_settings_frame->node);

    aws_h2_try_write_outgoing_frames(connection);
    return;

error:
    s_shutdown_due_to_write_err(connection, aws_last_error());
}

static void s_stream_complete(struct aws_h2_connection *connection, struct aws_h2_stream *stream, int error_code) {
    AWS_PRECONDITION(aws_channel_thread_is_callers_thread(connection->base.channel_slot->channel));

    /* Nice logging */
    if (error_code) {
        AWS_H2_STREAM_LOGF(
            ERROR, stream, "Stream completed with error %d (%s).", error_code, aws_error_name(error_code));
    } else if (stream->base.client_data) {
        int status = stream->base.client_data->response_status;
        AWS_H2_STREAM_LOGF(
            DEBUG, stream, "Client stream complete, response status %d (%s)", status, aws_http_status_text(status));
    } else {
        AWS_H2_STREAM_LOG(DEBUG, stream, "Server stream complete");
    }

    /* Remove stream from active_streams_map and outgoing_stream_list (if it was in them at all) */
    aws_hash_table_remove(&connection->thread_data.active_streams_map, (void *)(size_t)stream->base.id, NULL, NULL);
    if (stream->node.next) {
        aws_linked_list_remove(&stream->node);
    }

    /* Invoke callback */
    if (stream->base.on_complete) {
        stream->base.on_complete(&stream->base, error_code, stream->base.user_data);
    }

    /* release connection's hold on stream */
    aws_http_stream_release(&stream->base);
}

struct aws_http_headers *aws_h2_create_headers_from_request(
    struct aws_http_message *request,
    struct aws_allocator *alloc) {

    struct aws_http_headers *old_headers = aws_http_message_get_headers(request);
    bool is_pseudoheader = false;
    struct aws_http_headers *result = aws_http_headers_new(alloc);
    struct aws_http_header header_iter;
    struct aws_byte_buf lower_name_buf;
    AWS_ZERO_STRUCT(lower_name_buf);

    /* Check whether the old_headers have pseudo header or not */
    if (aws_http_headers_count(old_headers)) {
        if (aws_http_headers_get_index(old_headers, 0, &header_iter)) {
            goto error;
        }
        is_pseudoheader = header_iter.name.ptr[0] == ':';
    }
    if (!is_pseudoheader) {
        /* TODO: Set pseudo headers all from message, which will lead an API change to aws_http_message */
        /* No pseudoheader detected, we set them from the request */
        /* Set pseudo headers */
        struct aws_byte_cursor method;
        if (aws_http_message_get_request_method(request, &method)) {
            /* error will happen when the request is invalid */
            aws_raise_error(AWS_ERROR_HTTP_INVALID_METHOD);
            goto error;
        }
        if (aws_http_headers_add(result, aws_http_header_method, method)) {
            goto error;
        }
        /* we set a default value, "https", for now */
        struct aws_byte_cursor scheme_cursor = AWS_BYTE_CUR_INIT_FROM_STRING_LITERAL("https");
        if (aws_http_headers_add(result, aws_http_header_scheme, scheme_cursor)) {
            goto error;
        }
        /* Set an empty authority for now, if host header field is found, we set it as the value of host */
        struct aws_byte_cursor authority_cursor;
        struct aws_byte_cursor host_cursor = AWS_BYTE_CUR_INIT_FROM_STRING_LITERAL("host");
        if (!aws_http_headers_get(old_headers, host_cursor, &authority_cursor)) {
            if (aws_http_headers_add(result, aws_http_header_authority, authority_cursor)) {
                goto error;
            }
        }
        struct aws_byte_cursor path_cursor;
        if (aws_http_message_get_request_path(request, &path_cursor)) {
            aws_raise_error(AWS_ERROR_HTTP_INVALID_PATH);
            goto error;
        }
        if (aws_http_headers_add(result, aws_http_header_path, path_cursor)) {
            goto error;
        }
    }
    /* if pseudoheader is included in message, we just convert all the headers from old_headers to result */
    if (aws_byte_buf_init(&lower_name_buf, alloc, 256)) {
        goto error;
    }
    for (size_t iter = 0; iter < aws_http_headers_count(old_headers); iter++) {
        /* name should be converted to lower case */
        if (aws_http_headers_get_index(old_headers, iter, &header_iter)) {
            goto error;
        }
        /* append lower case name to the buffer */
        aws_byte_buf_append_with_lookup(&lower_name_buf, &header_iter.name, aws_lookup_table_to_lower_get());
        struct aws_byte_cursor lower_name_cursor = aws_byte_cursor_from_buf(&lower_name_buf);
        enum aws_http_header_name name_enum = aws_http_lowercase_str_to_header_name(lower_name_cursor);
        switch (name_enum) {
            case AWS_HTTP_HEADER_COOKIE:
                /* split cookie if USE CACHE */
                if (header_iter.compression == AWS_HTTP_HEADER_COMPRESSION_USE_CACHE) {
                    struct aws_byte_cursor cookie_chunk;
                    AWS_ZERO_STRUCT(cookie_chunk);
                    while (aws_byte_cursor_next_split(&header_iter.value, ';', &cookie_chunk)) {
                        if (aws_http_headers_add(
                                result, lower_name_cursor, aws_strutil_trim_http_whitespace(cookie_chunk))) {
                            goto error;
                        }
                    }
                } else {
                    if (aws_http_headers_add(result, lower_name_cursor, header_iter.value)) {
                        goto error;
                    }
                }
                break;
            case AWS_HTTP_HEADER_HOST:
                /* host header has been converted to :authority, do nothing here */
                break;
            /* TODO: handle connection-specific header field (RFC7540 8.1.2.2) */
            default:
                if (aws_http_headers_add(result, lower_name_cursor, header_iter.value)) {
                    goto error;
                }
                break;
        }
        aws_byte_buf_reset(&lower_name_buf, false);
    }
    aws_byte_buf_clean_up(&lower_name_buf);
    return result;
error:
    aws_http_headers_release(result);
    aws_byte_buf_clean_up(&lower_name_buf);
    return NULL;
}

int aws_h2_connection_on_stream_closed(
    struct aws_h2_connection *connection,
    struct aws_h2_stream *stream,
    enum aws_h2_stream_closed_when closed_when,
    int aws_error_code) {

    AWS_PRECONDITION(aws_channel_thread_is_callers_thread(connection->base.channel_slot->channel));
    AWS_PRECONDITION(stream->thread_data.state == AWS_H2_STREAM_STATE_CLOSED);
    AWS_PRECONDITION(stream->base.id != 0);

    uint32_t stream_id = stream->base.id;

    /* Mark stream complete. This removes the stream from any "active" datastructures,
     * invokes its completion callback, and releases its refcount. */
    s_stream_complete(connection, stream, aws_error_code);
    stream = NULL; /* Reference released, do not touch again */

    if (s_record_closed_stream(connection, stream_id, closed_when)) {
        return AWS_OP_ERR;
    }

    return AWS_OP_SUCCESS;
}

static int s_record_closed_stream(
    struct aws_h2_connection *connection,
    uint32_t stream_id,
    enum aws_h2_stream_closed_when closed_when) {

    AWS_PRECONDITION(aws_channel_thread_is_callers_thread(connection->base.channel_slot->channel));

    if (aws_cache_put(connection->thread_data.closed_streams, (void *)(size_t)stream_id, (void *)(size_t)closed_when)) {
        CONNECTION_LOG(ERROR, connection, "Failed inserting ID into cache of recently closed streams");
        return AWS_OP_ERR;
    }

    return AWS_OP_SUCCESS;
}

int aws_h2_connection_send_rst_and_close_reserved_stream(
    struct aws_h2_connection *connection,
    uint32_t stream_id,
    uint32_t h2_error_code) {
    AWS_PRECONDITION(aws_channel_thread_is_callers_thread(connection->base.channel_slot->channel));

    struct aws_h2_frame *rst_stream = aws_h2_frame_new_rst_stream(connection->base.alloc, stream_id, h2_error_code);
    if (!rst_stream) {
        CONNECTION_LOGF(ERROR, connection, "Error creating RST_STREAM frame, %s", aws_error_name(aws_last_error()));
        return AWS_OP_ERR;
    }
    aws_h2_connection_enqueue_outgoing_frame(connection, rst_stream);

    /* If we ever fully support PUSH_PROMISE, this is where we'd remove the
     * promised_stream_id from some reserved_streams datastructure */

    return s_record_closed_stream(connection, stream_id, AWS_H2_STREAM_CLOSED_WHEN_RST_STREAM_SENT);
}

/* Move stream into "active" datastructures and notify stream that it can send frames now */
static void s_move_stream_to_thread(
    struct aws_h2_connection *connection,
    struct aws_h2_stream *stream,
    int new_stream_error_code) {
    AWS_PRECONDITION(aws_channel_thread_is_callers_thread(connection->base.channel_slot->channel));

    if (new_stream_error_code) {
        aws_raise_error(new_stream_error_code);
        AWS_H2_STREAM_LOGF(
            ERROR,
            stream,
            "Failed activating stream, error %d (%s)",
            aws_last_error(),
            aws_error_name(aws_last_error()));
        goto error;
    }

    uint32_t max_concurrent_streams = connection->thread_data.settings_peer[AWS_HTTP2_SETTINGS_MAX_CONCURRENT_STREAMS];
    if (aws_hash_table_get_entry_count(&connection->thread_data.active_streams_map) >= max_concurrent_streams) {
        AWS_H2_STREAM_LOG(ERROR, stream, "Failed activating stream, max concurrent streams are reached");
        goto error;
    }

    if (aws_hash_table_put(
            &connection->thread_data.active_streams_map, (void *)(size_t)stream->base.id, stream, NULL)) {
        AWS_H2_STREAM_LOG(ERROR, stream, "Failed inserting stream into map");
        goto error;
    }

    bool has_outgoing_data = false;
    if (aws_h2_stream_on_activated(stream, &has_outgoing_data)) {
        goto error;
    }

    if (has_outgoing_data) {
        aws_linked_list_push_back(&connection->thread_data.outgoing_streams_list, &stream->node);
    }

    return;
error:
    /* If the stream got into any datastructures, s_stream_complete() will remove it */
    s_stream_complete(connection, stream, aws_last_error());
}

/* Perform on-thread work that is triggered by calls to the connection/stream API */
static void s_cross_thread_work_task(struct aws_channel_task *task, void *arg, enum aws_task_status status) {
    (void)task;
    if (status != AWS_TASK_STATUS_RUN_READY) {
        return;
    }

    struct aws_h2_connection *connection = arg;

    struct aws_linked_list pending_frames;
    aws_linked_list_init(&pending_frames);

    struct aws_linked_list pending_streams;
    aws_linked_list_init(&pending_streams);

    struct aws_linked_list pending_settings;
    aws_linked_list_init(&pending_settings);

    struct aws_linked_list pending_ping;
    aws_linked_list_init(&pending_ping);

    struct aws_linked_list pending_goaway;
    aws_linked_list_init(&pending_goaway);

    size_t window_update_size;
    int new_stream_error_code;
    { /* BEGIN CRITICAL SECTION */
        s_lock_synced_data(connection);
        connection->synced_data.is_cross_thread_work_task_scheduled = false;

        aws_linked_list_swap_contents(&connection->synced_data.pending_frame_list, &pending_frames);
        aws_linked_list_swap_contents(&connection->synced_data.pending_stream_list, &pending_streams);
        aws_linked_list_swap_contents(&connection->synced_data.pending_settings_list, &pending_settings);
        aws_linked_list_swap_contents(&connection->synced_data.pending_ping_list, &pending_ping);
        aws_linked_list_swap_contents(&connection->synced_data.pending_goaway_list, &pending_goaway);
        window_update_size = connection->synced_data.window_update_size;
        connection->synced_data.window_update_size = 0;
        new_stream_error_code = connection->synced_data.new_stream_error_code;

        s_unlock_synced_data(connection);
    } /* END CRITICAL SECTION */

    /* Enqueue new pending control frames */
    while (!aws_linked_list_empty(&pending_frames)) {
        struct aws_linked_list_node *node = aws_linked_list_pop_front(&pending_frames);
        struct aws_h2_frame *frame = AWS_CONTAINER_OF(node, struct aws_h2_frame, node);
        aws_h2_connection_enqueue_outgoing_frame(connection, frame);
    }

    /* We already enqueued the window_update frame, just apply the change and let our peer check this value, no matter
     * overflow happens or not. Peer will detect it for us. */
    connection->thread_data.window_size_self =
        aws_add_size_saturating(connection->thread_data.window_size_self, window_update_size);

    /* Process new pending_streams */
    while (!aws_linked_list_empty(&pending_streams)) {
        struct aws_linked_list_node *node = aws_linked_list_pop_front(&pending_streams);
        struct aws_h2_stream *stream = AWS_CONTAINER_OF(node, struct aws_h2_stream, node);
        s_move_stream_to_thread(connection, stream, new_stream_error_code);
    }

    /* Move pending settings to thread data */
    while (!aws_linked_list_empty(&pending_settings)) {
        aws_linked_list_push_back(
            &connection->thread_data.pending_settings_queue, aws_linked_list_pop_front(&pending_settings));
    }

    /* Move pending PING to thread data */
    while (!aws_linked_list_empty(&pending_ping)) {
        aws_linked_list_push_back(
            &connection->thread_data.pending_ping_queue, aws_linked_list_pop_front(&pending_ping));
    }

    /* Send user requested goaways */
    while (!aws_linked_list_empty(&pending_goaway)) {
        struct aws_linked_list_node *node = aws_linked_list_pop_front(&pending_goaway);
        struct aws_h2_pending_goaway *goaway = AWS_CONTAINER_OF(node, struct aws_h2_pending_goaway, node);
        s_send_goaway(connection, goaway->http2_error, goaway->allow_more_streams, &goaway->debug_data);
        aws_mem_release(connection->base.alloc, goaway);
    }
    /* It's likely that frames were queued while processing cross-thread work.
     * If so, try writing them now */
    aws_h2_try_write_outgoing_frames(connection);
}

int aws_h2_stream_activate(struct aws_http_stream *stream) {
    struct aws_h2_stream *h2_stream = AWS_CONTAINER_OF(stream, struct aws_h2_stream, base);

    struct aws_http_connection *base_connection = stream->owning_connection;
    struct aws_h2_connection *connection = AWS_CONTAINER_OF(base_connection, struct aws_h2_connection, base);

    int err;
    bool was_cross_thread_work_scheduled = false;
    { /* BEGIN CRITICAL SECTION */
        s_lock_synced_data(connection);

        if (stream->id) {
            /* stream has already been activated. */
            s_unlock_synced_data(connection);
            return AWS_OP_SUCCESS;
        }

        err = connection->synced_data.new_stream_error_code;
        if (err) {
            s_unlock_synced_data(connection);
            goto error;
        }

        stream->id = aws_http_connection_get_next_stream_id(base_connection);

        if (stream->id) {
            was_cross_thread_work_scheduled = connection->synced_data.is_cross_thread_work_task_scheduled;
            connection->synced_data.is_cross_thread_work_task_scheduled = true;

            aws_linked_list_push_back(&connection->synced_data.pending_stream_list, &h2_stream->node);
        }

        s_unlock_synced_data(connection);
    } /* END CRITICAL SECTION */

    if (!stream->id) {
        /* aws_http_connection_get_next_stream_id() raises its own error. */
        return AWS_OP_ERR;
    }

    /* connection keeps activated stream alive until stream completes */
    aws_atomic_fetch_add(&stream->refcount, 1);

    if (!was_cross_thread_work_scheduled) {
        CONNECTION_LOG(TRACE, connection, "Scheduling cross-thread work task");
        aws_channel_schedule_task_now(connection->base.channel_slot->channel, &connection->cross_thread_work_task);
    }

    return AWS_OP_SUCCESS;

error:
    CONNECTION_LOGF(
        ERROR,
        connection,
        "Failed to activate the stream id=%p, new streams are not allowed now. error %d (%s)",
        (void *)stream,
        err,
        aws_error_name(err));
    return aws_raise_error(err);
}

static struct aws_http_stream *s_connection_make_request(
    struct aws_http_connection *client_connection,
    const struct aws_http_make_request_options *options) {

    struct aws_h2_connection *connection = AWS_CONTAINER_OF(client_connection, struct aws_h2_connection, base);

    /* #TODO: http/2-ify the request (ex: add ":method" header). Should we mutate a copy or the original? Validate?
     *  Or just pass pointer to headers struct and let encoder transform it while encoding? */

    struct aws_h2_stream *stream = aws_h2_stream_new_request(client_connection, options);
    if (!stream) {
        CONNECTION_LOGF(
            ERROR,
            connection,
            "Failed to create stream, error %d (%s)",
            aws_last_error(),
            aws_error_name(aws_last_error()));
        return NULL;
    }

    int new_stream_error_code;
    { /* BEGIN CRITICAL SECTION */
        s_lock_synced_data(connection);
        new_stream_error_code = connection->synced_data.new_stream_error_code;
        s_unlock_synced_data(connection);
    } /* END CRITICAL SECTION */
    if (new_stream_error_code) {
        aws_raise_error(new_stream_error_code);
        CONNECTION_LOGF(
            ERROR,
            connection,
            "Cannot create request stream, error %d (%s)",
            aws_last_error(),
            aws_error_name(aws_last_error()));
        goto error;
    }

    AWS_H2_STREAM_LOG(DEBUG, stream, "Created HTTP/2 request stream"); /* #TODO: print method & path */
    return &stream->base;

error:
    /* Force destruction of the stream, avoiding ref counting */
    stream->base.vtable->destroy(&stream->base);
    return NULL;
}

static void s_connection_close(struct aws_http_connection *connection_base) {
    struct aws_h2_connection *connection = AWS_CONTAINER_OF(connection_base, struct aws_h2_connection, base);

    /* Don't stop reading/writing immediately, let that happen naturally during the channel shutdown process. */
    s_stop(connection, false /*stop_reading*/, false /*stop_writing*/, true /*schedule_shutdown*/, AWS_ERROR_SUCCESS);
}

static bool s_connection_is_open(const struct aws_http_connection *connection_base) {
    struct aws_h2_connection *connection = AWS_CONTAINER_OF(connection_base, struct aws_h2_connection, base);
    bool is_open;

    { /* BEGIN CRITICAL SECTION */
        s_lock_synced_data(connection);
        is_open = connection->synced_data.is_open;
        s_unlock_synced_data(connection);
    } /* END CRITICAL SECTION */

    return is_open;
}

static void s_connection_update_window(struct aws_http_connection *connection_base, size_t increment_size) {
    struct aws_h2_connection *connection = AWS_CONTAINER_OF(connection_base, struct aws_h2_connection, base);
    if (!increment_size) {
        return;
    }
    if (!connection_base->manual_window_management) {
        /* auto-mode, manual update window is not supported */
        CONNECTION_LOG(
            WARN, connection, "Manual window management is off, update window operations are not supported.");
        return;
    }
    /* Type cast the increment size here, if overflow happens, we will detect it later, and the frame will be destroyed
     */
    struct aws_h2_frame *connection_window_update_frame =
        aws_h2_frame_new_window_update(connection->base.alloc, 0, (uint32_t)increment_size);
    if (!connection_window_update_frame) {
        CONNECTION_LOGF(
            ERROR,
            connection,
            "Failed to create WINDOW_UPDATE frame on connection, error %s",
            aws_error_name(aws_last_error()));
        return;
    }

    int err = 0;
    bool cross_thread_work_should_schedule = false;
    bool connection_open;
    size_t sum_size;
    { /* BEGIN CRITICAL SECTION */
        s_lock_synced_data(connection);

        err |= aws_add_size_checked(connection->synced_data.window_update_size, increment_size, &sum_size);
        err |= sum_size > AWS_H2_WINDOW_UPDATE_MAX;
        connection_open = connection->synced_data.is_open;

        if (!err && connection_open) {
            cross_thread_work_should_schedule = !connection->synced_data.is_cross_thread_work_task_scheduled;
            connection->synced_data.is_cross_thread_work_task_scheduled = true;
            aws_linked_list_push_back(
                &connection->synced_data.pending_frame_list, &connection_window_update_frame->node);
            connection->synced_data.window_update_size = sum_size;
        }
        s_unlock_synced_data(connection);
    } /* END CRITICAL SECTION */

    if (cross_thread_work_should_schedule) {
        CONNECTION_LOG(TRACE, connection, "Scheduling cross-thread work task");
        aws_channel_schedule_task_now(connection->base.channel_slot->channel, &connection->cross_thread_work_task);
    }

    if (!connection_open) {
        CONNECTION_LOG(ERROR, connection, "Failed to update connection window, connection is closed or closing.");
        aws_raise_error(AWS_ERROR_INVALID_STATE);
        aws_h2_frame_destroy(connection_window_update_frame);
        return;
    }

    if (err) {
        /* The increment_size is still not 100% safe, since we cannot control the incoming data frame. So just
         * ruled out the value that is obviously wrong values */
        CONNECTION_LOGF(
            ERROR,
            connection,
            "The increment size is too big for HTTP/2 protocol, max flow-control "
            "window size is 2147483647. We got %zu, which will cause the flow-control window to exceed the maximum",
            increment_size);
        aws_raise_error(AWS_ERROR_INVALID_ARGUMENT);
        aws_h2_frame_destroy(connection_window_update_frame);
        return;
    }
}

static int s_connection_change_settings(
    struct aws_http_connection *connection_base,
    const struct aws_http2_setting *settings_array,
    size_t num_settings,
    aws_http2_on_change_settings_complete_fn *on_completed,
    void *user_data) {

    struct aws_h2_connection *connection = AWS_CONTAINER_OF(connection_base, struct aws_h2_connection, base);

    if (!settings_array && num_settings) {
        CONNECTION_LOG(ERROR, connection, "Settings_array is NULL and num_settings is not zero.");
        return aws_raise_error(AWS_ERROR_INVALID_ARGUMENT);
    }

    struct aws_h2_pending_settings *pending_settings =
        s_new_pending_settings(connection->base.alloc, settings_array, num_settings, on_completed, user_data);
    if (!pending_settings) {
        return AWS_OP_ERR;
    }
    struct aws_h2_frame *settings_frame =
        aws_h2_frame_new_settings(connection->base.alloc, settings_array, num_settings, false /*ACK*/);
    if (!settings_frame) {
        CONNECTION_LOGF(
            ERROR, connection, "Failed to create settings frame, error %s", aws_error_name(aws_last_error()));
        aws_mem_release(connection->base.alloc, pending_settings);
        return AWS_OP_ERR;
    }

    bool was_cross_thread_work_scheduled = false;
    bool connection_open;
    { /* BEGIN CRITICAL SECTION */
        s_lock_synced_data(connection);

        connection_open = connection->synced_data.is_open;
        if (!connection_open) {
            s_unlock_synced_data(connection);
            goto closed;
        }
        was_cross_thread_work_scheduled = connection->synced_data.is_cross_thread_work_task_scheduled;
        connection->synced_data.is_cross_thread_work_task_scheduled = true;
        aws_linked_list_push_back(&connection->synced_data.pending_frame_list, &settings_frame->node);
        aws_linked_list_push_back(&connection->synced_data.pending_settings_list, &pending_settings->node);

        s_unlock_synced_data(connection);
    } /* END CRITICAL SECTION */

    if (!was_cross_thread_work_scheduled) {
        CONNECTION_LOG(TRACE, connection, "Scheduling cross-thread work task");
        aws_channel_schedule_task_now(connection->base.channel_slot->channel, &connection->cross_thread_work_task);
    }

    return AWS_OP_SUCCESS;
closed:
    CONNECTION_LOG(ERROR, connection, "Failed to change settings, connection is closed or closing.");
    aws_h2_frame_destroy(settings_frame);
    aws_mem_release(connection->base.alloc, pending_settings);
    return aws_raise_error(AWS_ERROR_INVALID_STATE);
}

static int s_connection_send_ping(
    struct aws_http_connection *connection_base,
    const struct aws_byte_cursor *optional_opaque_data,
    aws_http2_on_ping_complete_fn *on_completed,
    void *user_data) {

    struct aws_h2_connection *connection = AWS_CONTAINER_OF(connection_base, struct aws_h2_connection, base);
    if (optional_opaque_data && optional_opaque_data->len != 8) {
        CONNECTION_LOG(ERROR, connection, "Only 8 bytes opaque data supported for PING in HTTP/2");
        return aws_raise_error(AWS_ERROR_INVALID_ARGUMENT);
    }
    uint64_t time_stamp;
    if (aws_high_res_clock_get_ticks(&time_stamp)) {
        CONNECTION_LOGF(
            ERROR,
            connection,
            "Failed getting the time stamp to start PING, error %s",
            aws_error_name(aws_last_error()));
        return AWS_OP_ERR;
    }
    struct aws_h2_pending_ping *pending_ping =
        s_new_pending_ping(connection->base.alloc, optional_opaque_data, time_stamp, user_data, on_completed);
    if (!pending_ping) {
        return AWS_OP_ERR;
    }
    struct aws_h2_frame *ping_frame =
        aws_h2_frame_new_ping(connection->base.alloc, false /*ACK*/, pending_ping->opaque_data);
    if (!ping_frame) {
        CONNECTION_LOGF(ERROR, connection, "Failed to create PING frame, error %s", aws_error_name(aws_last_error()));
        aws_mem_release(connection->base.alloc, pending_ping);
        return AWS_OP_ERR;
    }

    bool was_cross_thread_work_scheduled = false;
    bool connection_open;
    { /* BEGIN CRITICAL SECTION */
        s_lock_synced_data(connection);

        connection_open = connection->synced_data.is_open;
        if (!connection_open) {
            s_unlock_synced_data(connection);
            goto closed;
        }
        was_cross_thread_work_scheduled = connection->synced_data.is_cross_thread_work_task_scheduled;
        connection->synced_data.is_cross_thread_work_task_scheduled = true;
        aws_linked_list_push_back(&connection->synced_data.pending_frame_list, &ping_frame->node);
        aws_linked_list_push_back(&connection->synced_data.pending_ping_list, &pending_ping->node);

        s_unlock_synced_data(connection);
    } /* END CRITICAL SECTION */

    if (!was_cross_thread_work_scheduled) {
        CONNECTION_LOG(TRACE, connection, "Scheduling cross-thread work task");
        aws_channel_schedule_task_now(connection->base.channel_slot->channel, &connection->cross_thread_work_task);
    }

    return AWS_OP_SUCCESS;

closed:
    CONNECTION_LOG(ERROR, connection, "Failed to send ping, connection is closed or closing.");
    aws_h2_frame_destroy(ping_frame);
    aws_mem_release(connection->base.alloc, pending_ping);
    return aws_raise_error(AWS_ERROR_INVALID_STATE);
}

static int s_connection_send_goaway(
    struct aws_http_connection *connection_base,
    uint32_t http2_error,
    bool allow_more_streams,
    const struct aws_byte_cursor *optional_debug_data) {

    struct aws_h2_connection *connection = AWS_CONTAINER_OF(connection_base, struct aws_h2_connection, base);
    struct aws_h2_pending_goaway *pending_goaway =
        s_new_pending_goaway(connection->base.alloc, http2_error, allow_more_streams, optional_debug_data);

    if (!pending_goaway) {
        /* error happened during acquire memory. Error code raised there and skip logging. */
        return AWS_OP_ERR;
    }

    bool was_cross_thread_work_scheduled = false;
    bool connection_open;
    { /* BEGIN CRITICAL SECTION */
        s_lock_synced_data(connection);

        connection_open = connection->synced_data.is_open;
        if (!connection_open) {
            s_unlock_synced_data(connection);
            goto closed;
        }
        was_cross_thread_work_scheduled = connection->synced_data.is_cross_thread_work_task_scheduled;
        connection->synced_data.is_cross_thread_work_task_scheduled = true;
        aws_linked_list_push_back(&connection->synced_data.pending_goaway_list, &pending_goaway->node);
        s_unlock_synced_data(connection);
    } /* END CRITICAL SECTION */

    if (allow_more_streams && (http2_error != AWS_HTTP2_ERR_NO_ERROR)) {
        CONNECTION_LOGF(
            DEBUG,
            connection,
            "Send goaway with allow more streams on and non-zero error code %s(0x%x)",
            aws_http2_error_code_to_str(http2_error),
            http2_error);
    }

    if (!was_cross_thread_work_scheduled) {
        CONNECTION_LOG(TRACE, connection, "Scheduling cross-thread work task");
        aws_channel_schedule_task_now(connection->base.channel_slot->channel, &connection->cross_thread_work_task);
    }
    return AWS_OP_SUCCESS;

closed:
    CONNECTION_LOG(ERROR, connection, "Failed to send goaway, connection is closed or closing.");
    aws_mem_release(connection->base.alloc, pending_goaway);
    return aws_raise_error(AWS_ERROR_INVALID_STATE);
}

<<<<<<< HEAD
static void s_get_settings_general(
    const struct aws_http_connection *connection_base,
    struct aws_http2_setting settings[AWS_HTTP2_SETTINGS_COUNT],
    bool local) {

    struct aws_h2_connection *connection = AWS_CONTAINER_OF(connection_base, struct aws_h2_connection, base);
    uint32_t synced_settings[AWS_HTTP2_SETTINGS_END_RANGE];
    { /* BEGIN CRITICAL SECTION */
        s_lock_synced_data(connection);
        if (local) {
            memcpy(
                synced_settings, connection->synced_data.settings_self, sizeof(connection->synced_data.settings_self));
        } else {
            memcpy(
                synced_settings, connection->synced_data.settings_peer, sizeof(connection->synced_data.settings_peer));
        }
        s_unlock_synced_data(connection);
    } /* END CRITICAL SECTION */
    for (int i = AWS_HTTP2_SETTINGS_BEGIN_RANGE; i < AWS_HTTP2_SETTINGS_END_RANGE; i++) {
        /* settings range begin with 1, store them into 0-based array of aws_http2_setting */
        settings[i - 1].id = i;
        settings[i - 1].value = synced_settings[i];
    }
    return;
}

static void s_connection_get_local_settings(
    const struct aws_http_connection *connection_base,
    struct aws_http2_setting settings[AWS_HTTP2_SETTINGS_COUNT]) {
    s_get_settings_general(connection_base, settings, true /*local*/);
}

static void s_connection_get_remote_settings(
    const struct aws_http_connection *connection_base,
    struct aws_http2_setting settings[AWS_HTTP2_SETTINGS_COUNT]) {
    s_get_settings_general(connection_base, settings, false /*local*/);
}

/* Send a GOAWAY with the lowest possible last-stream-id */
static void s_send_goaway(struct aws_h2_connection *connection, enum aws_http2_error_code h2_error_code) {
=======
/* Send a GOAWAY with the lowest possible last-stream-id or graceful shutdown warning */
static void s_send_goaway(
    struct aws_h2_connection *connection,
    uint32_t h2_error_code,
    bool allow_more_streams,
    const struct aws_byte_cursor *optional_debug_data) {
>>>>>>> fe5a3690
    AWS_PRECONDITION(aws_channel_thread_is_callers_thread(connection->base.channel_slot->channel));

    uint32_t last_stream_id = allow_more_streams ? AWS_H2_STREAM_ID_MAX
                                                 : aws_min_u32(
                                                       connection->thread_data.latest_peer_initiated_stream_id,
                                                       connection->thread_data.goaway_sent_last_stream_id);

    if (last_stream_id > connection->thread_data.goaway_sent_last_stream_id) {
        CONNECTION_LOG(
            DEBUG,
            connection,
            "GOAWAY frame with lower last stream id has been sent, ignoring sending graceful shutdown warning.");
        return;
    }

    struct aws_byte_cursor debug_data;
    AWS_ZERO_STRUCT(debug_data);
    if (optional_debug_data) {
        debug_data = *optional_debug_data;
    }

    struct aws_h2_frame *goaway =
        aws_h2_frame_new_goaway(connection->base.alloc, last_stream_id, h2_error_code, debug_data);
    if (!goaway) {
        CONNECTION_LOGF(ERROR, connection, "Error creating GOAWAY frame, %s", aws_error_name(aws_last_error()));
        goto error;
    }

    connection->thread_data.goaway_sent_last_stream_id = last_stream_id;
    { /* BEGIN CRITICAL SECTION */
        s_lock_synced_data(connection);
        connection->synced_data.goaway_sent_last_stream_id = last_stream_id;
        connection->synced_data.goaway_sent_http2_error_code = h2_error_code;
        s_unlock_synced_data(connection);
    } /* END CRITICAL SECTION */
    aws_h2_connection_enqueue_outgoing_frame(connection, goaway);
    return;

error:
    s_shutdown_due_to_write_err(connection, aws_last_error());
}

static int s_connection_get_sent_goaway(
    struct aws_http_connection *connection_base,
    uint32_t *out_http2_error,
    uint32_t *out_last_stream_id) {

    struct aws_h2_connection *connection = AWS_CONTAINER_OF(connection_base, struct aws_h2_connection, base);
    uint32_t sent_last_stream_id;
    uint32_t sent_http2_error;
    { /* BEGIN CRITICAL SECTION */
        s_lock_synced_data(connection);
        sent_last_stream_id = connection->synced_data.goaway_sent_last_stream_id;
        sent_http2_error = connection->synced_data.goaway_sent_http2_error_code;
        s_unlock_synced_data(connection);
    } /* END CRITICAL SECTION */

    uint32_t max_stream_id = AWS_H2_STREAM_ID_MAX;
    if (sent_last_stream_id == max_stream_id + 1) {
        CONNECTION_LOG(ERROR, connection, "No GOAWAY has been sent so far.");
        return aws_raise_error(AWS_ERROR_INVALID_STATE);
    }

    *out_http2_error = sent_http2_error;
    *out_last_stream_id = sent_last_stream_id;
    return AWS_OP_SUCCESS;
}

static int s_connection_get_received_goaway(
    struct aws_http_connection *connection_base,
    uint32_t *out_http2_error,
    uint32_t *out_last_stream_id) {

    struct aws_h2_connection *connection = AWS_CONTAINER_OF(connection_base, struct aws_h2_connection, base);
    uint32_t received_last_stream_id;
    uint32_t received_http2_error;
    { /* BEGIN CRITICAL SECTION */
        s_lock_synced_data(connection);
        received_last_stream_id = connection->synced_data.goaway_received_last_stream_id;
        received_http2_error = connection->synced_data.goaway_received_http2_error_code;
        s_unlock_synced_data(connection);
    } /* END CRITICAL SECTION */

    uint32_t max_stream_id = AWS_H2_STREAM_ID_MAX;
    if (received_last_stream_id == max_stream_id + 1) {
        CONNECTION_LOG(ERROR, connection, "No GOAWAY has been received so far.");
        return aws_raise_error(AWS_ERROR_INVALID_STATE);
    }

    *out_http2_error = received_http2_error;
    *out_last_stream_id = received_last_stream_id;
    return AWS_OP_SUCCESS;
}

static int s_handler_process_read_message(
    struct aws_channel_handler *handler,
    struct aws_channel_slot *slot,
    struct aws_io_message *message) {
    (void)slot;
    struct aws_h2_connection *connection = handler->impl;

    CONNECTION_LOGF(TRACE, connection, "Begin processing message of size %zu.", message->message_data.len);

    if (connection->thread_data.is_reading_stopped) {
        CONNECTION_LOG(ERROR, connection, "Cannot process message because connection is shutting down.");
        goto clean_up;
    }

    /* Any error that bubbles up from the decoder or its callbacks is treated as
     * a Connection Error (a GOAWAY frames is sent, and the connection is closed) */
    struct aws_byte_cursor message_cursor = aws_byte_cursor_from_buf(&message->message_data);
    struct aws_h2err err = aws_h2_decode(connection->thread_data.decoder, &message_cursor);
    if (aws_h2err_failed(err)) {
        CONNECTION_LOGF(
            ERROR,
            connection,
            "Failure while receiving frames, %s. Sending GOAWAY %s(0x%x) and closing connection",
            aws_error_name(err.aws_code),
            aws_http2_error_code_to_str(err.h2_code),
            err.h2_code);
        goto shutdown;
    }

    /* HTTP/2 protocol uses WINDOW_UPDATE frames to coordinate data rates with peer,
     * so we can just keep the aws_channel's read-window wide open */
    if (aws_channel_slot_increment_read_window(slot, message->message_data.len)) {
        CONNECTION_LOGF(
            ERROR,
            connection,
            "Incrementing read window failed, error %d (%s). Closing connection",
            aws_last_error(),
            aws_error_name(aws_last_error()));
        err = aws_h2err_from_last_error();
        goto shutdown;
    }

    goto clean_up;

shutdown:
    s_send_goaway(connection, err.h2_code, false /*allow_more_streams*/, NULL /*optional_debug_data*/);
    aws_h2_try_write_outgoing_frames(connection);
    s_stop(connection, true /*stop_reading*/, false /*stop_writing*/, true /*schedule_shutdown*/, err.aws_code);

clean_up:
    aws_mem_release(message->allocator, message);

    /* Flush any outgoing frames that might have been queued as a result of decoder callbacks. */
    aws_h2_try_write_outgoing_frames(connection);

    return AWS_OP_SUCCESS;
}

static int s_handler_process_write_message(
    struct aws_channel_handler *handler,
    struct aws_channel_slot *slot,
    struct aws_io_message *message) {

    (void)handler;
    (void)slot;
    (void)message;
    return aws_raise_error(AWS_ERROR_UNIMPLEMENTED);
}

static int s_handler_increment_read_window(
    struct aws_channel_handler *handler,
    struct aws_channel_slot *slot,
    size_t size) {

    (void)handler;
    (void)slot;
    (void)size;
    return aws_raise_error(AWS_ERROR_UNIMPLEMENTED);
}

static int s_handler_shutdown(
    struct aws_channel_handler *handler,
    struct aws_channel_slot *slot,
    enum aws_channel_direction dir,
    int error_code,
    bool free_scarce_resources_immediately) {

    struct aws_h2_connection *connection = handler->impl;
    CONNECTION_LOGF(
        TRACE,
        connection,
        "Channel shutting down in %s direction with error code %d (%s).",
        (dir == AWS_CHANNEL_DIR_READ) ? "read" : "write",
        error_code,
        aws_error_name(error_code));

    if (dir == AWS_CHANNEL_DIR_READ) {
        /* This call ensures that no further streams will be created. */
        s_stop(connection, true /*stop_reading*/, false /*stop_writing*/, false /*schedule_shutdown*/, error_code);
        /* Send user requested GOAWAY, if they haven't been sent before. It's OK to access
         * synced_data.pending_goaway_list without holding the lock because no more user_requested GOAWAY can be added
         * after s_stop() has been invoked. */
        if (!aws_linked_list_empty(&connection->synced_data.pending_goaway_list)) {
            while (!aws_linked_list_empty(&connection->synced_data.pending_goaway_list)) {
                struct aws_linked_list_node *node =
                    aws_linked_list_pop_front(&connection->synced_data.pending_goaway_list);
                struct aws_h2_pending_goaway *goaway = AWS_CONTAINER_OF(node, struct aws_h2_pending_goaway, node);
                s_send_goaway(connection, goaway->http2_error, goaway->allow_more_streams, &goaway->debug_data);
                aws_mem_release(connection->base.alloc, goaway);
            }
            aws_h2_try_write_outgoing_frames(connection);
        }

        /* Send GOAWAY if none have been sent so far,
         * or if we've only sent a "graceful shutdown warning" that didn't name a last-stream-id */
        if (connection->thread_data.goaway_sent_last_stream_id == AWS_H2_STREAM_ID_MAX) {
            s_send_goaway(
                connection,
                error_code ? AWS_HTTP2_ERR_INTERNAL_ERROR : AWS_HTTP2_ERR_NO_ERROR,
                false /*allow_more_streams*/,
                NULL /*optional_debug_data*/);
            aws_h2_try_write_outgoing_frames(connection);
        }
        aws_channel_slot_on_handler_shutdown_complete(
            slot, AWS_CHANNEL_DIR_READ, error_code, free_scarce_resources_immediately);

    } else /* AWS_CHANNEL_DIR_WRITE */ {
        connection->thread_data.channel_shutdown_error_code = error_code;
        connection->thread_data.channel_shutdown_immediately = free_scarce_resources_immediately;
        connection->thread_data.channel_shutdown_waiting_for_goaway_to_be_written = true;

        /* We'd prefer to wait until we know GOAWAY has been written, but don't wait if... */
        if (free_scarce_resources_immediately /* we must finish ASAP */ ||
            connection->thread_data.is_writing_stopped /* write will never complete */ ||
            !connection->thread_data.is_outgoing_frames_task_active /* write is already complete */) {

            s_finish_shutdown(connection);
        } else {
            CONNECTION_LOG(TRACE, connection, "HTTP/2 handler will finish shutdown once GOAWAY frame is written");
        }
    }

    return AWS_OP_SUCCESS;
}

static void s_finish_shutdown(struct aws_h2_connection *connection) {
    AWS_PRECONDITION(aws_channel_thread_is_callers_thread(connection->base.channel_slot->channel));
    AWS_PRECONDITION(connection->thread_data.channel_shutdown_waiting_for_goaway_to_be_written);

    CONNECTION_LOG(TRACE, connection, "Finishing HTTP/2 handler shutdown");

    connection->thread_data.channel_shutdown_waiting_for_goaway_to_be_written = false;

    s_stop(
        connection,
        false /*stop_reading*/,
        true /*stop_writing*/,
        false /*schedule_shutdown*/,
        connection->thread_data.channel_shutdown_error_code);

    /* Remove remaining streams from internal datastructures and mark them as complete. */

    struct aws_hash_iter stream_iter = aws_hash_iter_begin(&connection->thread_data.active_streams_map);
    while (!aws_hash_iter_done(&stream_iter)) {
        struct aws_h2_stream *stream = stream_iter.element.value;
        aws_hash_iter_delete(&stream_iter, true);
        aws_hash_iter_next(&stream_iter);

        s_stream_complete(connection, stream, AWS_ERROR_HTTP_CONNECTION_CLOSED);
    }

    /* It's OK to access synced_data without holding the lock because
     * no more streams or user-requested control frames can be added after s_stop() has been invoked. */
    while (!aws_linked_list_empty(&connection->synced_data.pending_stream_list)) {
        struct aws_linked_list_node *node = aws_linked_list_pop_front(&connection->synced_data.pending_stream_list);
        struct aws_h2_stream *stream = AWS_CONTAINER_OF(node, struct aws_h2_stream, node);
        s_stream_complete(connection, stream, AWS_ERROR_HTTP_CONNECTION_CLOSED);
    }

    while (!aws_linked_list_empty(&connection->synced_data.pending_frame_list)) {
        struct aws_linked_list_node *node = aws_linked_list_pop_front(&connection->synced_data.pending_frame_list);
        struct aws_h2_frame *frame = AWS_CONTAINER_OF(node, struct aws_h2_frame, node);
        aws_h2_frame_destroy(frame);
    }

    /* invoke pending callbacks haven't moved into thread, and clean up the data */
    while (!aws_linked_list_empty(&connection->synced_data.pending_settings_list)) {
        struct aws_linked_list_node *node = aws_linked_list_pop_front(&connection->synced_data.pending_settings_list);
        struct aws_h2_pending_settings *settings = AWS_CONTAINER_OF(node, struct aws_h2_pending_settings, node);
        if (settings->on_completed) {
            settings->on_completed(&connection->base, AWS_ERROR_HTTP_CONNECTION_CLOSED, settings->user_data);
        }
        aws_mem_release(connection->base.alloc, settings);
    }
    while (!aws_linked_list_empty(&connection->synced_data.pending_ping_list)) {
        struct aws_linked_list_node *node = aws_linked_list_pop_front(&connection->synced_data.pending_ping_list);
        struct aws_h2_pending_ping *ping = AWS_CONTAINER_OF(node, struct aws_h2_pending_ping, node);
        if (ping->on_completed) {
            ping->on_completed(&connection->base, 0 /*fake rtt*/, AWS_ERROR_HTTP_CONNECTION_CLOSED, ping->user_data);
        }
        aws_mem_release(connection->base.alloc, ping);
    }

    /* invoke pending callbacks moved into thread, and clean up the data */
    while (!aws_linked_list_empty(&connection->thread_data.pending_settings_queue)) {
        struct aws_linked_list_node *node = aws_linked_list_pop_front(&connection->thread_data.pending_settings_queue);
        struct aws_h2_pending_settings *pending_settings = AWS_CONTAINER_OF(node, struct aws_h2_pending_settings, node);
        /* fire the user callback with error */
        if (pending_settings->on_completed) {
            pending_settings->on_completed(
                &connection->base, AWS_ERROR_HTTP_CONNECTION_CLOSED, pending_settings->user_data);
        }
        aws_mem_release(connection->base.alloc, pending_settings);
    }
    while (!aws_linked_list_empty(&connection->thread_data.pending_ping_queue)) {
        struct aws_linked_list_node *node = aws_linked_list_pop_front(&connection->thread_data.pending_ping_queue);
        struct aws_h2_pending_ping *pending_ping = AWS_CONTAINER_OF(node, struct aws_h2_pending_ping, node);
        /* fire the user callback with error */
        if (pending_ping->on_completed) {
            pending_ping->on_completed(
                &connection->base, 0 /*fake rtt*/, AWS_ERROR_HTTP_CONNECTION_CLOSED, pending_ping->user_data);
        }
        aws_mem_release(connection->base.alloc, pending_ping);
    }
    aws_channel_slot_on_handler_shutdown_complete(
        connection->base.channel_slot,
        AWS_CHANNEL_DIR_WRITE,
        connection->thread_data.channel_shutdown_error_code,
        connection->thread_data.channel_shutdown_immediately);
}

static size_t s_handler_initial_window_size(struct aws_channel_handler *handler) {
    (void)handler;

    /* HTTP/2 protocol uses WINDOW_UPDATE frames to coordinate data rates with peer,
     * so we can just keep the aws_channel's read-window wide open */
    return SIZE_MAX;
}

static size_t s_handler_message_overhead(struct aws_channel_handler *handler) {
    (void)handler;

    /* "All frames begin with a fixed 9-octet header followed by a variable-length payload" (RFC-7540 4.1) */
    return 9;
}<|MERGE_RESOLUTION|>--- conflicted
+++ resolved
@@ -73,14 +73,6 @@
     const struct aws_byte_cursor *optional_opaque_data,
     aws_http2_on_ping_complete_fn *on_completed,
     void *user_data);
-<<<<<<< HEAD
-static void s_connection_get_local_settings(
-    const struct aws_http_connection *connection_base,
-    struct aws_http2_setting settings[AWS_HTTP2_SETTINGS_COUNT]);
-static void s_connection_get_remote_settings(
-    const struct aws_http_connection *connection_base,
-    struct aws_http2_setting settings[AWS_HTTP2_SETTINGS_COUNT]);
-=======
 static int s_connection_send_goaway(
     struct aws_http_connection *connection_base,
     uint32_t http2_error,
@@ -94,7 +86,12 @@
     struct aws_http_connection *connection_base,
     uint32_t *out_http2_error,
     uint32_t *out_last_stream_id);
->>>>>>> fe5a3690
+static void s_connection_get_local_settings(
+    const struct aws_http_connection *connection_base,
+    struct aws_http2_setting settings[AWS_HTTP2_SETTINGS_COUNT]);
+static void s_connection_get_remote_settings(
+    const struct aws_http_connection *connection_base,
+    struct aws_http2_setting settings[AWS_HTTP2_SETTINGS_COUNT]);
 
 static void s_cross_thread_work_task(struct aws_channel_task *task, void *arg, enum aws_task_status status);
 static void s_outgoing_frames_task(struct aws_channel_task *task, void *arg, enum aws_task_status status);
@@ -174,16 +171,12 @@
     .is_open = s_connection_is_open,
     .update_window = s_connection_update_window,
     .change_settings = s_connection_change_settings,
-<<<<<<< HEAD
-    .ping = s_connection_ping,
-    .get_local_settings = s_connection_get_local_settings,
-    .get_remote_settings = s_connection_get_remote_settings,
-=======
     .send_ping = s_connection_send_ping,
     .send_goaway = s_connection_send_goaway,
     .get_sent_goaway = s_connection_get_sent_goaway,
     .get_received_goaway = s_connection_get_received_goaway,
->>>>>>> fe5a3690
+    .get_local_settings = s_connection_get_local_settings,
+    .get_remote_settings = s_connection_get_remote_settings,
 };
 
 static const struct aws_h2_decoder_vtable s_h2_decoder_vtable = {
@@ -2383,7 +2376,6 @@
     return aws_raise_error(AWS_ERROR_INVALID_STATE);
 }
 
-<<<<<<< HEAD
 static void s_get_settings_general(
     const struct aws_http_connection *connection_base,
     struct aws_http2_setting settings[AWS_HTTP2_SETTINGS_COUNT],
@@ -2422,16 +2414,12 @@
     s_get_settings_general(connection_base, settings, false /*local*/);
 }
 
-/* Send a GOAWAY with the lowest possible last-stream-id */
-static void s_send_goaway(struct aws_h2_connection *connection, enum aws_http2_error_code h2_error_code) {
-=======
 /* Send a GOAWAY with the lowest possible last-stream-id or graceful shutdown warning */
 static void s_send_goaway(
     struct aws_h2_connection *connection,
     uint32_t h2_error_code,
     bool allow_more_streams,
     const struct aws_byte_cursor *optional_debug_data) {
->>>>>>> fe5a3690
     AWS_PRECONDITION(aws_channel_thread_is_callers_thread(connection->base.channel_slot->channel));
 
     uint32_t last_stream_id = allow_more_streams ? AWS_H2_STREAM_ID_MAX
