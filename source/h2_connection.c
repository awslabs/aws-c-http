--- conflicted
+++ resolved
@@ -81,22 +81,17 @@
     bool malformed,
     enum aws_http_header_block block_type,
     void *userdata);
-<<<<<<< HEAD
 static struct aws_h2err s_decoder_on_push_promise(uint32_t stream_id, uint32_t promised_stream_id, void *userdata);
-static struct aws_h2err s_decoder_on_data(uint32_t stream_id, struct aws_byte_cursor data, void *userdata);
+static struct aws_h2err s_decoder_on_data_begin(
+    uint32_t stream_id,
+    uint32_t payload_len,
+    bool end_stream,
+    void *userdata);
+static struct aws_h2err s_decoder_on_data_i(uint32_t stream_id, struct aws_byte_cursor data, void *userdata);
 static struct aws_h2err s_decoder_on_end_stream(uint32_t stream_id, void *userdata);
 static struct aws_h2err s_decoder_on_rst_stream(uint32_t stream_id, uint32_t h2_error_code, void *userdata);
 static struct aws_h2err s_decoder_on_ping(uint8_t opaque_data[AWS_H2_PING_DATA_SIZE], void *userdata);
 static struct aws_h2err s_decoder_on_settings(
-=======
-static int s_decoder_on_push_promise(uint32_t stream_id, uint32_t promised_stream_id, void *userdata);
-static int s_decoder_on_data_begin(uint32_t stream_id, uint32_t payload_len, void *userdata);
-static int s_decoder_on_data_i(uint32_t stream_id, struct aws_byte_cursor data, void *userdata);
-static int s_decoder_on_end_stream(uint32_t stream_id, void *userdata);
-static int s_decoder_on_rst_stream(uint32_t stream_id, uint32_t h2_error_code, void *userdata);
-static int s_decoder_on_ping(uint8_t opaque_data[AWS_H2_PING_DATA_SIZE], void *userdata);
-static int s_decoder_on_settings(
->>>>>>> 3a125618
     const struct aws_h2_frame_setting *settings_array,
     size_t num_settings,
     void *userdata);
@@ -867,47 +862,55 @@
     return AWS_H2ERR_SUCCESS;
 }
 
-<<<<<<< HEAD
-struct aws_h2err s_decoder_on_data(uint32_t stream_id, struct aws_byte_cursor data, void *userdata) {
-=======
-int s_decoder_on_data_begin(uint32_t stream_id, uint32_t payload_len, void *userdata) {
->>>>>>> 3a125618
+struct aws_h2err s_decoder_on_data_begin(uint32_t stream_id, uint32_t payload_len, bool end_stream, void *userdata) {
     struct aws_h2_connection *connection = userdata;
 
     /* A receiver that receives a flow-controlled frame MUST always account for its contribution against the connection
      * flow-control window, unless the receiver treats this as a connection error */
     if (aws_sub_size_checked(
             connection->thread_data.window_size_self, payload_len, &connection->thread_data.window_size_self)) {
-        return aws_raise_error(AWS_ERROR_HTTP_FLOW_CONTROL_ERROR);
-    }
-
-    struct aws_h2_stream *stream;
-    if (s_get_active_stream_for_incoming_frame(connection, stream_id, AWS_H2_FRAME_T_DATA, &stream)) {
-        return AWS_OP_ERR;
-    }
-
-    if (stream) {
-        if (aws_h2_stream_on_decoder_data_begin(stream, payload_len)) {
-            return AWS_OP_ERR;
-        }
-    }
-    /* send a connection window_update frame to automatically maintain the connection self window size */
-    struct aws_h2_frame *connection_window_update_frame =
-        aws_h2_frame_new_window_update(connection->base.alloc, 0, payload_len);
-    if (!connection_window_update_frame) {
         CONNECTION_LOGF(
             ERROR,
             connection,
-            "WINDOW_UPDATE frame on connection failed to be sent, error %s",
-            aws_error_name(aws_last_error()));
-        return AWS_OP_ERR;
-    }
-    aws_h2_connection_enqueue_outgoing_frame(connection, connection_window_update_frame);
-    connection->thread_data.window_size_self += payload_len;
-    return AWS_OP_SUCCESS;
-}
-
-int s_decoder_on_data_i(uint32_t stream_id, struct aws_byte_cursor data, void *userdata) {
+            "DATA length %" PRIu32 " exceeds flow-control window %zu",
+            payload_len,
+            connection->thread_data.window_size_self);
+        return aws_h2err_from_h2_code(AWS_H2_ERR_FLOW_CONTROL_ERROR);
+    }
+
+    struct aws_h2_stream *stream;
+    struct aws_h2err err = s_get_active_stream_for_incoming_frame(connection, stream_id, AWS_H2_FRAME_T_DATA, &stream);
+    if (aws_h2err_failed(err)) {
+        return err;
+    }
+
+    if (stream) {
+        err = aws_h2_stream_on_decoder_data_begin(stream, payload_len, end_stream);
+        if (aws_h2err_failed(err)) {
+            return err;
+        }
+    }
+
+    if (payload_len != 0) {
+        /* send a connection window_update frame to automatically maintain the connection self window size */
+        struct aws_h2_frame *connection_window_update_frame =
+            aws_h2_frame_new_window_update(connection->base.alloc, 0, payload_len);
+        if (!connection_window_update_frame) {
+            CONNECTION_LOGF(
+                ERROR,
+                connection,
+                "WINDOW_UPDATE frame on connection failed to be sent, error %s",
+                aws_error_name(aws_last_error()));
+            return aws_h2err_from_last_error();
+        }
+        aws_h2_connection_enqueue_outgoing_frame(connection, connection_window_update_frame);
+        connection->thread_data.window_size_self += payload_len;
+    }
+
+    return AWS_H2ERR_SUCCESS;
+}
+
+struct aws_h2err s_decoder_on_data_i(uint32_t stream_id, struct aws_byte_cursor data, void *userdata) {
     struct aws_h2_connection *connection = userdata;
 
     /* Pass data to stream */
@@ -918,14 +921,9 @@
     }
 
     if (stream) {
-<<<<<<< HEAD
-        err = aws_h2_stream_on_decoder_data(stream, data);
+        err = aws_h2_stream_on_decoder_data_i(stream, data);
         if (aws_h2err_failed(err)) {
             return err;
-=======
-        if (aws_h2_stream_on_decoder_data_i(stream, data)) {
-            return AWS_OP_ERR;
->>>>>>> 3a125618
         }
     }
 
