--- conflicted
+++ resolved
@@ -1796,7 +1796,6 @@
         aws_linked_list_remove(&stream->node);
     }
 
-<<<<<<< HEAD
     if (aws_hash_table_get_entry_count(&connection->thread_data.active_streams_map) == 0 &&
         connection->thread_data.incoming_timestamp_ns != 0) {
         uint64_t now_ns = 0;
@@ -1810,13 +1809,7 @@
         connection->thread_data.incoming_timestamp_ns = 0;
     }
 
-    /* Invoke callback */
-    if (stream->base.on_complete) {
-        stream->base.on_complete(&stream->base, error_code, stream->base.user_data);
-    }
-=======
     aws_h2_stream_complete(stream, error_code);
->>>>>>> 1a3614f4
 
     /* release connection's hold on stream */
     aws_http_stream_release(&stream->base);
@@ -1915,7 +1908,6 @@
     if (aws_h2_stream_on_activated(stream, &body_state)) {
         goto error;
     }
-<<<<<<< HEAD
 
     if (aws_hash_table_get_entry_count(&connection->thread_data.active_streams_map) == 1) {
         /* transition from nothing to read -> something to read */
@@ -1924,15 +1916,6 @@
         connection->thread_data.incoming_timestamp_ns = now_ns;
     }
 
-    if (has_outgoing_data) {
-        if (aws_linked_list_empty(&connection->thread_data.outgoing_streams_list)) {
-            /* transition from nothing to write -> something to write */
-            uint64_t now_ns = 0;
-            aws_channel_current_clock_time(connection->base.channel_slot->channel, &now_ns);
-            connection->thread_data.outgoing_timestamp_ns = now_ns;
-        }
-        aws_linked_list_push_back(&connection->thread_data.outgoing_streams_list, &stream->node);
-=======
     switch (body_state) {
         case AWS_H2_STREAM_BODY_STATE_WAITING_WRITES:
             aws_linked_list_push_back(&connection->thread_data.waiting_streams_list, &stream->node);
@@ -1942,7 +1925,6 @@
             break;
         default:
             break;
->>>>>>> 1a3614f4
     }
     return;
 error:
