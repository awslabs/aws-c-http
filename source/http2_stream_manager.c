--- conflicted
+++ resolved
@@ -898,9 +898,6 @@
     struct aws_http2_stream_manager_options *options) {
 
     AWS_PRECONDITION(allocator);
-<<<<<<< HEAD
-    /* The options are validated by the aws_http_connection_manager_new */
-=======
     /* The other options are validated by the aws_http_connection_manager_new */
     if (!options->http2_prior_knowledge && !options->tls_connection_options) {
         AWS_LOGF_ERROR(
@@ -910,7 +907,6 @@
         aws_raise_error(AWS_ERROR_INVALID_ARGUMENT);
         return NULL;
     }
->>>>>>> 1a76e66d
     struct aws_http2_stream_manager *stream_manager =
         aws_mem_calloc(allocator, 1, sizeof(struct aws_http2_stream_manager));
     stream_manager->allocator = allocator;
@@ -949,11 +945,7 @@
         .bootstrap = options->bootstrap,
         .socket_options = options->socket_options,
         .tls_connection_options = options->tls_connection_options,
-<<<<<<< HEAD
-        .prior_knowledge_http2 = options->prior_knowledge,
-=======
         .http2_prior_knowledge = options->http2_prior_knowledge,
->>>>>>> 1a76e66d
         .host = options->host,
         .port = options->port,
         .enable_read_back_pressure = options->enable_read_back_pressure,
