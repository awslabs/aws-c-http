/**
 * Copyright Amazon.com, Inc. or its affiliates. All Rights Reserved.
 * SPDX-License-Identifier: Apache-2.0.
 */

#include <aws/common/array_list.h>
#include <aws/common/hash_table.h>
#include <aws/common/logging.h>
#include <aws/http/connection.h>
#include <aws/http/connection_manager.h>
#include <aws/http/request_response.h>
#include <aws/io/channel.h>
#include <aws/io/channel_bootstrap.h>
#include <aws/io/event_loop.h>

#include <aws/http/http2_stream_manager.h>
#include <aws/http/private/http2_stream_manager_impl.h>
#include <aws/http/private/request_response_impl.h>

#include <inttypes.h>

#if _MSC_VER
#    pragma warning(disable : 4204) /* non-constant aggregate initializer */
#endif

/* Apple toolchains such as xcode and swiftpm define the DEBUG symbol. undef it here so we can actually use the token */
#undef DEBUG

#define STREAM_MANAGER_LOGF(level, stream_manager, text, ...)                                                          \
    AWS_LOGF_##level(AWS_LS_HTTP_STREAM_MANAGER, "id=%p: " text, (void *)(stream_manager), __VA_ARGS__)
#define STREAM_MANAGER_LOG(level, stream_manager, text) STREAM_MANAGER_LOGF(level, stream_manager, "%s", text)

static void s_stream_manager_start_destroy(struct aws_http2_stream_manager *stream_manager);
static void s_aws_http2_stream_manager_build_transaction_synced(struct aws_http2_stream_management_transaction *work);
static void s_aws_http2_stream_manager_execute_transaction(struct aws_http2_stream_management_transaction *work);

static struct aws_h2_sm_pending_stream_acquisition *s_new_pending_stream_acquisition(
    struct aws_allocator *allocator,
    const struct aws_http_make_request_options *options,
    aws_http2_stream_manager_on_stream_acquired_fn *callback,
    void *user_data) {
    struct aws_h2_sm_pending_stream_acquisition *pending_stream_acquisition =
        aws_mem_calloc(allocator, 1, sizeof(struct aws_h2_sm_pending_stream_acquisition));

    /* Copy the options and keep the underlying message alive */
    pending_stream_acquisition->options = *options;
    pending_stream_acquisition->request = options->request;
    aws_http_message_acquire(pending_stream_acquisition->request);
    pending_stream_acquisition->callback = callback;
    pending_stream_acquisition->user_data = user_data;
    pending_stream_acquisition->allocator = allocator;
    return pending_stream_acquisition;
}

static void s_pending_stream_acquisition_destroy(
    struct aws_h2_sm_pending_stream_acquisition *pending_stream_acquisition) {
    if (pending_stream_acquisition == NULL) {
        return;
    }
    if (pending_stream_acquisition->request) {
        aws_http_message_release(pending_stream_acquisition->request);
    }
    aws_mem_release(pending_stream_acquisition->allocator, pending_stream_acquisition);
}

static void s_lock_synced_data(struct aws_http2_stream_manager *stream_manager) {
    int err = aws_mutex_lock(&stream_manager->synced_data.lock);
    AWS_ASSERT(!err && "lock failed");
    (void)err;
}

static void s_unlock_synced_data(struct aws_http2_stream_manager *stream_manager) {
    int err = aws_mutex_unlock(&stream_manager->synced_data.lock);
    AWS_ASSERT(!err && "unlock failed");
    (void)err;
}

static void s_sm_log_stats_synced(struct aws_http2_stream_manager *stream_manager) {
    STREAM_MANAGER_LOGF(
        TRACE,
        stream_manager,
        "Stream manager internal counts status: "
        "connection acquiring=%zu, streams opening=%zu, pending make request count=%zu, pending acquisition count=%zu, "
        "holding connections count=%zu",
        stream_manager->synced_data.internal_refcount_stats[AWS_SMCT_CONNECTIONS_ACQUIRING],
        stream_manager->synced_data.internal_refcount_stats[AWS_SMCT_OPEN_STREAM],
        stream_manager->synced_data.internal_refcount_stats[AWS_SMCT_PENDING_MAKE_REQUESTS],
        stream_manager->synced_data.internal_refcount_stats[AWS_SMCT_PENDING_ACQUISITION],
        stream_manager->synced_data.holding_connections_count);
}

/* The count acquire and release all needs to be invoked helding the lock */
static void s_sm_count_increase_synced(
    struct aws_http2_stream_manager *stream_manager,
    enum aws_sm_count_type count_type,
    size_t num) {
    stream_manager->synced_data.internal_refcount_stats[count_type] += num;
    for (size_t i = 0; i < num; i++) {
        aws_ref_count_acquire(&stream_manager->internal_ref_count);
    }
}

static void s_sm_count_decrease_synced(
    struct aws_http2_stream_manager *stream_manager,
    enum aws_sm_count_type count_type,
    size_t num) {
    stream_manager->synced_data.internal_refcount_stats[count_type] -= num;
    for (size_t i = 0; i < num; i++) {
        aws_ref_count_release(&stream_manager->internal_ref_count);
    }
}

static void s_aws_stream_management_transaction_init(
    struct aws_http2_stream_management_transaction *work,
    struct aws_http2_stream_manager *stream_manager) {
    AWS_ZERO_STRUCT(*work);
    aws_linked_list_init(&work->pending_make_requests);
    work->stream_manager = stream_manager;
    work->allocator = stream_manager->allocator;
    aws_ref_count_acquire(&stream_manager->internal_ref_count);
}

static void s_aws_stream_management_transaction_clean_up(struct aws_http2_stream_management_transaction *work) {
    (void)work;
    AWS_ASSERT(aws_linked_list_empty(&work->pending_make_requests));
    aws_ref_count_release(&work->stream_manager->internal_ref_count);
}

static struct aws_h2_sm_connection *s_get_best_sm_connection_from_set(struct aws_random_access_set *set) {
    /* Use the best two algorithm */
    int errored = AWS_ERROR_SUCCESS;
    struct aws_h2_sm_connection *sm_connection_a = NULL;
    errored = aws_random_access_set_random_get_ptr(set, (void **)&sm_connection_a);
    struct aws_h2_sm_connection *sm_connection_b = NULL;
    errored |= aws_random_access_set_random_get_ptr(set, (void **)&sm_connection_b);
    struct aws_h2_sm_connection *chosen_connection =
        sm_connection_a->num_streams_assigned > sm_connection_b->num_streams_assigned ? sm_connection_b
                                                                                      : sm_connection_a;
    return errored == AWS_ERROR_SUCCESS ? chosen_connection : NULL;
    (void)errored;
}

/* helper function for building the transaction: Try to assign connection for a pending stream acquisition */
/* *_synced should only be called with LOCK HELD or from another synced function */
static void s_sm_try_assign_connection_to_pending_stream_acquisition_synced(
    struct aws_http2_stream_manager *stream_manager,
    struct aws_h2_sm_pending_stream_acquisition *pending_stream_acquisition) {

    AWS_ASSERT(pending_stream_acquisition->sm_connection == NULL);
    int errored = 0;
    if (aws_random_access_set_get_size(&stream_manager->synced_data.ideal_available_set)) {
        /**
         * Try assigning to connection from ideal set
         */
        struct aws_h2_sm_connection *chosen_connection =
            s_get_best_sm_connection_from_set(&stream_manager->synced_data.ideal_available_set);
        AWS_ASSERT(chosen_connection);
        pending_stream_acquisition->sm_connection = chosen_connection;
        chosen_connection->num_streams_assigned++;

        STREAM_MANAGER_LOGF(
            TRACE,
            stream_manager,
            "Picking connection:%p for acquisition:%p. Streams assigned to the connection=%" PRIu32 "",
            (void *)chosen_connection->connection,
            (void *)pending_stream_acquisition,
            chosen_connection->num_streams_assigned);
        /* Check if connection is still available or ideal, and move it if it's not */
        if (chosen_connection->num_streams_assigned >= chosen_connection->max_concurrent_streams) {
            /* It becomes not available for new streams any more, remove it from the set, but still alive (streams
             * created will track the lifetime) */
            chosen_connection->state = AWS_H2SMCST_FULL;
            errored |=
                aws_random_access_set_remove(&stream_manager->synced_data.ideal_available_set, chosen_connection);
            STREAM_MANAGER_LOGF(
                DEBUG,
                stream_manager,
                "connection:%p reaches max concurrent streams limits. "
                "Connection max limits=%" PRIu32 ". Moving it out of available connections.",
                (void *)chosen_connection->connection,
                chosen_connection->max_concurrent_streams);
        } else if (chosen_connection->num_streams_assigned >= stream_manager->ideal_concurrent_streams_per_connection) {
            /* It meets the ideal limit, but still available for new streams, move it to the nonidea-available set */
            errored |=
                aws_random_access_set_remove(&stream_manager->synced_data.ideal_available_set, chosen_connection);
            bool added = false;
            errored |= aws_random_access_set_add(
                &stream_manager->synced_data.nonideal_available_set, chosen_connection, &added);
            errored |= !added;
            chosen_connection->state = AWS_H2SMCST_NEARLY_FULL;
            STREAM_MANAGER_LOGF(
                DEBUG,
                stream_manager,
                "connection:%p reaches ideal concurrent streams limits. Ideal limits=%zu. Moving it to nonlimited set.",
                (void *)chosen_connection->connection,
                stream_manager->ideal_concurrent_streams_per_connection);
        }
    } else if (stream_manager->synced_data.holding_connections_count == stream_manager->max_connections) {
        /**
         * Try assigning to connection from nonideal available set.
         *
         * Note that we do not assign to nonideal connections until we're holding all the connections we can ever
         * possibly get. This way, we don't overfill the first connections we get our hands on.
         */

        if (aws_random_access_set_get_size(&stream_manager->synced_data.nonideal_available_set)) {
            struct aws_h2_sm_connection *chosen_connection =
                s_get_best_sm_connection_from_set(&stream_manager->synced_data.nonideal_available_set);
            AWS_ASSERT(chosen_connection);
            pending_stream_acquisition->sm_connection = chosen_connection;
            chosen_connection->num_streams_assigned++;

            STREAM_MANAGER_LOGF(
                TRACE,
                stream_manager,
                "Picking connection:%p for acquisition:%p. Streams assigned to the connection=%" PRIu32 "",
                (void *)chosen_connection->connection,
                (void *)pending_stream_acquisition,
                chosen_connection->num_streams_assigned);

            if (chosen_connection->num_streams_assigned >= chosen_connection->max_concurrent_streams) {
                /* It becomes not available for new streams any more, remove it from the set, but still alive (streams
                 * created will track the lifetime) */
                chosen_connection->state = AWS_H2SMCST_FULL;
                errored |= aws_random_access_set_remove(
                    &stream_manager->synced_data.nonideal_available_set, chosen_connection);
                STREAM_MANAGER_LOGF(
                    DEBUG,
                    stream_manager,
                    "connection %p reaches max concurrent streams limits. "
                    "Connection max limits=%" PRIu32 ". Moving it out of available connections.",
                    (void *)chosen_connection->connection,
                    chosen_connection->max_concurrent_streams);
            }
        }
    }
    AWS_ASSERT(errored == 0 && "random access set went wrong");
    (void)errored;
}

/* NOTE: never invoke with lock held */
static void s_finish_pending_stream_acquisitions_list_helper(
    struct aws_http2_stream_manager *stream_manager,
    struct aws_linked_list *pending_stream_acquisitions,
    int error_code) {
    while (!aws_linked_list_empty(pending_stream_acquisitions)) {
        struct aws_linked_list_node *node = aws_linked_list_pop_front(pending_stream_acquisitions);
        struct aws_h2_sm_pending_stream_acquisition *pending_stream_acquisition =
            AWS_CONTAINER_OF(node, struct aws_h2_sm_pending_stream_acquisition, node);
        /* Make sure no connection assigned. */
        AWS_ASSERT(pending_stream_acquisition->sm_connection == NULL);
        if (pending_stream_acquisition->callback) {
            pending_stream_acquisition->callback(NULL, error_code, pending_stream_acquisition->user_data);
        }
        STREAM_MANAGER_LOGF(
            DEBUG,
            stream_manager,
            "acquisition:%p failed with error: %d(%s)",
            (void *)pending_stream_acquisition,
            error_code,
            aws_error_str(error_code));
        s_pending_stream_acquisition_destroy(pending_stream_acquisition);
    }
}

/* This is scheduled to run on a separate event loop to finish pending acquisition asynchronously */
static void s_finish_pending_stream_acquisitions_task(struct aws_task *task, void *arg, enum aws_task_status status) {
    (void)status;
    struct aws_http2_stream_manager *stream_manager = arg;
    STREAM_MANAGER_LOG(TRACE, stream_manager, "Stream Manager final task runs");
    struct aws_http2_stream_management_transaction work;
    struct aws_linked_list pending_stream_acquisitions;
    aws_linked_list_init(&pending_stream_acquisitions);
    s_aws_stream_management_transaction_init(&work, stream_manager);
    { /* BEGIN CRITICAL SECTION */
        s_lock_synced_data(stream_manager);
        AWS_ASSERT(stream_manager->synced_data.state == AWS_H2SMST_DESTROYING);
        /* swap list to avoid callback with lock held. */
        aws_linked_list_swap_contents(
            &pending_stream_acquisitions, &stream_manager->synced_data.pending_stream_acquisitions);
        /* After the callbacks invoked, now we can update the count */
        s_sm_count_decrease_synced(
            stream_manager,
            AWS_SMCT_PENDING_ACQUISITION,
            stream_manager->synced_data.internal_refcount_stats[AWS_SMCT_PENDING_ACQUISITION]);
        s_aws_http2_stream_manager_build_transaction_synced(&work);
        s_unlock_synced_data(stream_manager);
    } /* END CRITICAL SECTION */
    s_finish_pending_stream_acquisitions_list_helper(
        stream_manager, &pending_stream_acquisitions, AWS_ERROR_HTTP_STREAM_MANAGER_SHUTTING_DOWN);
    aws_mem_release(stream_manager->allocator, task);
    s_aws_http2_stream_manager_execute_transaction(&work);
}

/* helper function for building the transaction: how many new connections we should request */
static void s_check_new_connections_needed_synced(struct aws_http2_stream_management_transaction *work) {
    struct aws_http2_stream_manager *stream_manager = work->stream_manager;
    /* The ideal new connection we need to fit all the pending stream acquisitions */
    size_t ideal_new_connection_count =
        stream_manager->synced_data.internal_refcount_stats[AWS_SMCT_PENDING_ACQUISITION] /
        stream_manager->ideal_concurrent_streams_per_connection;
    /* Rounding up */
    if (stream_manager->synced_data.internal_refcount_stats[AWS_SMCT_PENDING_ACQUISITION] %
        stream_manager->ideal_concurrent_streams_per_connection) {
        ++ideal_new_connection_count;
    }
    /* The ideal new connections sub the number of connections we are acquiring to avoid the async acquiring */
    work->new_connections = aws_sub_size_saturating(
        ideal_new_connection_count,
        stream_manager->synced_data.internal_refcount_stats[AWS_SMCT_CONNECTIONS_ACQUIRING]);
    /* The real number we can have is the min of how many more we can still have and how many we need */
    size_t new_connections_avaliable =
        stream_manager->max_connections - stream_manager->synced_data.holding_connections_count -
        stream_manager->synced_data.internal_refcount_stats[AWS_SMCT_CONNECTIONS_ACQUIRING];
    work->new_connections = aws_min_size(new_connections_avaliable, work->new_connections);
    /* Update the number of connections we acquiring */
    s_sm_count_increase_synced(stream_manager, AWS_SMCT_CONNECTIONS_ACQUIRING, work->new_connections);
    STREAM_MANAGER_LOGF(
        TRACE,
        stream_manager,
        "number of acquisition that waiting for connections to use=%zu. connection acquiring=%zu, connection held=%zu, "
        "max connection=%zu",
        stream_manager->synced_data.internal_refcount_stats[AWS_SMCT_PENDING_ACQUISITION],
        stream_manager->synced_data.internal_refcount_stats[AWS_SMCT_CONNECTIONS_ACQUIRING],
        stream_manager->synced_data.holding_connections_count,
        stream_manager->max_connections);
}

/**
 * It can be invoked from:
 * - User release last refcount of stream manager
 * - User acquires stream from stream manager
 * - Connection acquired callback from connection manager
 * - Stream completed callback from HTTP
 */
/* *_synced should only be called with LOCK HELD or from another synced function */
static void s_aws_http2_stream_manager_build_transaction_synced(struct aws_http2_stream_management_transaction *work) {
    struct aws_http2_stream_manager *stream_manager = work->stream_manager;
    if (stream_manager->synced_data.state == AWS_H2SMST_READY) {

        /* Steps 1: Pending acquisitions of stream */
        while (!aws_linked_list_empty(&stream_manager->synced_data.pending_stream_acquisitions)) {
            struct aws_linked_list_node *node =
                aws_linked_list_pop_front(&stream_manager->synced_data.pending_stream_acquisitions);
            struct aws_h2_sm_pending_stream_acquisition *pending_stream_acquisition =
                AWS_CONTAINER_OF(node, struct aws_h2_sm_pending_stream_acquisition, node);
            s_sm_try_assign_connection_to_pending_stream_acquisition_synced(stream_manager, pending_stream_acquisition);
            if (pending_stream_acquisition->sm_connection == NULL) {
                /* Cannot find any connection, push it back to the front and break the loop */
                aws_linked_list_push_front(&stream_manager->synced_data.pending_stream_acquisitions, node);
                STREAM_MANAGER_LOGF(
                    TRACE,
                    stream_manager,
                    "acquisition:%p cannot find any connection to use.",
                    (void *)pending_stream_acquisition);
                break;
            } else {
                /* found connection for the request. Move it to pending make requests and update the count */
                aws_linked_list_push_back(&work->pending_make_requests, node);
                s_sm_count_decrease_synced(stream_manager, AWS_SMCT_PENDING_ACQUISITION, 1);
                s_sm_count_increase_synced(stream_manager, AWS_SMCT_PENDING_MAKE_REQUESTS, 1);
            }
        }

        /* Step 2: Check for new connections needed */
        if (stream_manager->synced_data.internal_refcount_stats[AWS_SMCT_PENDING_ACQUISITION]) {
            s_check_new_connections_needed_synced(work);
        }

    } else {
        /* Stream manager is shutting down */
        if (stream_manager->synced_data.internal_refcount_stats[AWS_SMCT_PENDING_ACQUISITION] &&
            !stream_manager->synced_data.finish_pending_stream_acquisitions_task_scheduled) {
            /* schedule a task to finish the pending acquisitions if there doesn't have one and needed */
            stream_manager->finish_pending_stream_acquisitions_task_event_loop =
                aws_event_loop_group_get_next_loop(stream_manager->bootstrap->event_loop_group);
            struct aws_task *finish_pending_stream_acquisitions_task =
                aws_mem_calloc(stream_manager->allocator, 1, sizeof(struct aws_task));
            aws_task_init(
                finish_pending_stream_acquisitions_task,
                s_finish_pending_stream_acquisitions_task,
                stream_manager,
                "sm_finish_pending_stream_acquisitions");
            aws_event_loop_schedule_task_now(
                stream_manager->finish_pending_stream_acquisitions_task_event_loop,
                finish_pending_stream_acquisitions_task);
            stream_manager->synced_data.finish_pending_stream_acquisitions_task_scheduled = true;
        }
    }
    s_sm_log_stats_synced(stream_manager);
}

static struct aws_h2_sm_connection *s_sm_connection_new(
    struct aws_http2_stream_manager *stream_manager,
    struct aws_http_connection *connection) {
    struct aws_h2_sm_connection *sm_connection =
        aws_mem_calloc(stream_manager->allocator, 1, sizeof(struct aws_h2_sm_connection));
    /* Max concurrent stream reached, we need to update the max for the sm_connection */
    struct aws_http2_setting out_settings[AWS_HTTP2_SETTINGS_COUNT];
    /* The setting id equals to the index plus one. */
    aws_http2_connection_get_remote_settings(connection, out_settings);
    uint32_t remote_max_con_streams = out_settings[AWS_HTTP2_SETTINGS_MAX_CONCURRENT_STREAMS - 1].value;
    sm_connection->max_concurrent_streams =
        aws_min_u32((uint32_t)stream_manager->max_concurrent_streams_per_connection, remote_max_con_streams);
    sm_connection->connection = connection;
    sm_connection->stream_manager = stream_manager;
    sm_connection->state = AWS_H2SMCST_IDEAL;
    return sm_connection;
}

void s_sm_connection_destroy(struct aws_h2_sm_connection *sm_connection) {
    AWS_ASSERT(sm_connection->num_streams_assigned == 0);
    if (sm_connection->connection) {
        aws_http_connection_manager_release_connection(
            sm_connection->stream_manager->connection_manager, sm_connection->connection);
    }
    aws_mem_release(sm_connection->stream_manager->allocator, sm_connection);
}

static void s_sm_on_connection_acquired_failed_synced(
    struct aws_http2_stream_manager *stream_manager,
    struct aws_linked_list *stream_acquisitions_to_fail) {

    /* Once we failed to acquire a connection, we fail the stream acquisitions that cannot fit into the remaining
     * acquiring connections. */
    size_t num_can_fit = aws_mul_size_saturating(
        stream_manager->ideal_concurrent_streams_per_connection,
        stream_manager->synced_data.internal_refcount_stats[AWS_SMCT_CONNECTIONS_ACQUIRING]);
    size_t num_to_fail = aws_sub_size_saturating(
        stream_manager->synced_data.internal_refcount_stats[AWS_SMCT_PENDING_ACQUISITION], num_can_fit);
    /* Get a list to fail instead of fail them with in the lock. */
    for (size_t i = 0; i < num_to_fail; i++) {
        struct aws_linked_list_node *node =
            aws_linked_list_pop_front(&stream_manager->synced_data.pending_stream_acquisitions);
        aws_linked_list_push_back(stream_acquisitions_to_fail, node);
    }
    s_sm_count_decrease_synced(stream_manager, AWS_SMCT_PENDING_ACQUISITION, num_to_fail);
}

static void s_sm_on_connection_acquired(struct aws_http_connection *connection, int error_code, void *user_data) {
    struct aws_http2_stream_manager *stream_manager = user_data;
    struct aws_http2_stream_management_transaction work;
    STREAM_MANAGER_LOGF(TRACE, stream_manager, "connection=%p acquired from connection manager", (void *)connection);
    int re_error = 0;
    int stream_fail_error_code = AWS_ERROR_SUCCESS;
    struct aws_linked_list stream_acquisitions_to_fail;
    aws_linked_list_init(&stream_acquisitions_to_fail);
    s_aws_stream_management_transaction_init(&work, stream_manager);
    { /* BEGIN CRITICAL SECTION */
        s_lock_synced_data(stream_manager);
        s_sm_count_decrease_synced(stream_manager, AWS_SMCT_CONNECTIONS_ACQUIRING, 1);
        if (error_code || !connection) {
            STREAM_MANAGER_LOGF(
                ERROR,
                stream_manager,
                "connection acquired from connection manager failed, with error: %d(%s)",
                error_code,
                aws_error_str(error_code));
            s_sm_on_connection_acquired_failed_synced(stream_manager, &stream_acquisitions_to_fail);
            stream_fail_error_code = AWS_ERROR_HTTP_STREAM_MANAGER_CONNECTION_ACQUIRE_FAILURE;
        } else if (aws_http_connection_get_version(connection) != AWS_HTTP_VERSION_2) {
            STREAM_MANAGER_LOGF(
                ERROR,
                stream_manager,
                "Unexpected HTTP version acquired, release the connection=%p acquired immediately",
                (void *)connection);
            re_error |= aws_http_connection_manager_release_connection(stream_manager->connection_manager, connection);
            s_sm_on_connection_acquired_failed_synced(stream_manager, &stream_acquisitions_to_fail);
            stream_fail_error_code = AWS_ERROR_HTTP_STREAM_MANAGER_UNEXPECTED_HTTP_VERSION;
        } else if (stream_manager->synced_data.state != AWS_H2SMST_READY) {
            STREAM_MANAGER_LOGF(
                DEBUG,
                stream_manager,
                "shutting down, release the connection=%p acquired immediately",
                (void *)connection);
            /* Release the acquired connection */
            re_error |= aws_http_connection_manager_release_connection(stream_manager->connection_manager, connection);
        } else if (stream_manager->synced_data.internal_refcount_stats[AWS_SMCT_PENDING_ACQUISITION] == 0) {
            STREAM_MANAGER_LOGF(
                DEBUG,
                stream_manager,
                "No pending acquisition, release the connection=%p acquired immediately",
                (void *)connection);
            /* Release the acquired connection */
            re_error |= aws_http_connection_manager_release_connection(stream_manager->connection_manager, connection);
        } else {
            struct aws_h2_sm_connection *sm_connection = s_sm_connection_new(stream_manager, connection);
            bool added = false;
            re_error |=
                aws_random_access_set_add(&stream_manager->synced_data.ideal_available_set, sm_connection, &added);
            re_error |= !added;
            ++stream_manager->synced_data.holding_connections_count;
            /* A new connection established, increase the available concurrency by the number of streams that
             * connection can handle */
            stream_manager->synced_data.available_concurrency += sm_connection->max_concurrent_streams;
        }
        s_aws_http2_stream_manager_build_transaction_synced(&work);
        s_unlock_synced_data(stream_manager);
    } /* END CRITICAL SECTION */

    AWS_ASSERT(!re_error && "connection acquired callback fails with programming errors");
    (void)re_error;

    /* Fail acquisitions if any */
    s_finish_pending_stream_acquisitions_list_helper(
        stream_manager, &stream_acquisitions_to_fail, stream_fail_error_code);
    s_aws_http2_stream_manager_execute_transaction(&work);
}

static int s_on_incoming_headers(
    struct aws_http_stream *stream,
    enum aws_http_header_block header_block,
    const struct aws_http_header *header_array,
    size_t num_headers,
    void *user_data) {
    struct aws_h2_sm_pending_stream_acquisition *pending_stream_acquisition = user_data;
    if (pending_stream_acquisition->options.on_response_headers) {
        return pending_stream_acquisition->options.on_response_headers(
            stream, header_block, header_array, num_headers, pending_stream_acquisition->options.user_data);
    }
    return AWS_OP_SUCCESS;
}

static int s_on_incoming_header_block_done(
    struct aws_http_stream *stream,
    enum aws_http_header_block header_block,
    void *user_data) {
    struct aws_h2_sm_pending_stream_acquisition *pending_stream_acquisition = user_data;
    if (pending_stream_acquisition->options.on_response_header_block_done) {
        return pending_stream_acquisition->options.on_response_header_block_done(
            stream, header_block, pending_stream_acquisition->options.user_data);
    }
    return AWS_OP_SUCCESS;
}

static int s_on_incoming_body(struct aws_http_stream *stream, const struct aws_byte_cursor *data, void *user_data) {
    struct aws_h2_sm_pending_stream_acquisition *pending_stream_acquisition = user_data;
    if (pending_stream_acquisition->options.on_response_body) {
        return pending_stream_acquisition->options.on_response_body(
            stream, data, pending_stream_acquisition->options.user_data);
    }
    return AWS_OP_SUCCESS;
}

/* Helper invoked when underlying connections is still aviable and the num stream assigned has been updated */
static void s_update_sm_connection_set_on_stream_finishes_synced(
    struct aws_h2_sm_connection *sm_connection,
    struct aws_http2_stream_manager *stream_manager) {

    int re_error = 0;
    size_t cur_num = sm_connection->num_streams_assigned;
    size_t ideal_num = stream_manager->ideal_concurrent_streams_per_connection;
    size_t max_num = sm_connection->max_concurrent_streams;
    /**
     * TODO: When the MAX_CONCURRENT_STREAMS from other side changed after the initial settings. We need to:
     * - figure out where I am
     * - figure out where I should be
     * - if they're different, remove from where I am, put where should be
     */
    if (sm_connection->state == AWS_H2SMCST_NEARLY_FULL && cur_num < ideal_num) {
        /* this connection is back from soft limited to ideal */
        bool exist = false;
        (void)exist;
        AWS_ASSERT(
            aws_random_access_set_exist(&stream_manager->synced_data.nonideal_available_set, sm_connection, &exist) ==
                AWS_OP_SUCCESS &&
            exist);
        re_error |= aws_random_access_set_remove(&stream_manager->synced_data.nonideal_available_set, sm_connection);
        bool added = false;
        re_error |= aws_random_access_set_add(&stream_manager->synced_data.ideal_available_set, sm_connection, &added);
        re_error |= !added;
        sm_connection->state = AWS_H2SMCST_IDEAL;
    } else if (sm_connection->state == AWS_H2SMCST_FULL && cur_num < max_num) {
        /* this connection is back from full */
        STREAM_MANAGER_LOGF(
            DEBUG,
            stream_manager,
            "connection:%p back to available, assigned stream=%zu, max concurrent streams=%" PRIu32 "",
            (void *)sm_connection->connection,
            cur_num,
            sm_connection->max_concurrent_streams);
        bool added = false;
        if (cur_num >= ideal_num) {
            sm_connection->state = AWS_H2SMCST_NEARLY_FULL;
            STREAM_MANAGER_LOGF(
                TRACE, stream_manager, "connection:%p added to soft limited set", (void *)sm_connection->connection);
            re_error |=
                aws_random_access_set_add(&stream_manager->synced_data.nonideal_available_set, sm_connection, &added);
        } else {
            sm_connection->state = AWS_H2SMCST_IDEAL;
            STREAM_MANAGER_LOGF(
                TRACE, stream_manager, "connection:%p added to ideal set", (void *)sm_connection->connection);
            re_error |=
                aws_random_access_set_add(&stream_manager->synced_data.ideal_available_set, sm_connection, &added);
        }
        re_error |= !added;
    }
    AWS_ASSERT(re_error == AWS_OP_SUCCESS);
    (void)re_error;
}

static void s_sm_connection_on_scheduled_stream_finishes(
    struct aws_h2_sm_connection *sm_connection,
    struct aws_http2_stream_manager *stream_manager) {
    /* Reach the max current will still allow new requests, but the new stream will complete with error */
    bool connection_available = aws_http_connection_new_requests_allowed(sm_connection->connection);
    struct aws_http2_stream_management_transaction work;
    s_aws_stream_management_transaction_init(&work, stream_manager);
    { /* BEGIN CRITICAL SECTION */
        s_lock_synced_data(stream_manager);
        s_sm_count_decrease_synced(stream_manager, AWS_SMCT_OPEN_STREAM, 1);
        --sm_connection->num_streams_assigned;
        /* a stream completed, increase the number of available */
        ++stream_manager->synced_data.available_concurrency;
        if (!connection_available) {
            /* It might be removed already, but, it's fine */
            aws_random_access_set_remove(&stream_manager->synced_data.ideal_available_set, sm_connection);
            aws_random_access_set_remove(&stream_manager->synced_data.nonideal_available_set, sm_connection);
        } else {
            s_update_sm_connection_set_on_stream_finishes_synced(sm_connection, stream_manager);
        }
        s_aws_http2_stream_manager_build_transaction_synced(&work);
        /* After we build transaction, if the sm_connection still have zero assigned stream, we can kill the
         * sm_connection */
        if (sm_connection->num_streams_assigned == 0) {
            /* It might be removed already, but, it's fine */
            aws_random_access_set_remove(&stream_manager->synced_data.ideal_available_set, sm_connection);
            work.sm_connection_to_release = sm_connection;
            --stream_manager->synced_data.holding_connections_count;
<<<<<<< HEAD
            /* Released one connection, decrease the available concurrency by the number of streams that connection can
             * handle */
            stream_manager->synced_data.available_concurrency -= sm_connection->max_concurrent_streams;
            s_sm_log_stats_synced(stream_manager);
=======
>>>>>>> f7161144
        }
        s_unlock_synced_data(stream_manager);
    } /* END CRITICAL SECTION */
    s_aws_http2_stream_manager_execute_transaction(&work);
}

static void s_on_stream_complete(struct aws_http_stream *stream, int error_code, void *user_data) {
    struct aws_h2_sm_pending_stream_acquisition *pending_stream_acquisition = user_data;
    struct aws_h2_sm_connection *sm_connection = pending_stream_acquisition->sm_connection;
    struct aws_http2_stream_manager *stream_manager = sm_connection->stream_manager;
    if (pending_stream_acquisition->options.on_complete) {
        pending_stream_acquisition->options.on_complete(
            stream, error_code, pending_stream_acquisition->options.user_data);
    }
    s_pending_stream_acquisition_destroy(pending_stream_acquisition);
    s_sm_connection_on_scheduled_stream_finishes(sm_connection, stream_manager);
}

/* Scheduled to happen from connection's thread */
static void s_make_request_task(struct aws_channel_task *task, void *arg, enum aws_task_status status) {
    (void)task;
    struct aws_h2_sm_pending_stream_acquisition *pending_stream_acquisition = arg;
    struct aws_h2_sm_connection *sm_connection = pending_stream_acquisition->sm_connection;
    struct aws_http2_stream_manager *stream_manager = sm_connection->stream_manager;
    int error_code = AWS_ERROR_SUCCESS;

    STREAM_MANAGER_LOGF(
        TRACE,
        stream_manager,
        "Make request task running for acquisition:%p from connection:%p thread",
        (void *)pending_stream_acquisition,
        (void *)sm_connection->connection);
    bool is_shutting_down = false;
    { /* BEGIN CRITICAL SECTION */
        s_lock_synced_data(stream_manager);
        is_shutting_down = stream_manager->synced_data.state != AWS_H2SMST_READY;
        s_sm_count_decrease_synced(stream_manager, AWS_SMCT_PENDING_MAKE_REQUESTS, 1);
        /* The stream has not open yet, but we increase the count here, if anything fails, the count will be decreased
         */
        s_sm_count_increase_synced(stream_manager, AWS_SMCT_OPEN_STREAM, 1);
        AWS_ASSERT(
            sm_connection->max_concurrent_streams >= sm_connection->num_streams_assigned &&
            "The max concurrent streams exceed");
        s_unlock_synced_data(stream_manager);
    } /* END CRITICAL SECTION */
    /* this is a channel task. If it is canceled, that means the channel shutdown. In that case, that's equivalent
     * to a closed connection. */
    if (status != AWS_TASK_STATUS_RUN_READY) {
        STREAM_MANAGER_LOGF(
            ERROR,
            stream_manager,
            "acquisition:%p failed as the task is cancelled.",
            (void *)pending_stream_acquisition);
        error_code = AWS_ERROR_HTTP_CONNECTION_CLOSED;
        goto error;
    }
    if (is_shutting_down) {
        STREAM_MANAGER_LOGF(
            ERROR,
            stream_manager,
            "acquisition:%p failed as stream manager is shutting down before task runs.",
            (void *)pending_stream_acquisition);
        error_code = AWS_ERROR_HTTP_STREAM_MANAGER_SHUTTING_DOWN;
        goto error;
    }
    struct aws_http_make_request_options request_options = {
        .self_size = sizeof(request_options),
        .request = pending_stream_acquisition->request,
        .on_response_headers = s_on_incoming_headers,
        .on_response_header_block_done = s_on_incoming_header_block_done,
        .on_response_body = s_on_incoming_body,
        .on_complete = s_on_stream_complete,
        .user_data = pending_stream_acquisition,
    };
    struct aws_http_stream *stream = aws_http_connection_make_request(sm_connection->connection, &request_options);
    if (!stream) {
        /* TODO: we could put the pending acquisition back to the list instead. */
        error_code = aws_last_error();
        STREAM_MANAGER_LOGF(
            ERROR,
            stream_manager,
            "acquisition:%p failed as HTTP level make request failed with error: %d(%s).",
            (void *)pending_stream_acquisition,
            error_code,
            aws_error_str(error_code));
        goto error;
    }
    /* Since we're in the connection's thread, this should be safe, there won't be any other callbacks to the user */
    if (aws_http_stream_activate(stream)) {
        /* Activate failed, the on_completed callback will NOT be invoked from HTTP, but we already told user about
         * the stream. Invoke the user completed callback here */
        error_code = aws_last_error();
        STREAM_MANAGER_LOGF(
            ERROR,
            stream_manager,
            "acquisition:%p failed as stream activate failed with error: %d(%s).",
            (void *)pending_stream_acquisition,
            error_code,
            aws_error_str(error_code));
        goto error;
    }
    if (pending_stream_acquisition->callback) {
        pending_stream_acquisition->callback(stream, 0, pending_stream_acquisition->user_data);
    }

    /* Happy case, the complete callback will be invoked, and we clean things up at the callback, but we can release the
     * request now */
    aws_http_message_release(pending_stream_acquisition->request);
    pending_stream_acquisition->request = NULL;
    return;
error:
    if (pending_stream_acquisition->callback) {
        pending_stream_acquisition->callback(NULL, error_code, pending_stream_acquisition->user_data);
    }
    s_pending_stream_acquisition_destroy(pending_stream_acquisition);
    /* task should happen after destroy, as the task can trigger the whole stream manager to be destroyed */
    s_sm_connection_on_scheduled_stream_finishes(sm_connection, stream_manager);
}

/* NEVER invoke with lock held */
static void s_aws_http2_stream_manager_execute_transaction(struct aws_http2_stream_management_transaction *work) {

    struct aws_http2_stream_manager *stream_manager = work->stream_manager;

    /* Step1: Release connection */
    if (work->sm_connection_to_release) {
        AWS_ASSERT(work->sm_connection_to_release->num_streams_assigned == 0);
        STREAM_MANAGER_LOGF(
            DEBUG,
            stream_manager,
            "Release connection:%p back to connection manager as no outstanding streams",
            (void *)work->sm_connection_to_release->connection);
        s_sm_connection_destroy(work->sm_connection_to_release);
    }

    /* Step2: Make request. The work should know what connection for the request to be made. */
    while (!aws_linked_list_empty(&work->pending_make_requests)) {
        /* The completions can also fail as the connection can be unavilable after the decision made. We just fail
         * the acquisition */
        struct aws_linked_list_node *node = aws_linked_list_pop_front(&work->pending_make_requests);
        struct aws_h2_sm_pending_stream_acquisition *pending_stream_acquisition =
            AWS_CONTAINER_OF(node, struct aws_h2_sm_pending_stream_acquisition, node);

        AWS_ASSERT(
            pending_stream_acquisition->sm_connection &&
            "Stream manager internal bug: connection is not decided before execute transaction");

        STREAM_MANAGER_LOGF(
            TRACE,
            stream_manager,
            "acquisition:%p is scheduled to be made request from connection:%p thread",
            (void *)pending_stream_acquisition,
            (void *)pending_stream_acquisition->sm_connection->connection);
        /**
         * TODO: Maybe a task per connection instead.
         * schedule a task from the connection's event loop to make request, so that:
         * - We can activate the stream for user and then invoked the callback
         * - The callback will happen asynced even the stream failed to be created
         * - We can make sure we will not break the settings
         */
        struct aws_channel *channel =
            aws_http_connection_get_channel(pending_stream_acquisition->sm_connection->connection);
        aws_channel_task_init(
            &pending_stream_acquisition->make_request_task,
            s_make_request_task,
            pending_stream_acquisition,
            "Stream manager make request task");
        aws_channel_schedule_task_now(channel, &pending_stream_acquisition->make_request_task);
    }

    /* Step 3: Acquire connections if needed */
    if (work->new_connections) {
        STREAM_MANAGER_LOGF(TRACE, stream_manager, "acquiring %zu new connections", work->new_connections);
    }
    for (size_t i = 0; i < work->new_connections; ++i) {
        aws_http_connection_manager_acquire_connection(
            stream_manager->connection_manager, s_sm_on_connection_acquired, stream_manager);
    }

    /*
     * Step 4: Clean up work.  Do this here rather than at the end of every caller. Destroy the manager if necessary
     */
    s_aws_stream_management_transaction_clean_up(work);
}

void s_stream_manager_destroy_final(struct aws_http2_stream_manager *stream_manager) {
    if (!stream_manager) {
        return;
    }

    STREAM_MANAGER_LOG(TRACE, stream_manager, "Stream Manager finishes destroying self");
    /* Connection manager has already been cleaned up */
    AWS_FATAL_ASSERT(stream_manager->connection_manager == NULL);
    AWS_FATAL_ASSERT(aws_linked_list_empty(&stream_manager->synced_data.pending_stream_acquisitions));
    aws_mutex_clean_up(&stream_manager->synced_data.lock);
    aws_random_access_set_clean_up(&stream_manager->synced_data.ideal_available_set);
    aws_random_access_set_clean_up(&stream_manager->synced_data.nonideal_available_set);
    aws_client_bootstrap_release(stream_manager->bootstrap);

    if (stream_manager->shutdown_complete_callback) {
        stream_manager->shutdown_complete_callback(stream_manager->shutdown_complete_user_data);
    }
    aws_mem_release(stream_manager->allocator, stream_manager);
}

void s_stream_manager_on_cm_shutdown_complete(void *user_data) {
    struct aws_http2_stream_manager *stream_manager = (struct aws_http2_stream_manager *)user_data;
    STREAM_MANAGER_LOGF(
        TRACE,
        stream_manager,
        "Underlying connection manager (ip=%p) finished shutdown, stream manager can finish destroying now",
        (void *)stream_manager->connection_manager);
    stream_manager->connection_manager = NULL;
    s_stream_manager_destroy_final(stream_manager);
}

static void s_stream_manager_start_destroy(struct aws_http2_stream_manager *stream_manager) {
    STREAM_MANAGER_LOG(TRACE, stream_manager, "Stream Manager reaches the condition to destroy, start to destroy");
    /* If there is no outstanding streams, the connections set should be empty. */
    AWS_ASSERT(aws_random_access_set_get_size(&stream_manager->synced_data.ideal_available_set) == 0);
    AWS_ASSERT(aws_random_access_set_get_size(&stream_manager->synced_data.nonideal_available_set) == 0);
    AWS_ASSERT(stream_manager->synced_data.internal_refcount_stats[AWS_SMCT_CONNECTIONS_ACQUIRING] == 0);
    AWS_ASSERT(stream_manager->synced_data.internal_refcount_stats[AWS_SMCT_OPEN_STREAM] == 0);
    AWS_ASSERT(stream_manager->synced_data.internal_refcount_stats[AWS_SMCT_PENDING_MAKE_REQUESTS] == 0);
    AWS_ASSERT(stream_manager->synced_data.internal_refcount_stats[AWS_SMCT_PENDING_ACQUISITION] == 0);
    AWS_ASSERT(stream_manager->connection_manager);
    struct aws_http_connection_manager *cm = stream_manager->connection_manager;
    stream_manager->connection_manager = NULL;
    aws_http_connection_manager_release(cm);
}

void s_stream_manager_on_zero_external_ref(struct aws_http2_stream_manager *stream_manager) {
    STREAM_MANAGER_LOG(
        TRACE,
        stream_manager,
        "Last refcount released, manager stop accepting new stream request and will start to clean up when not "
        "outstanding tasks remaining.");
    struct aws_http2_stream_management_transaction work;
    s_aws_stream_management_transaction_init(&work, stream_manager);
    { /* BEGIN CRITICAL SECTION */
        s_lock_synced_data(stream_manager);
        stream_manager->synced_data.state = AWS_H2SMST_DESTROYING;
        s_aws_http2_stream_manager_build_transaction_synced(&work);
        /* Release the internal ref count as no external usage anymore */
        aws_ref_count_release(&stream_manager->internal_ref_count);
        s_unlock_synced_data(stream_manager);
    } /* END CRITICAL SECTION */
    s_aws_http2_stream_manager_execute_transaction(&work);
}

struct aws_http2_stream_manager *aws_http2_stream_manager_new(
    struct aws_allocator *allocator,
    struct aws_http2_stream_manager_options *options) {
    AWS_PRECONDITION(allocator);

    struct aws_http2_stream_manager *stream_manager =
        aws_mem_calloc(allocator, 1, sizeof(struct aws_http2_stream_manager));
    stream_manager->allocator = allocator;
    if (aws_mutex_init(&stream_manager->synced_data.lock)) {
        goto on_error;
    }
    if (aws_random_access_set_init(
            &stream_manager->synced_data.ideal_available_set,
            allocator,
            aws_hash_ptr,
            aws_ptr_eq,
            NULL /* destroy function */,
            2)) {
        goto on_error;
    }
    if (aws_random_access_set_init(
            &stream_manager->synced_data.nonideal_available_set,
            allocator,
            aws_hash_ptr,
            aws_ptr_eq,
            NULL /* destroy function */,
            2)) {
        goto on_error;
    }
    aws_ref_count_init(
        &stream_manager->external_ref_count,
        stream_manager,
        (aws_simple_completion_callback *)s_stream_manager_on_zero_external_ref);
    aws_ref_count_init(
        &stream_manager->internal_ref_count,
        stream_manager,
        (aws_simple_completion_callback *)s_stream_manager_start_destroy);

    stream_manager->bootstrap = aws_client_bootstrap_acquire(options->bootstrap);
    struct aws_http_connection_manager_options cm_options = {
        .bootstrap = options->bootstrap,
        .socket_options = options->socket_options,
        .tls_connection_options = options->tls_connection_options,
        .prior_knowledge_http2 = options->tls_connection_options ? false : true,
        .host = options->host,
        .port = options->port,
        .enable_read_back_pressure = options->enable_read_back_pressure,
        .monitoring_options = options->monitoring_options,
        .proxy_options = options->proxy_options,
        .proxy_ev_settings = options->proxy_ev_settings,
        .max_connections = options->max_connections,
        .shutdown_complete_user_data = stream_manager,
        .shutdown_complete_callback = s_stream_manager_on_cm_shutdown_complete,
        .initial_settings_array = options->initial_settings_array,
        .num_initial_settings = options->num_initial_settings,
        .max_closed_streams = options->max_closed_streams,
        .http2_conn_manual_window_management = options->conn_manual_window_management,
    };
    /* aws_http_connection_manager_new needs to be the last thing that can fail */
    stream_manager->connection_manager = aws_http_connection_manager_new(allocator, &cm_options);
    if (!stream_manager->connection_manager) {
        goto on_error;
    }
    /* Nothing can fail after here */
    stream_manager->synced_data.state = AWS_H2SMST_READY;
    stream_manager->shutdown_complete_callback = options->shutdown_complete_callback;
    stream_manager->shutdown_complete_user_data = options->shutdown_complete_user_data;
    stream_manager->ideal_concurrent_streams_per_connection = options->ideal_concurrent_streams_per_connection
                                                                  ? options->ideal_concurrent_streams_per_connection
                                                                  : UINT32_MAX;
    stream_manager->max_concurrent_streams_per_connection =
        options->max_concurrent_streams_per_connection ? options->max_concurrent_streams_per_connection : UINT32_MAX;
    stream_manager->max_connections = options->max_connections;
    aws_linked_list_init(&stream_manager->synced_data.pending_stream_acquisitions);
    return stream_manager;
on_error:
    s_stream_manager_destroy_final(stream_manager);
    return NULL;
}

struct aws_http2_stream_manager *aws_http2_stream_manager_acquire(struct aws_http2_stream_manager *stream_manager) {
    if (stream_manager) {
        aws_ref_count_acquire(&stream_manager->external_ref_count);
    }
    return stream_manager;
}

struct aws_http2_stream_manager *aws_http2_stream_manager_release(struct aws_http2_stream_manager *stream_manager) {
    if (stream_manager) {
        aws_ref_count_release(&stream_manager->external_ref_count);
    }
    return NULL;
}

void aws_http2_stream_manager_acquire_stream(
    struct aws_http2_stream_manager *stream_manager,
    const struct aws_http2_stream_manager_acquire_stream_options *acquire_stream_option) {
    AWS_PRECONDITION(stream_manager);
    AWS_PRECONDITION(acquire_stream_option);
    AWS_PRECONDITION(acquire_stream_option->callback);
    AWS_PRECONDITION(acquire_stream_option->options);
    struct aws_http2_stream_management_transaction work;
    struct aws_h2_sm_pending_stream_acquisition *pending_stream_acquisition = s_new_pending_stream_acquisition(
        stream_manager->allocator,
        acquire_stream_option->options,
        acquire_stream_option->callback,
        acquire_stream_option->user_data);
    STREAM_MANAGER_LOGF(
        TRACE, stream_manager, "Stream Manager creates acquisition:%p for user", (void *)pending_stream_acquisition);
    s_aws_stream_management_transaction_init(&work, stream_manager);
    { /* BEGIN CRITICAL SECTION */
        s_lock_synced_data(stream_manager);
        /* it's use after free crime */
        AWS_FATAL_ASSERT(stream_manager->synced_data.state != AWS_H2SMST_DESTROYING);
        aws_linked_list_push_back(
            &stream_manager->synced_data.pending_stream_acquisitions, &pending_stream_acquisition->node);
        s_sm_count_increase_synced(stream_manager, AWS_SMCT_PENDING_ACQUISITION, 1);
        /* a new acquisition made from user, decrease the number of available */
        --stream_manager->synced_data.available_concurrency;
        s_aws_http2_stream_manager_build_transaction_synced(&work);
        s_unlock_synced_data(stream_manager);
    } /* END CRITICAL SECTION */
    s_aws_http2_stream_manager_execute_transaction(&work);
}

void aws_http2_stream_manager_fetch_metric(
    struct aws_http2_stream_manager *stream_manager,
    struct aws_http_manager_metric *out_metric) {
    AWS_PRECONDITION(stream_manager);
    AWS_PRECONDITION(out_metric);
    { /* BEGIN CRITICAL SECTION */
        s_lock_synced_data(stream_manager);
        out_metric->available_concurrency = stream_manager->synced_data.available_concurrency;
        out_metric->pending_concurrency_acquires =
            stream_manager->synced_data.internal_refcount_stats[AWS_SMCT_PENDING_ACQUISITION];
        s_unlock_synced_data(stream_manager);
    } /* END CRITICAL SECTION */
}<|MERGE_RESOLUTION|>--- conflicted
+++ resolved
@@ -490,9 +490,6 @@
                 aws_random_access_set_add(&stream_manager->synced_data.ideal_available_set, sm_connection, &added);
             re_error |= !added;
             ++stream_manager->synced_data.holding_connections_count;
-            /* A new connection established, increase the available concurrency by the number of streams that
-             * connection can handle */
-            stream_manager->synced_data.available_concurrency += sm_connection->max_concurrent_streams;
         }
         s_aws_http2_stream_manager_build_transaction_synced(&work);
         s_unlock_synced_data(stream_manager);
@@ -610,8 +607,6 @@
         s_lock_synced_data(stream_manager);
         s_sm_count_decrease_synced(stream_manager, AWS_SMCT_OPEN_STREAM, 1);
         --sm_connection->num_streams_assigned;
-        /* a stream completed, increase the number of available */
-        ++stream_manager->synced_data.available_concurrency;
         if (!connection_available) {
             /* It might be removed already, but, it's fine */
             aws_random_access_set_remove(&stream_manager->synced_data.ideal_available_set, sm_connection);
@@ -627,13 +622,6 @@
             aws_random_access_set_remove(&stream_manager->synced_data.ideal_available_set, sm_connection);
             work.sm_connection_to_release = sm_connection;
             --stream_manager->synced_data.holding_connections_count;
-<<<<<<< HEAD
-            /* Released one connection, decrease the available concurrency by the number of streams that connection can
-             * handle */
-            stream_manager->synced_data.available_concurrency -= sm_connection->max_concurrent_streams;
-            s_sm_log_stats_synced(stream_manager);
-=======
->>>>>>> f7161144
         }
         s_unlock_synced_data(stream_manager);
     } /* END CRITICAL SECTION */
@@ -1001,12 +989,22 @@
         aws_linked_list_push_back(
             &stream_manager->synced_data.pending_stream_acquisitions, &pending_stream_acquisition->node);
         s_sm_count_increase_synced(stream_manager, AWS_SMCT_PENDING_ACQUISITION, 1);
-        /* a new acquisition made from user, decrease the number of available */
-        --stream_manager->synced_data.available_concurrency;
         s_aws_http2_stream_manager_build_transaction_synced(&work);
         s_unlock_synced_data(stream_manager);
     } /* END CRITICAL SECTION */
     s_aws_http2_stream_manager_execute_transaction(&work);
+}
+
+static size_t s_get_available_streams_num_from_connection_set(const struct aws_random_access_set *set) {
+    size_t all_available_streams_num = 0;
+    size_t ideal_connection_num = aws_random_access_set_get_size(set);
+    for (size_t i = 0; i < ideal_connection_num; i++) {
+        struct aws_h2_sm_connection *sm_connection = NULL;
+        AWS_FATAL_ASSERT(aws_random_access_set_random_get_ptr_index(set, (void **)&sm_connection, i) == AWS_OP_SUCCESS);
+        uint32_t available_streams = sm_connection->max_concurrent_streams - sm_connection->num_streams_assigned;
+        all_available_streams_num += (size_t)available_streams;
+    }
+    return all_available_streams_num;
 }
 
 void aws_http2_stream_manager_fetch_metric(
@@ -1016,9 +1014,15 @@
     AWS_PRECONDITION(out_metric);
     { /* BEGIN CRITICAL SECTION */
         s_lock_synced_data(stream_manager);
-        out_metric->available_concurrency = stream_manager->synced_data.available_concurrency;
+        size_t all_available_streams_num = 0;
+        all_available_streams_num +=
+            s_get_available_streams_num_from_connection_set(&stream_manager->synced_data.ideal_available_set);
+        all_available_streams_num +=
+            s_get_available_streams_num_from_connection_set(&stream_manager->synced_data.nonideal_available_set);
         out_metric->pending_concurrency_acquires =
             stream_manager->synced_data.internal_refcount_stats[AWS_SMCT_PENDING_ACQUISITION];
+        /* Current available concurrency equals to all available streams - acquisitions that are pending */
+        out_metric->available_concurrency = all_available_streams_num - out_metric->pending_concurrency_acquires;
         s_unlock_synced_data(stream_manager);
     } /* END CRITICAL SECTION */
 }