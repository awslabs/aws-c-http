--- conflicted
+++ resolved
@@ -347,7 +347,7 @@
     { /* BEGIN CRITICAL SECTION */
         s_h1_connection_lock_synced_data(connection);
         if (h1_stream->synced_data.has_outgoing_response) {
-            AWS_LOGF_ERROR(AWS_LS_HTTP_CONNECTION, "id=%p: Response already created on the stream", (void *)stream);
+            AWS_LOGF_ERROR(AWS_LS_HTTP_STREAM, "id=%p: Response already created on the stream", (void *)stream);
             send_err = AWS_ERROR_INVALID_STATE;
         } else {
             h1_stream->synced_data.has_outgoing_response = true;
@@ -940,17 +940,15 @@
             "id=%p: Outgoing stream task has written all it can, but there's still more work to do, rescheduling "
             "task.",
             (void *)&connection->base);
-<<<<<<< HEAD
-        if (outgoing_stream->encoder_message.body_state == AWS_H1_ENCODER_BODY_STATE_WAIT) {
-            AWS_LOGF_DEBUG(
-                AWS_LS_HTTP_STREAM,
-                "id=%p: Outgoing stream body is blocked, we will wait to reschedule the task until it is unblocked",
-                (void *)&outgoing_stream)
-        } else {
-            aws_channel_schedule_task_now(channel, task);
-=======
         if (!aws_h1_encoder_waiting_for_next_response(&connection->thread_data.encoder)) {
-            aws_channel_schedule_task_now(channel, task);
+            if (outgoing_stream->encoder_message.body_state == AWS_H1_ENCODER_BODY_STATE_WAIT) {
+                AWS_LOGF_DEBUG(
+                    AWS_LS_HTTP_STREAM,
+                    "id=%p: Outgoing stream body is blocked, we will wait to reschedule the task until it is unblocked",
+                    (void *)&outgoing_stream)
+            } else {
+                aws_channel_schedule_task_now(channel, task);
+            }
         } else {
             AWS_LOGF_TRACE(
                 AWS_LS_HTTP_CONNECTION,
@@ -964,7 +962,6 @@
             connection->synced_data.informational_response_sent = true;
             s_h1_connection_unlock_synced_data(connection);
             /* END CRITICAL SECTION */
->>>>>>> 06d4f2ad
         }
     } else {
         AWS_LOGF_TRACE(AWS_LS_HTTP_CONNECTION, "id=%p: Outgoing stream task complete.", (void *)&connection->base);
