/*
 * Copyright 2010-2018 Amazon.com, Inc. or its affiliates. All Rights Reserved.
 *
 * Licensed under the Apache License, Version 2.0 (the "License").
 * You may not use this file except in compliance with the License.
 * A copy of the License is located at
 *
 *  http://aws.amazon.com/apache2.0
 *
 * or in the "license" file accompanying this file. This file is distributed
 * on an "AS IS" BASIS, WITHOUT WARRANTIES OR CONDITIONS OF ANY KIND, either
 * express or implied. See the License for the specific language governing
 * permissions and limitations under the License.
 */

#include <aws/http/private/connection_impl.h>

#include <aws/common/math.h>
#include <aws/common/mutex.h>
#include <aws/common/string.h>
#include <aws/http/private/h1_decoder.h>
#include <aws/http/private/h1_encoder.h>
#include <aws/http/private/h1_stream.h>
#include <aws/http/private/request_response_impl.h>
#include <aws/io/logging.h>

#if _MSC_VER
#    pragma warning(disable : 4204) /* non-constant aggregate initializer */
#endif

enum {
    MESSAGE_SIZE_HINT = 16 * 1024,
    DECODER_INITIAL_SCRATCH_SIZE = 256,
};

static int s_handler_process_read_message(
    struct aws_channel_handler *handler,
    struct aws_channel_slot *slot,
    struct aws_io_message *message);

static int s_handler_process_write_message(
    struct aws_channel_handler *handler,
    struct aws_channel_slot *slot,
    struct aws_io_message *message);

static int s_handler_increment_read_window(
    struct aws_channel_handler *handler,
    struct aws_channel_slot *slot,
    size_t size);

static int s_handler_shutdown(
    struct aws_channel_handler *handler,
    struct aws_channel_slot *slot,
    enum aws_channel_direction dir,
    int error_code,
    bool free_scarce_resources_immediately);

static size_t s_handler_initial_window_size(struct aws_channel_handler *handler);
static size_t s_handler_message_overhead(struct aws_channel_handler *handler);
static void s_handler_destroy(struct aws_channel_handler *handler);
static struct aws_http_stream *s_new_client_request_stream(const struct aws_http_request_options *options);
static struct aws_http_stream *s_new_server_request_handler_stream(
    const struct aws_http_request_handler_options *options);
static int s_stream_send_response(struct aws_http_stream *stream, struct aws_http_message *response);
static void s_connection_close(struct aws_http_connection *connection_base);
static bool s_connection_is_open(const struct aws_http_connection *connection_base);
static void s_connection_update_window(struct aws_http_connection *connection_base, size_t increment_size);
static int s_decoder_on_request(
    enum aws_http_method method_enum,
    const struct aws_byte_cursor *method_str,
    const struct aws_byte_cursor *uri,
    void *user_data);
static int s_decoder_on_response(int status_code, void *user_data);
static int s_decoder_on_header(const struct aws_http_decoded_header *header, void *user_data);
static int s_decoder_on_body(const struct aws_byte_cursor *data, bool finished, void *user_data);
static int s_decoder_on_done(void *user_data);

static struct aws_http_connection_vtable s_h1_connection_vtable = {
    .channel_handler_vtable =
        {
            .process_read_message = s_handler_process_read_message,
            .process_write_message = s_handler_process_write_message,
            .increment_read_window = s_handler_increment_read_window,
            .shutdown = s_handler_shutdown,
            .initial_window_size = s_handler_initial_window_size,
            .message_overhead = s_handler_message_overhead,
            .destroy = s_handler_destroy,
        },

    .new_client_request_stream = s_new_client_request_stream,
    .new_server_request_handler_stream = s_new_server_request_handler_stream,
    .stream_send_response = s_stream_send_response,
    .close = s_connection_close,
    .is_open = s_connection_is_open,
    .update_window = s_connection_update_window,
};

static const struct aws_http_decoder_vtable s_h1_decoder_vtable = {
    .on_request = s_decoder_on_request,
    .on_response = s_decoder_on_response,
    .on_header = s_decoder_on_header,
    .on_body = s_decoder_on_body,
    .on_done = s_decoder_on_done,
};

struct h1_connection {
    struct aws_http_connection base;

    /* Single task used repeatedly for sending data from streams. */
    struct aws_channel_task outgoing_stream_task;

    /* Single task used for issuing window updates from off-thread */
    struct aws_channel_task window_update_task;

    /* Task used once during shutdown. */
    struct aws_channel_task shutdown_delay_task;
    int shutdown_delay_task_error_code;

    /* Only the event-loop thread may touch this data */
    struct {
        /* List of streams being worked on. */
        struct aws_linked_list stream_list;

        /* List of streams waiting for response. */
        struct aws_linked_list waiting_stream_list;

        /* Points to the stream whose data is currently being sent.
         * This stream is ALWAYS in the `stream_list`.
         * HTTP pipelining is supported, so once the stream is completely written
         * we'll start working on the next stream in the list */
        struct aws_h1_stream *outgoing_stream;

        /* Points to the stream being decoded */
        struct aws_h1_stream *incoming_stream;
        struct aws_h1_decoder *incoming_stream_decoder;

        /* Used to encode requests and responses */
        struct aws_h1_encoder encoder;

        /* Amount to let read-window shrink after a channel message has been processed. */
        size_t incoming_message_window_shrink_size;

        /* Messages received after the connection has switched protocols.
         * These are passed downstream to the next handler. */
        struct aws_linked_list midchannel_read_messages;

        /* True when read and/or writing has stopped, whether due to errors or normal channel shutdown. */
        bool is_reading_stopped;
        bool is_writing_stopped;

        /* If true, the connection has upgraded to another protocol.
         * It will pass data to adjacent channel handlers without altering it.
         * The connection can no longer service request/response streams. */
        bool has_switched_protocols;

        /* Server-only. Request-handler streams can only be created while this is true. */
        bool can_create_request_handler_stream;
    } thread_data;

    /* Any thread may touch this data, but the lock must be held */
    struct {
        struct aws_mutex lock;

        /* New streams that have not been moved to `stream_list` yet. */
        struct aws_linked_list pending_stream_list;

        bool is_outgoing_stream_task_active;

        /* For checking status from outside the event-loop thread. */
        bool is_shutting_down;

        /* If non-zero, reason to immediately reject new streams. (ex: closing, switched protocols) */
        int new_stream_error_code;

        /* If non-zero, then window_update_task is scheduled */
        size_t window_update_size;
    } synced_data;
};

void s_h1_connection_lock_synced_data(struct h1_connection *connection) {
    int err = aws_mutex_lock(&connection->synced_data.lock);
    AWS_ASSERT(!err);
    (void)err;
}

void s_h1_connection_unlock_synced_data(struct h1_connection *connection) {
    int err = aws_mutex_unlock(&connection->synced_data.lock);
    AWS_ASSERT(!err);
    (void)err;
}

/**
 * Internal function for bringing connection to a stop.
 * Invoked multiple times, including when:
 * - Channel is shutting down in the read direction.
 * - Channel is shutting down in the write direction.
 * - An error occurs.
 * - User wishes to close the connection (this is the only case where the function may run off-thread).
 */
static void s_stop(
    struct h1_connection *connection,
    bool stop_reading,
    bool stop_writing,
    bool schedule_shutdown,
    int error_code) {

    if (stop_reading) {
        AWS_ASSERT(aws_channel_thread_is_callers_thread(connection->base.channel_slot->channel));
        connection->thread_data.is_reading_stopped = true;
    }

    if (stop_writing) {
        AWS_ASSERT(aws_channel_thread_is_callers_thread(connection->base.channel_slot->channel));
        connection->thread_data.is_writing_stopped = true;
    }
    { /* BEGIN CRITICAL SECTION */
<<<<<<< HEAD
        s_h1_connection_lock_synced_data(connection);
        was_shutdown_known = connection->synced_data.is_shutting_down;
        connection->synced_data.is_shutting_down = true;
        connection->synced_data.new_stream_error_code = AWS_ERROR_HTTP_CONNECTION_CLOSED;
        s_h1_connection_unlock_synced_data(connection);
=======
        int err = aws_mutex_lock(&connection->synced_data.lock);
        AWS_FATAL_ASSERT(!err);

        if (connection->synced_data.is_shutting_down) {
            schedule_shutdown = false;
        } else {
            connection->synced_data.is_shutting_down = true;
            connection->synced_data.new_stream_error_code = AWS_ERROR_HTTP_CONNECTION_CLOSED;
            if (schedule_shutdown) {
                connection->shutdown_delay_task_error_code = error_code;
            }
        }

        err = aws_mutex_unlock(&connection->synced_data.lock);
        AWS_FATAL_ASSERT(!err);
>>>>>>> 7295bcbf
    } /* END CRITICAL SECTION */

    if (schedule_shutdown) {
        AWS_LOGF_INFO(
            AWS_LS_HTTP_CONNECTION,
            "id=%p: Shutting down connection with error code %d (%s).",
            (void *)&connection->base,
            error_code,
            aws_error_name(error_code));

        /* Delay the call to aws_channel_shutdown().
         * This ensures that a user calling aws_http_connection_close() won't have completion callbacks
         * firing before aws_http_connection_close() has even returned. */
        aws_channel_schedule_task_now(connection->base.channel_slot->channel, &connection->shutdown_delay_task);
    }
}

static void s_shutdown_due_to_error(struct h1_connection *connection, int error_code) {
    AWS_ASSERT(aws_channel_thread_is_callers_thread(connection->base.channel_slot->channel));

    if (!error_code) {
        error_code = AWS_ERROR_UNKNOWN;
    }

    /* Stop reading AND writing if an error occurs.
     *
     * It doesn't currently seem worth the complexity to distinguish between read errors and write errors.
     * The only scenarios that would benefit from this are pipelining scenarios (ex: A server
     * could continue sending a response to request A if there was an error reading request B).
     * But pipelining in HTTP/1.1 is known to be fragile with regards to errors, so let's just keep it simple.
     */
    s_stop(connection, true /*stop_reading*/, true /*stop_writing*/, true /*schedule_shutdown*/, error_code);
}

static void s_shutdown_delay_task(struct aws_channel_task *task, void *arg, enum aws_task_status status) {
    (void)task;
    struct h1_connection *connection = arg;

    if (status == AWS_TASK_STATUS_RUN_READY) {
        /* If channel is already shutting down, this call has no effect */
        aws_channel_shutdown(connection->base.channel_slot->channel, connection->shutdown_delay_task_error_code);
    }
}

/**
 * Public function for closing connection.
 */
static void s_connection_close(struct aws_http_connection *connection_base) {
    struct h1_connection *connection = AWS_CONTAINER_OF(connection_base, struct h1_connection, base);

    /* Don't stop reading/writing immediately, let that happen naturally during the channel shutdown process. */
    s_stop(connection, false /*stop_reading*/, false /*stop_writing*/, true /*schedule_shutdown*/, AWS_ERROR_SUCCESS);
}

static bool s_connection_is_open(const struct aws_http_connection *connection_base) {
    struct h1_connection *connection = AWS_CONTAINER_OF(connection_base, struct h1_connection, base);
    bool is_shutting_down;

    { /* BEGIN CRITICAL SECTION */
        s_h1_connection_lock_synced_data(connection);
        is_shutting_down = connection->synced_data.is_shutting_down;
        s_h1_connection_unlock_synced_data(connection);
    } /* END CRITICAL SECTION */

    return !is_shutting_down;
}

static int s_stream_send_response(struct aws_http_stream *stream, struct aws_http_message *response) {
    AWS_PRECONDITION(stream);
    AWS_PRECONDITION(response);

    int err;
    int send_err = AWS_ERROR_SUCCESS;
    struct aws_h1_stream *h1_stream = AWS_CONTAINER_OF(stream, struct aws_h1_stream, base);
    struct h1_connection *connection = AWS_CONTAINER_OF(stream->owning_connection, struct h1_connection, base);

    /* Validate the response and cache info that encoder will eventually need.
     * The encoder_message object will be moved into the stream later while holding the lock */
    struct aws_h1_encoder_message encoder_message;
    err = aws_h1_encoder_message_init_from_response(&encoder_message, stream->alloc, response);
    if (err) {
        send_err = aws_last_error();
        goto response_error;
    }

    bool should_schedule_task = false;
    { /* BEGIN CRITICAL SECTION */
        s_h1_connection_lock_synced_data(connection);
        if (h1_stream->synced_data.has_outgoing_response) {
            AWS_LOGF_ERROR(AWS_LS_HTTP_CONNECTION, "id=%p: Response already created on the stream", (void *)stream);
            send_err = AWS_ERROR_INVALID_STATE;
        } else {
            h1_stream->synced_data.has_outgoing_response = true;
            h1_stream->encoder_message = encoder_message;
            if (!connection->synced_data.is_outgoing_stream_task_active) {
                connection->synced_data.is_outgoing_stream_task_active = true;
                should_schedule_task = true;
            }
        }
       s_h1_connection_unlock_synced_data(connection);
    } /* END CRITICAL SECTION */

    if (send_err) {
        goto response_error;
    }

    /* Success! */
    AWS_LOGF_DEBUG(
        AWS_LS_HTTP_STREAM, "id=%p: Created response on connection=%p: ", (void *)stream, (void *)connection);

    if (should_schedule_task) {
        AWS_LOGF_TRACE(AWS_LS_HTTP_CONNECTION, "id=%p: Scheduling outgoing stream task.", (void *)&connection->base);
        aws_channel_schedule_task_now(connection->base.channel_slot->channel, &connection->outgoing_stream_task);
    }

    return AWS_OP_SUCCESS;

response_error:
    aws_h1_encoder_message_clean_up(&encoder_message);
    aws_raise_error(send_err);
    AWS_LOGF_ERROR(
        AWS_LS_HTTP_STREAM,
        "id=%p: Sending response on the stream failed, error %d (%s)",
        (void *)stream,
        aws_last_error(),
        aws_error_name(aws_last_error()));
    return AWS_OP_ERR;
}

static void s_update_window_action(struct h1_connection *connection, size_t increment_size) {
    int err = aws_channel_slot_increment_read_window(connection->base.channel_slot, increment_size);
    if (err) {
        AWS_LOGF_ERROR(
            AWS_LS_HTTP_CONNECTION,
            "id=%p: Failed to increment read window, error %d (%s). Closing connection.",
            (void *)&connection->base,
            aws_last_error(),
            aws_error_name(aws_last_error()));

        s_shutdown_due_to_error(connection, aws_last_error());
    }
}

static void s_connection_update_window(struct aws_http_connection *connection_base, size_t increment_size) {
    struct h1_connection *connection = AWS_CONTAINER_OF(connection_base, struct h1_connection, base);

    if (increment_size == 0) {
        AWS_LOGF_TRACE(AWS_LS_HTTP_CONNECTION, "id=%p: Ignoring window update of size 0.", (void *)&connection->base);
        return;
    }

    /* If we're on the thread, just do it. */
    if (aws_channel_thread_is_callers_thread(connection->base.channel_slot->channel)) {
        AWS_LOGF_TRACE(
            AWS_LS_HTTP_CONNECTION,
            "id=%p: Issuing immediate window update of %zu.",
            (void *)&connection->base,
            increment_size);
        s_update_window_action(connection, increment_size);
        return;
    }

    /* Otherwise, schedule a task to do it.
     * If task is already scheduled, just increase size to be updated */

    /* BEGIN CRITICAL SECTION */
    s_h1_connection_lock_synced_data(connection);

    /* if this is not volatile, gcc-4x will load window_update_size's address into a register
     * and then read it as should_schedule_task down below, which will invert its meaning */
    volatile bool should_schedule_task = (connection->synced_data.window_update_size == 0);
    connection->synced_data.window_update_size =
        aws_add_size_saturating(connection->synced_data.window_update_size, increment_size);

    s_h1_connection_unlock_synced_data(connection);
    /* END CRITICAL SECTION */

    if (should_schedule_task) {
        AWS_LOGF_TRACE(
            AWS_LS_HTTP_CONNECTION,
            "id=%p: Scheduling task for window update of %zu.",
            (void *)&connection->base,
            increment_size);

        aws_channel_schedule_task_now(connection->base.channel_slot->channel, &connection->window_update_task);
    } else {
        AWS_LOGF_TRACE(
            AWS_LS_HTTP_CONNECTION,
            "id=%p: Window update must already scheduled, increased scheduled size by %zu.",
            (void *)&connection->base,
            increment_size);
    }
}

struct aws_http_stream *s_new_client_request_stream(const struct aws_http_request_options *options) {
    struct aws_h1_stream *stream = aws_h1_stream_new_request(options);
    if (!stream) {
        AWS_LOGF_ERROR(
            AWS_LS_HTTP_CONNECTION,
            "id=%p: Cannot create request stream, error %d (%s)",
            (void *)options->client_connection,
            aws_last_error(),
            aws_error_name(aws_last_error()));

        return NULL;
    }

    struct h1_connection *connection = AWS_CONTAINER_OF(options->client_connection, struct h1_connection, base);

    /* Insert new stream into pending list, and schedule outgoing_stream_task if it's not already running. */
    int new_stream_error_code = AWS_ERROR_SUCCESS;
    bool should_schedule_task = false;

    { /* BEGIN CRITICAL SECTION */
        s_h1_connection_lock_synced_data(connection);

        if (connection->synced_data.new_stream_error_code) {
            new_stream_error_code = connection->synced_data.new_stream_error_code;
        } else {
            aws_linked_list_push_back(&connection->synced_data.pending_stream_list, &stream->node);
            if (!connection->synced_data.is_outgoing_stream_task_active) {
                connection->synced_data.is_outgoing_stream_task_active = true;
                should_schedule_task = true;
            }
        }

        s_h1_connection_unlock_synced_data(connection);
    } /* END CRITICAL SECTION */

    if (new_stream_error_code) {
        AWS_LOGF_ERROR(
            AWS_LS_HTTP_CONNECTION,
            "id=%p: Cannot create request stream, error %d (%s)",
            (void *)options->client_connection,
            new_stream_error_code,
            aws_error_name(new_stream_error_code));

        aws_raise_error(new_stream_error_code);
        goto error;
    }

    /* Success! */
    struct aws_byte_cursor method;
    aws_http_message_get_request_method(options->request, &method);
    struct aws_byte_cursor path;
    aws_http_message_get_request_path(options->request, &path);
    AWS_LOGF_DEBUG(
        AWS_LS_HTTP_STREAM,
        "id=%p: Created client request on connection=%p: " PRInSTR " " PRInSTR " " PRInSTR,
        (void *)&stream->base,
        (void *)options->client_connection,
        AWS_BYTE_CURSOR_PRI(method),
        AWS_BYTE_CURSOR_PRI(path),
        AWS_BYTE_CURSOR_PRI(aws_http_version_to_str(connection->base.http_version)));

    if (should_schedule_task) {
        AWS_LOGF_TRACE(AWS_LS_HTTP_CONNECTION, "id=%p: Scheduling outgoing stream task.", (void *)&connection->base);
        aws_channel_schedule_task_now(connection->base.channel_slot->channel, &connection->outgoing_stream_task);
    }

    return &stream->base;

error:
    /* Force destruction of the stream, avoiding ref counting */
    stream->base.vtable->destroy(&stream->base);
    return NULL;
}

static void s_update_window_task(struct aws_channel_task *channel_task, void *arg, enum aws_task_status status) {
    (void)channel_task;
    struct h1_connection *connection = arg;

    if (status != AWS_TASK_STATUS_RUN_READY) {
        return;
    }

    /* BEGIN CRITICAL SECTION */
    s_h1_connection_lock_synced_data(connection);

    size_t window_update_size = connection->synced_data.window_update_size;
    AWS_LOGF_TRACE(
        AWS_LS_HTTP_CONNECTION,
        "id=%p: Zeroing window update size, was %zu",
        (void *)&connection->base,
        window_update_size);
    connection->synced_data.window_update_size = 0;

    s_h1_connection_unlock_synced_data(connection);
    /* END CRITICAL SECTION */

    s_update_window_action(connection, window_update_size);
}

static void s_stream_complete(struct aws_h1_stream *stream, int error_code) {
    struct h1_connection *connection = AWS_CONTAINER_OF(stream->base.owning_connection, struct h1_connection, base);

    /* Remove stream from list. */
    aws_linked_list_remove(&stream->node);

    /* If stream completed successfully, check for ways it might alter the state of the connection.
     * If anything goes wrong here, modify error_code, and the connection will get shut down as a result. */
    const int original_error_code = error_code;
    if (!error_code) {

        /* Check whether connection is switching protocols. */
        if (stream->base.client_data &&
            stream->base.client_data->response_status == AWS_HTTP_STATUS_101_SWITCHING_PROTOCOLS) {
            /* TODO: confirm that request had sent "Connection: Upgrade" header */

            /* Switching protocols while there are pending streams is too complex to deal with. */
            bool has_pending_streams = false;
            if (!aws_linked_list_empty(&connection->thread_data.stream_list)) {
                has_pending_streams = true;
            } else {
                { /* BEGIN CRITICAL SECTION */
                    s_h1_connection_lock_synced_data(connection);

                    if (aws_linked_list_empty(&connection->synced_data.pending_stream_list)) {
                        connection->synced_data.new_stream_error_code = AWS_ERROR_HTTP_SWITCHED_PROTOCOLS;
                    } else {
                        has_pending_streams = true;
                    }

                    s_h1_connection_unlock_synced_data(connection);
                } /* END CRITICAL SECTION */
            }

            if (has_pending_streams) {
                AWS_LOGF_ERROR(
                    AWS_LS_HTTP_CONNECTION,
                    "id=%p: Cannot switch protocols while streams are pending, closing connection.",
                    (void *)&connection->base);

                error_code = AWS_ERROR_INVALID_STATE;
                goto finish_up;
            } else {
                AWS_LOGF_TRACE(
                    AWS_LS_HTTP_CONNECTION,
                    "id=%p: Connection has switched protocols, another channel handler must be installed to"
                    " deal with further data.",
                    (void *)&connection->base);

                connection->thread_data.has_switched_protocols = true;
            }
        }
    }

finish_up:

    /* Nice logging */
    if (error_code) {
        AWS_LOGF_DEBUG(
            AWS_LS_HTTP_STREAM,
            "id=%p: Stream completed with error code %d (%s).",
            (void *)&stream->base,
            error_code,
            aws_error_name(error_code));

    } else if (stream->base.client_data) {
        AWS_LOGF_DEBUG(
            AWS_LS_HTTP_STREAM,
            "id=%p: Client request complete, response status: %d (%s).",
            (void *)&stream->base,
            stream->base.client_data->response_status,
            aws_http_status_text(stream->base.client_data->response_status));
    } else {
        AWS_ASSERT(stream->base.server_data);
        AWS_LOGF_DEBUG(
            AWS_LS_HTTP_STREAM,
            "id=%p: Server response to " PRInSTR " request complete.",
            (void *)&stream->base,
            AWS_BYTE_CURSOR_PRI(stream->base.server_data->request_method_str));
    }

    /* Invoke callback and clean up stream. */
    if (stream->base.on_complete) {
        stream->base.on_complete(&stream->base, error_code, stream->base.user_data);
    }

    aws_http_stream_release(&stream->base);

    /* If this function started out ok, but ended badly, shut down the connection. */
    if (!original_error_code && error_code) {
        s_shutdown_due_to_error(connection, error_code);
    }
}

/**
 * Ensure `incoming_stream` is pointing at the correct stream, and update state if it changes.
 */
static void s_client_update_incoming_stream_ptr(struct h1_connection *connection) {
    struct aws_linked_list *list = &connection->thread_data.stream_list;
    struct aws_h1_stream *desired;
    if (aws_linked_list_empty(list)) {
        desired = NULL;
    } else {
        desired = AWS_CONTAINER_OF(aws_linked_list_begin(list), struct aws_h1_stream, node);
    }

    if (connection->thread_data.incoming_stream == desired) {
        return;
    }

    AWS_LOGF_TRACE(
        AWS_LS_HTTP_CONNECTION,
        "id=%p: Current incoming stream is now %p.",
        (void *)&connection->base,
        desired ? (void *)&desired->base : NULL);

    connection->thread_data.incoming_stream = desired;
}

/**
 * If necessary, update `outgoing_stream` so it is pointing at a stream
 * with data to send, or NULL if all streams are done sending data.
 *
 * Called from event-loop thread.
 * This function has lots of side effects.
 */
static struct aws_h1_stream *s_update_outgoing_stream_ptr(struct h1_connection *connection) {
    struct aws_h1_stream *current = connection->thread_data.outgoing_stream;
    struct aws_h1_stream *prev = current;
    int err;

    /* If current stream is done sending data... */
    if (current && !aws_h1_encoder_is_message_in_progress(&connection->thread_data.encoder)) {
        struct aws_linked_list_node *next_node = aws_linked_list_next(&current->node);

        /* If it's also done receiving data, then it's complete! */
        if (current->is_incoming_message_done) {
            /* Only 1st stream in list could finish receiving before it finished sending */
            AWS_ASSERT(&current->node == aws_linked_list_begin(&connection->thread_data.stream_list));

            /* This removes stream from list */
            s_stream_complete(current, AWS_ERROR_SUCCESS);
        }

        /* Iterate current stream to the next item in stream_list. */
        if (next_node == aws_linked_list_end(&connection->thread_data.stream_list)) {
            current = NULL;
        } else {
            current = AWS_CONTAINER_OF(next_node, struct aws_h1_stream, node);
        }
    }

    /* If current stream is NULL,
     * Client side: look in synced_data.pending_stream_list for more work
     * Server side: look in thread_data.waiting_stream_list for more work */
    if (!current) {
        if (connection->base.server_data) {
            /* server side should check the stream already has response or not
             * Require a lock to prevent the user makes any change to the stream state */
            /* BEGIN CRITICAL SECTION */
            s_h1_connection_lock_synced_data(connection);
            while (!aws_linked_list_empty(&connection->thread_data.waiting_stream_list)) {
                /* The front of pending_stream list is not ready to be sent */
                if (!AWS_CONTAINER_OF(
                         aws_linked_list_front(&connection->thread_data.waiting_stream_list),
                         struct aws_h1_stream,
                         node)
                         ->synced_data.has_outgoing_response) {
                    break;
                }
                aws_linked_list_push_back(
                    &connection->thread_data.stream_list,
                    aws_linked_list_pop_front(&connection->thread_data.waiting_stream_list));
            }
            if (aws_linked_list_empty(&connection->thread_data.stream_list)) {
                /* No work to do. Set this false while we're holding the lock. */
                connection->synced_data.is_outgoing_stream_task_active = false;
            } else {
                current = AWS_CONTAINER_OF(
                    aws_linked_list_front(&connection->thread_data.stream_list), struct aws_h1_stream, node);
                if (current->is_outgoing_message_done) {
                    /* the stream is still waiting for the incoming request to be finished
                     * but the outgoing task is already finished and no more work to do now
                     * only for http1.1, if a request is not finished receiving,
                     * there will be no more request waiting for response */
                    current = NULL;
                    connection->synced_data.is_outgoing_stream_task_active = false;
                }
            }
            s_h1_connection_unlock_synced_data(connection);
            /* END CRITICAL SECTION */
        } else {
            /* BEGIN CRITICAL SECTION */
            s_h1_connection_lock_synced_data(connection);

            if (aws_linked_list_empty(&connection->synced_data.pending_stream_list)) {
                /* No more work to do. Set this false while we're holding the lock. */
                connection->synced_data.is_outgoing_stream_task_active = false;

            } else {
                current = AWS_CONTAINER_OF(
                    aws_linked_list_front(&connection->synced_data.pending_stream_list), struct aws_h1_stream, node);

                /* Move contents from pending_stream_list to stream_list. */
                do {
                    aws_linked_list_push_back(
                        &connection->thread_data.stream_list,
                        aws_linked_list_pop_front(&connection->synced_data.pending_stream_list));

                } while (!aws_linked_list_empty(&connection->synced_data.pending_stream_list));
            }

            s_h1_connection_unlock_synced_data(connection);
            /* END CRITICAL SECTION */
        }
    }

    /* Update current incoming and outgoing streams. */
    if (prev != current) {
        AWS_LOGF_TRACE(
            AWS_LS_HTTP_CONNECTION,
            "id=%p: Current outgoing stream is now %p.",
            (void *)&connection->base,
            current ? (void *)&current->base : NULL);

        connection->thread_data.outgoing_stream = current;

        if (current) {
            err = aws_h1_encoder_start_message(
                &connection->thread_data.encoder, &current->encoder_message, &current->base);
            (void)err;
            AWS_ASSERT(!err);
        }

        /* incoming_stream update is only for client */
        if (connection->base.client_data) {
            s_client_update_incoming_stream_ptr(connection);
        }
    }

    return current;
}

static void s_outgoing_stream_task(struct aws_channel_task *task, void *arg, enum aws_task_status status) {
    if (status != AWS_TASK_STATUS_RUN_READY) {
        return;
    }

    struct h1_connection *connection = arg;
    struct aws_channel *channel = connection->base.channel_slot->channel;
    struct aws_io_message *msg = NULL;
    int err;

    /* Stop task if we're no longer writing stream data */
    if (connection->thread_data.is_writing_stopped || connection->thread_data.has_switched_protocols) {
        return;
    }

    AWS_LOGF_TRACE(AWS_LS_HTTP_CONNECTION, "id=%p: Outgoing stream task is running.", (void *)&connection->base);

    /* If outgoing_message_size_hint isn't set yet, calculate it */
    size_t overhead = aws_channel_slot_upstream_message_overhead(connection->base.channel_slot);
    if (overhead >= MESSAGE_SIZE_HINT) {
        AWS_LOGF_ERROR(
            AWS_LS_HTTP_CONNECTION,
            "id=%p: Unexpected error while calculating message size, closing connection.",
            (void *)&connection->base);

        aws_raise_error(AWS_ERROR_INVALID_STATE);
        goto error;
    }

    size_t outgoing_message_size_hint = MESSAGE_SIZE_HINT - overhead;

    msg = aws_channel_acquire_message_from_pool(channel, AWS_IO_MESSAGE_APPLICATION_DATA, outgoing_message_size_hint);
    if (!msg) {
        AWS_LOGF_ERROR(
            AWS_LS_HTTP_CONNECTION,
            "id=%p: Failed to acquire message from pool, error %d (%s). Closing connection.",
            (void *)&connection->base,
            aws_last_error(),
            aws_error_name(aws_last_error()));
        goto error;
    }

    /**
     * Fill message with as much data as possible before sending.
     * At first, we might be resuming work on a stream from a previous run of this task.
     * Loop until no more streams have data to send,
     * OR a stream still is unable to continue writing to the msg (probably because msg is full).
     */
    struct aws_h1_stream *outgoing_stream;
    while ((outgoing_stream = s_update_outgoing_stream_ptr(connection)) != NULL) {
        if (aws_h1_encoder_process(&connection->thread_data.encoder, &msg->message_data)) {
            /* Error sending data, abandon ship */
            goto error;
        }

        /* If there is a stream in progress, it means msg filled up before we finished a stream */
        if (aws_h1_encoder_is_message_in_progress(&connection->thread_data.encoder)) {
            break;
        }

        /* If stream is done sending data, mark as done sending, loop, and start sending the next stream's data */
        outgoing_stream->is_outgoing_message_done = true;
    }

    if (msg->message_data.len > 0) {
        AWS_LOGF_TRACE(
            AWS_LS_HTTP_CONNECTION,
            "id=%p: Outgoing stream task is sending message of size %zu.",
            (void *)&connection->base,
            msg->message_data.len);

        err = aws_channel_slot_send_message(connection->base.channel_slot, msg, AWS_CHANNEL_DIR_WRITE);
        if (err) {
            AWS_LOGF_ERROR(
                AWS_LS_HTTP_CONNECTION,
                "id=%p: Failed to send message up channel, error %d (%s). Closing connection.",
                (void *)&connection->base,
                aws_last_error(),
                aws_error_name(aws_last_error()));

            goto error;
        }
    } else {
        /* If message is empty, warn that no work is being done.
         * It's likely that body isn't ready, so body streaming function has no data to write yet.
         * If this scenario turns out to be common we should implement a "pause" feature. */
        AWS_LOGF_WARN(
            AWS_LS_HTTP_CONNECTION,
            "id=%p: Current outgoing stream %p sent no data, will try again next tick.",
            (void *)&connection->base,
            outgoing_stream ? (void *)&outgoing_stream->base : NULL);

        aws_mem_release(msg->allocator, msg);
    }

    /* Reschedule task if there's still more work to do. */
    if (outgoing_stream) {
        AWS_LOGF_TRACE(
            AWS_LS_HTTP_CONNECTION,
            "id=%p: Outgoing stream task has written all it can, but there's still more work to do, rescheduling "
            "task.",
            (void *)&connection->base);

        aws_channel_schedule_task_now(channel, task);
    } else {
        AWS_LOGF_TRACE(AWS_LS_HTTP_CONNECTION, "id=%p: Outgoing stream task complete.", (void *)&connection->base);
    }

    return;
error:
    if (msg) {
        aws_mem_release(msg->allocator, msg);
    }

    s_shutdown_due_to_error(connection, aws_last_error());
}

static int s_decoder_on_request(
    enum aws_http_method method_enum,
    const struct aws_byte_cursor *method_str,
    const struct aws_byte_cursor *uri,
    void *user_data) {

    struct h1_connection *connection = user_data;
    struct aws_h1_stream *incoming_stream = connection->thread_data.incoming_stream;

    AWS_FATAL_ASSERT(connection->thread_data.incoming_stream->base.server_data); /* Request but I'm a client?!?!? */

    AWS_ASSERT(incoming_stream->base.server_data->request_method_str.len == 0);
    AWS_ASSERT(incoming_stream->base.server_data->request_path.len == 0);

    AWS_LOGF_TRACE(
        AWS_LS_HTTP_STREAM,
        "id=%p: Incoming request: method=" PRInSTR " uri=" PRInSTR,
        (void *)&incoming_stream->base,
        AWS_BYTE_CURSOR_PRI(*method_str),
        AWS_BYTE_CURSOR_PRI(*uri));

    /* Copy strings to internal buffer */
    struct aws_byte_buf *storage_buf = &incoming_stream->incoming_storage_buf;
    AWS_ASSERT(storage_buf->capacity == 0);

    size_t storage_size = 0;
    int err = aws_add_size_checked(uri->len, method_str->len, &storage_size);
    if (err) {
        goto error;
    }

    err = aws_byte_buf_init(storage_buf, incoming_stream->base.alloc, storage_size);
    if (err) {
        goto error;
    }

    aws_byte_buf_write_from_whole_cursor(storage_buf, *method_str);
    incoming_stream->base.server_data->request_method_str = aws_byte_cursor_from_buf(storage_buf);

    aws_byte_buf_write_from_whole_cursor(storage_buf, *uri);
    incoming_stream->base.server_data->request_path = aws_byte_cursor_from_buf(storage_buf);
    aws_byte_cursor_advance(&incoming_stream->base.server_data->request_path, storage_buf->len - uri->len);

    incoming_stream->base.server_data->request_method = method_enum;

    /* No user callbacks, so we're not checking for shutdown */
    return AWS_OP_SUCCESS;

error:
    AWS_LOGF_ERROR(
        AWS_LS_HTTP_CONNECTION,
        "id=%p: Failed to process new incoming request, error %d (%s).",
        (void *)&connection->base,
        aws_last_error(),
        aws_error_name(aws_last_error()));

    return AWS_OP_ERR;
}

static int s_decoder_on_response(int status_code, void *user_data) {
    struct h1_connection *connection = user_data;

    AWS_FATAL_ASSERT(connection->thread_data.incoming_stream->base.client_data); /* Response but I'm a server?!?!? */

    AWS_LOGF_TRACE(
        AWS_LS_HTTP_STREAM,
        "id=%p: Incoming response status: %d (%s).",
        (void *)&connection->thread_data.incoming_stream->base,
        status_code,
        aws_http_status_text(status_code));

    connection->thread_data.incoming_stream->base.client_data->response_status = status_code;

    /* No user callbacks, so we're not checking for shutdown */
    return AWS_OP_SUCCESS;
}

static int s_decoder_on_header(const struct aws_http_decoded_header *header, void *user_data) {
    struct h1_connection *connection = user_data;
    struct aws_h1_stream *incoming_stream = connection->thread_data.incoming_stream;

    AWS_LOGF_TRACE(
        AWS_LS_HTTP_STREAM,
        "id=%p: Incoming header: " PRInSTR ": " PRInSTR,
        (void *)&incoming_stream->base,
        AWS_BYTE_CURSOR_PRI(header->name_data),
        AWS_BYTE_CURSOR_PRI(header->value_data));

    if (incoming_stream->base.on_incoming_headers) {
        struct aws_http_header deliver = {
            .name = header->name_data,
            .value = header->value_data,
        };

        int err = incoming_stream->base.on_incoming_headers(
            &incoming_stream->base, &deliver, 1, incoming_stream->base.user_data);

        if (err) {
            AWS_LOGF_TRACE(
                AWS_LS_HTTP_STREAM,
                "id=%p: Incoming header callback raised error %d (%s).",
                (void *)&incoming_stream->base,
                aws_last_error(),
                aws_error_name(aws_last_error()));

            return AWS_OP_ERR;
        }
    }

    return AWS_OP_SUCCESS;
}

static int s_mark_head_done(struct aws_h1_stream *incoming_stream) {
    /* Bail out if we've already done this */
    if (incoming_stream->is_incoming_head_done) {
        return AWS_OP_SUCCESS;
    }

    incoming_stream->is_incoming_head_done = true;

    /* Determine if message will have a body */
    struct h1_connection *connection =
        AWS_CONTAINER_OF(incoming_stream->base.owning_connection, struct h1_connection, base);

    bool has_incoming_body = false;
    int transfer_encoding = aws_h1_decoder_get_encoding_flags(connection->thread_data.incoming_stream_decoder);
    has_incoming_body |= (transfer_encoding & AWS_HTTP_TRANSFER_ENCODING_CHUNKED);
    has_incoming_body |= aws_h1_decoder_get_content_length(connection->thread_data.incoming_stream_decoder);

    AWS_LOGF_TRACE(
        AWS_LS_HTTP_STREAM,
        "id=%p: Incoming head is done, %s.",
        (void *)&incoming_stream->base,
        has_incoming_body ? "body is next" : "there will be no body");

    /* Invoke user cb */
    if (incoming_stream->base.on_incoming_header_block_done) {
        int err = incoming_stream->base.on_incoming_header_block_done(
            &incoming_stream->base, has_incoming_body, incoming_stream->base.user_data);
        if (err) {
            AWS_LOGF_TRACE(
                AWS_LS_HTTP_STREAM,
                "id=%p: Incoming headers done callback raised error %d (%s).",
                (void *)&incoming_stream->base,
                aws_last_error(),
                aws_error_name(aws_last_error()));

            return AWS_OP_ERR;
        }
    }

    return AWS_OP_SUCCESS;
}

static int s_decoder_on_body(const struct aws_byte_cursor *data, bool finished, void *user_data) {
    (void)finished;

    struct h1_connection *connection = user_data;
    struct aws_h1_stream *incoming_stream = connection->thread_data.incoming_stream;
    AWS_ASSERT(incoming_stream);

    int err = s_mark_head_done(incoming_stream);
    if (err) {
        return AWS_OP_ERR;
    }

    AWS_LOGF_TRACE(
        AWS_LS_HTTP_STREAM, "id=%p: Incoming body: %zu bytes received.", (void *)&incoming_stream->base, data->len);

    /* If the user wishes to manually increment windows, by default shrink the window by the amount of data read. */
    if (incoming_stream->base.manual_window_management) {
        connection->thread_data.incoming_message_window_shrink_size += data->len;
    }

    if (incoming_stream->base.on_incoming_body) {
        err = incoming_stream->base.on_incoming_body(&incoming_stream->base, data, incoming_stream->base.user_data);
        if (err) {
            AWS_LOGF_TRACE(
                AWS_LS_HTTP_STREAM,
                "id=%p: Incoming body callback raised error %d (%s).",
                (void *)&incoming_stream->base,
                aws_last_error(),
                aws_error_name(aws_last_error()));

            return AWS_OP_ERR;
        }
    }

    return AWS_OP_SUCCESS;
}

static int s_decoder_on_done(void *user_data) {
    struct h1_connection *connection = user_data;
    struct aws_h1_stream *incoming_stream = connection->thread_data.incoming_stream;
    AWS_ASSERT(incoming_stream);

    /* Ensure head was marked done */
    int err = s_mark_head_done(incoming_stream);
    if (err) {
        return AWS_OP_ERR;
    }

    incoming_stream->is_incoming_message_done = true;
    if (connection->base.server_data) {
        /* Server side */
        aws_http_on_incoming_request_done_fn *on_request_done = incoming_stream->base.server_data->on_request_done;
        if (on_request_done) {
            err = on_request_done(&incoming_stream->base, incoming_stream->base.user_data);
            if (err) {
                AWS_LOGF_TRACE(
                    AWS_LS_HTTP_STREAM,
                    "id=%p: Incoming request done callback raised error %d (%s).",
                    (void *)&incoming_stream->base,
                    aws_last_error(),
                    aws_error_name(aws_last_error()));
                return AWS_OP_ERR;
            }
        }
        if (incoming_stream->is_outgoing_message_done) {
            AWS_ASSERT(&incoming_stream->node == aws_linked_list_begin(&connection->thread_data.stream_list));
            s_stream_complete(incoming_stream, AWS_ERROR_SUCCESS);
        }
        connection->thread_data.incoming_stream = NULL;

    } else if (incoming_stream->is_outgoing_message_done) {
        /* Client side */
        AWS_ASSERT(&incoming_stream->node == aws_linked_list_begin(&connection->thread_data.stream_list));

        s_stream_complete(incoming_stream, AWS_ERROR_SUCCESS);

        s_client_update_incoming_stream_ptr(connection);
    }

    /* Report success even if user's on_complete() callback shuts down on the connection.
     * We don't want it to look like something went wrong while decoding.
     * The decode() function returns after each message completes,
     * and we won't call decode() again if the connection has been shut down */
    return AWS_OP_SUCCESS;
}

/* Common new() logic for server & client */
static struct h1_connection *s_connection_new(struct aws_allocator *alloc, size_t initial_window_size, bool server) {

    struct h1_connection *connection = aws_mem_calloc(alloc, 1, sizeof(struct h1_connection));
    if (!connection) {
        goto error_connection_alloc;
    }

    connection->base.vtable = &s_h1_connection_vtable;
    connection->base.alloc = alloc;
    connection->base.channel_handler.vtable = &s_h1_connection_vtable.channel_handler_vtable;
    connection->base.channel_handler.impl = connection;
    connection->base.http_version = AWS_HTTP_VERSION_1_1;
    connection->base.initial_window_size = initial_window_size;

    /* 1 refcount for user */
    aws_atomic_init_int(&connection->base.refcount, 1);

    aws_h1_encoder_init(&connection->thread_data.encoder, alloc);

    aws_channel_task_init(
        &connection->outgoing_stream_task, s_outgoing_stream_task, connection, "http1_outgoing_stream");
    aws_channel_task_init(&connection->window_update_task, s_update_window_task, connection, "http1_update_window");
    aws_channel_task_init(&connection->shutdown_delay_task, s_shutdown_delay_task, connection, "http1_delay_shutdown");
    aws_linked_list_init(&connection->thread_data.stream_list);
    aws_linked_list_init(&connection->thread_data.waiting_stream_list);
    aws_linked_list_init(&connection->thread_data.midchannel_read_messages);

    int err = aws_mutex_init(&connection->synced_data.lock);
    if (err) {
        AWS_LOGF_ERROR(
            AWS_LS_HTTP_CONNECTION, "static: Failed to initialize mutex, error %d (%s).", err, aws_error_name(err));

        goto error_mutex;
    }

    aws_linked_list_init(&connection->synced_data.pending_stream_list);

    struct aws_h1_decoder_params options = {
        .alloc = alloc,
        .is_decoding_requests = server,
        .user_data = connection,
        .vtable = s_h1_decoder_vtable,
        .scratch_space_initial_size = DECODER_INITIAL_SCRATCH_SIZE,
    };
    connection->thread_data.incoming_stream_decoder = aws_h1_decoder_new(&options);
    if (!connection->thread_data.incoming_stream_decoder) {
        AWS_LOGF_ERROR(
            AWS_LS_HTTP_CONNECTION,
            "static: Failed to create decoder, error %d (%s).",
            aws_last_error(),
            aws_error_name(aws_last_error()));

        goto error_decoder;
    }

    return connection;

error_decoder:
    aws_mutex_clean_up(&connection->synced_data.lock);
error_mutex:
    aws_mem_release(alloc, connection);
error_connection_alloc:
    return NULL;
}

struct aws_http_connection *aws_http_connection_new_http1_1_server(
    struct aws_allocator *allocator,
    size_t initial_window_size) {

    struct h1_connection *connection = s_connection_new(allocator, initial_window_size, true);
    if (!connection) {
        return NULL;
    }

    connection->base.server_data = &connection->base.client_or_server_data.server;

    return &connection->base;
}

struct aws_http_connection *aws_http_connection_new_http1_1_client(
    struct aws_allocator *allocator,
    size_t initial_window_size) {

    struct h1_connection *connection = s_connection_new(allocator, initial_window_size, false);
    if (!connection) {
        return NULL;
    }

    connection->base.client_data = &connection->base.client_or_server_data.client;

    return &connection->base;
}

static void s_handler_destroy(struct aws_channel_handler *handler) {
    struct h1_connection *connection = handler->impl;

    AWS_LOGF_TRACE(AWS_LS_HTTP_CONNECTION, "id=%p: Destroying connection.", (void *)&connection->base);

    AWS_ASSERT(aws_linked_list_empty(&connection->thread_data.midchannel_read_messages));
    AWS_ASSERT(aws_linked_list_empty(&connection->thread_data.stream_list));
    AWS_ASSERT(aws_linked_list_empty(&connection->thread_data.waiting_stream_list));
    AWS_ASSERT(aws_linked_list_empty(&connection->synced_data.pending_stream_list));

    aws_h1_decoder_destroy(connection->thread_data.incoming_stream_decoder);
    aws_h1_encoder_clean_up(&connection->thread_data.encoder);
    aws_mutex_clean_up(&connection->synced_data.lock);
    aws_mem_release(connection->base.alloc, connection);
}

static void s_connection_try_send_read_messages(struct h1_connection *connection) {
    AWS_ASSERT(aws_channel_thread_is_callers_thread(connection->base.channel_slot->channel));
    AWS_ASSERT(connection->thread_data.has_switched_protocols);
    AWS_ASSERT(!connection->thread_data.is_reading_stopped);

    struct aws_io_message *sending_msg = NULL;

    if (!connection->base.channel_slot->adj_right) {
        AWS_LOGF_ERROR(
            AWS_LS_HTTP_CONNECTION,
            "id=%p: Connection has switched protocols, but no handler is installed to deal with this data.",
            (void *)connection);

        aws_raise_error(AWS_ERROR_HTTP_SWITCHED_PROTOCOLS);
        goto error;
    }

    /* Send messages until none remain, or downstream window reaches zero */
    while (!aws_linked_list_empty(&connection->thread_data.midchannel_read_messages)) {
        sending_msg = NULL;

        size_t downstream_window = aws_channel_slot_downstream_read_window(connection->base.channel_slot);
        if (!downstream_window) {
            break;
        }

        struct aws_linked_list_node *queued_msg_node =
            aws_linked_list_front(&connection->thread_data.midchannel_read_messages);
        struct aws_io_message *queued_msg = AWS_CONTAINER_OF(queued_msg_node, struct aws_io_message, queueing_handle);

        /* If we can't send the whole entire queued_msg, copy its data into a new aws_io_message and send that.
         * Note that copy_mark is used to mark the progress of partially sent messages. */
        if (queued_msg->copy_mark || queued_msg->message_data.len > downstream_window) {
            sending_msg = aws_channel_acquire_message_from_pool(
                connection->base.channel_slot->channel, AWS_IO_MESSAGE_APPLICATION_DATA, downstream_window);
            if (!sending_msg) {
                goto error;
            }

            AWS_ASSERT(queued_msg->message_data.len > queued_msg->copy_mark);
            size_t sending_bytes = queued_msg->message_data.len - queued_msg->copy_mark;
            if (sending_msg->message_data.capacity < sending_bytes) {
                sending_bytes = sending_msg->message_data.capacity;
            }

            aws_byte_buf_write(
                &sending_msg->message_data, queued_msg->message_data.buffer + queued_msg->copy_mark, sending_bytes);

            queued_msg->copy_mark += sending_bytes;

            AWS_LOGF_TRACE(
                AWS_LS_HTTP_CONNECTION,
                "id=%p: Sending partial (%zu/%zu) switched-protocol message to next handler.",
                (void *)&connection->base,
                sending_bytes,
                queued_msg->message_data.len);

            /* If the last of queued_msg has been copied, it can be deleted now. */
            if (queued_msg->copy_mark == queued_msg->message_data.len) {
                aws_linked_list_remove(queued_msg_node);
                aws_mem_release(queued_msg->allocator, queued_msg);
            }

        } else {
            /* Sending all of queued_msg along. */
            AWS_LOGF_TRACE(
                AWS_LS_HTTP_CONNECTION,
                "id=%p: Sending full switched-protocol message of size %zu to next handler.",
                (void *)&connection->base,
                queued_msg->message_data.len);

            aws_linked_list_remove(queued_msg_node);
            sending_msg = queued_msg;
        }

        int err = aws_channel_slot_send_message(connection->base.channel_slot, sending_msg, AWS_CHANNEL_DIR_READ);
        if (err) {
            AWS_LOGF_ERROR(
                AWS_LS_HTTP_CONNECTION,
                "id=%p: Failed to send message, error %d (%s).",
                (void *)&connection->base,
                aws_last_error(),
                aws_error_name(aws_last_error()));
            goto error;
        }
    }

    return;

error:
    if (sending_msg) {
        aws_mem_release(sending_msg->allocator, sending_msg);
    }
    s_shutdown_due_to_error(connection, aws_last_error());
}

static struct aws_http_stream *s_new_server_request_handler_stream(
    const struct aws_http_request_handler_options *options) {

    struct h1_connection *connection = AWS_CONTAINER_OF(options->server_connection, struct h1_connection, base);

    if (!aws_channel_thread_is_callers_thread(connection->base.channel_slot->channel) ||
        !connection->thread_data.can_create_request_handler_stream) {

        AWS_LOGF_ERROR(
            AWS_LS_HTTP_CONNECTION,
            "id=%p: aws_http_stream_new_server_request_handler() can only be called during incoming request callback.",
            (void *)&connection->base);

        aws_raise_error(AWS_ERROR_INVALID_STATE);
        return NULL;
    }

    struct aws_h1_stream *stream = aws_h1_stream_new_request_handler(options);
    if (!stream) {
        AWS_LOGF_ERROR(
            AWS_LS_HTTP_CONNECTION,
            "id=%p: Failed to create request handler stream, error %d (%s).",
            (void *)&connection->base,
            aws_last_error(),
            aws_error_name(aws_last_error()));

        return NULL;
    }

    /*
     * Success!
     * Everything beyond this point cannot fail
     */

    /* Prevent further streams from being created until it's ok to do so. */
    connection->thread_data.can_create_request_handler_stream = false;

    /* Stream is waiting for response. */
    aws_linked_list_push_back(&connection->thread_data.waiting_stream_list, &stream->node);

    /* Connection owns stream, and must outlive stream */
    aws_atomic_fetch_add(&connection->base.refcount, 1);

    AWS_LOGF_TRACE(
        AWS_LS_HTTP_STREAM,
        "id=%p: Created request handler stream on server connection=%p",
        (void *)&stream->base,
        (void *)&connection->base);

    return &stream->base;
}

/* Invokes the on_incoming_request callback and returns new stream. */
static struct aws_h1_stream *s_server_invoke_on_incoming_request(struct h1_connection *connection) {
    AWS_PRECONDITION(connection->base.server_data);
    AWS_PRECONDITION(aws_channel_thread_is_callers_thread(connection->base.channel_slot->channel));
    AWS_PRECONDITION(!connection->thread_data.can_create_request_handler_stream);
    AWS_PRECONDITION(!connection->thread_data.incoming_stream);

    /**
     * The user MUST create the new request-handler stream during the on-incoming-request callback.
     */
    connection->thread_data.can_create_request_handler_stream = true;

    struct aws_http_stream *new_stream =
        connection->base.server_data->on_incoming_request(&connection->base, connection->base.user_data);

    connection->thread_data.can_create_request_handler_stream = false;

    return new_stream ? AWS_CONTAINER_OF(new_stream, struct aws_h1_stream, base) : NULL;
}

static int s_handler_process_read_message(
    struct aws_channel_handler *handler,
    struct aws_channel_slot *slot,
    struct aws_io_message *message) {

    struct h1_connection *connection = handler->impl;
    int err;

    const size_t incoming_message_size = message->message_data.len;

    /* By default, after processing message, we will increment the read window by the same amount we just read in. */
    connection->thread_data.incoming_message_window_shrink_size = 0;

    AWS_LOGF_TRACE(
        AWS_LS_HTTP_CONNECTION,
        "id=%p: Begin processing message of size %zu.",
        (void *)&connection->base,
        message->message_data.len);

    /* Run decoder until all message data is processed */
    struct aws_byte_cursor message_cursor = aws_byte_cursor_from_buf(&message->message_data);
    while (message_cursor.len > 0) {
        if (connection->thread_data.is_reading_stopped) {
            AWS_LOGF_ERROR(
                AWS_LS_HTTP_CONNECTION,
                "id=%p: Cannot process message because connection is shutting down.",
                (void *)&connection->base);

            aws_raise_error(AWS_ERROR_HTTP_CONNECTION_CLOSED);
            goto shutdown;
        }

        /* When connection has switched protocols, messages are processed very differently.
         * They're queued and sent along whenever the downstream read-window can accommodate them.
         *
         * We need to do this check in the middle of the normal processing loop,
         * in case the switch happens in the middle of processing a message. */
        if (connection->thread_data.has_switched_protocols) {
            size_t bytes_processed = message->message_data.len - message_cursor.len;
            size_t bytes_to_be_processed = message_cursor.len;

            /* Don't auto-increment read window for parts of message using the new protocol. */
            connection->thread_data.incoming_message_window_shrink_size += bytes_to_be_processed;

            /* Use the copy_mark to indicate how much of this message was already processed. */
            message->copy_mark = bytes_processed;

            /* Queue the message, then try to send it (and any others that might be queued) */
            aws_linked_list_push_back(&connection->thread_data.midchannel_read_messages, &message->queueing_handle);
            s_connection_try_send_read_messages(connection);

            /* Don't let the message be freed later in this function. It will be freed when it's finally sent. */
            message = NULL;

            /* Note that we break out of the loop. */
            break;

        } else {
            /* Else processing message as normal HTTP data. */
            if (!connection->thread_data.incoming_stream) {
                if (aws_http_connection_is_client(&connection->base)) {
                    /* Client side */
                    AWS_LOGF_ERROR(
                        AWS_LS_HTTP_CONNECTION,
                        "id=%p: Cannot process message because no requests are currently awaiting response, closing "
                        "connection.",
                        (void *)&connection->base);

                    aws_raise_error(AWS_ERROR_INVALID_STATE);
                    goto shutdown;

                } else {
                    /* Server side.
                     * Invoke on-incoming-request callback. The user MUST create a new stream from this callback.
                     * The new stream becomes the current incoming stream */
                    connection->thread_data.incoming_stream = s_server_invoke_on_incoming_request(connection);
                    if (!connection->thread_data.incoming_stream) {
                        AWS_LOGF_ERROR(
                            AWS_LS_HTTP_CONNECTION,
                            "id=%p: Incoming request callback failed to provide a new stream, last error %d (%s). "
                            "Closing connection.",
                            (void *)&connection->base,
                            aws_last_error(),
                            aws_error_name(aws_last_error()));

                        goto shutdown;
                    }
                }
            }

            /* Decoder will invoke the internal s_decoder_X callbacks, which in turn invoke user callbacks */
            aws_h1_decoder_set_logging_id(
                connection->thread_data.incoming_stream_decoder, connection->thread_data.incoming_stream);

            /* Decoder will stop once it hits the end of the request/response OR the end of the message data. */
            err = aws_h1_decode(connection->thread_data.incoming_stream_decoder, &message_cursor);
            if (err) {
                AWS_LOGF_ERROR(
                    AWS_LS_HTTP_CONNECTION,
                    "id=%p: Message processing failed, error %d (%s). Closing connection.",
                    (void *)&connection->base,
                    aws_last_error(),
                    aws_error_name(aws_last_error()));

                goto shutdown;
            }
        }
    }

    AWS_LOGF_TRACE(AWS_LS_HTTP_CONNECTION, "id=%p: Done processing message.", (void *)&connection->base);

    /* Increment read window */
    if (incoming_message_size > connection->thread_data.incoming_message_window_shrink_size) {
        size_t increment = incoming_message_size - connection->thread_data.incoming_message_window_shrink_size;
        err = aws_channel_slot_increment_read_window(slot, increment);
        if (err) {
            AWS_LOGF_ERROR(
                AWS_LS_HTTP_CONNECTION,
                "id=%p: Failed to increment read window, error %d (%s). Closing connection.",
                (void *)&connection->base,
                aws_last_error(),
                aws_error_name(aws_last_error()));

            goto shutdown;
        }
    }

    if (message) {
        aws_mem_release(message->allocator, message);
    }
    return AWS_OP_SUCCESS;

shutdown:
    if (message) {
        aws_mem_release(message->allocator, message);
    }
    s_shutdown_due_to_error(connection, aws_last_error());
    return AWS_OP_SUCCESS;
}

static int s_handler_process_write_message(
    struct aws_channel_handler *handler,
    struct aws_channel_slot *slot,
    struct aws_io_message *message) {

    struct h1_connection *connection = handler->impl;

    if (connection->thread_data.is_writing_stopped) {
        aws_raise_error(AWS_ERROR_HTTP_CONNECTION_CLOSED);
        goto error;
    }

    if (!connection->thread_data.has_switched_protocols) {
        aws_raise_error(AWS_ERROR_INVALID_STATE);
        goto error;
    }

    /* Pass the message right along. */
    int err = aws_channel_slot_send_message(slot, message, AWS_CHANNEL_DIR_WRITE);
    if (err) {
        goto error;
    }

    return AWS_OP_SUCCESS;

error:
    AWS_LOGF_ERROR(
        AWS_LS_HTTP_CONNECTION,
        "id=%p: Destroying write message without passing it along, error %d (%s)",
        (void *)&connection->base,
        aws_last_error(),
        aws_error_name(aws_last_error()));

    if (message->on_completion) {
        message->on_completion(connection->base.channel_slot->channel, message, aws_last_error(), message->user_data);
    }
    aws_mem_release(message->allocator, message);
    s_shutdown_due_to_error(connection, aws_last_error());
    return AWS_OP_SUCCESS;
}

static int s_handler_increment_read_window(
    struct aws_channel_handler *handler,
    struct aws_channel_slot *slot,
    size_t size) {

    struct h1_connection *connection = handler->impl;

    if (connection->thread_data.is_reading_stopped) {
        aws_raise_error(AWS_ERROR_HTTP_CONNECTION_CLOSED);
        goto error;
    }

    if (!connection->thread_data.has_switched_protocols) {
        aws_raise_error(AWS_ERROR_INVALID_STATE);
        goto error;
    }

    AWS_LOGF_TRACE(
        AWS_LS_HTTP_CONNECTION,
        "id=%p: Read window incremented by %zu. Sending queued messages, if any.",
        (void *)&connection->base,
        size);

    /* If there are any queued messages, send them along. */
    s_connection_try_send_read_messages(connection);

    aws_channel_slot_increment_read_window(slot, size);
    return AWS_OP_SUCCESS;

error:
    AWS_LOGF_ERROR(
        AWS_LS_HTTP_CONNECTION,
        "id=%p: Failed to increment read window, error %d (%s)",
        (void *)&connection->base,
        aws_last_error(),
        aws_error_name(aws_last_error()));

    s_shutdown_due_to_error(connection, aws_last_error());
    return AWS_OP_SUCCESS;
}

static int s_handler_shutdown(
    struct aws_channel_handler *handler,
    struct aws_channel_slot *slot,
    enum aws_channel_direction dir,
    int error_code,
    bool free_scarce_resources_immediately) {

    (void)free_scarce_resources_immediately;
    struct h1_connection *connection = handler->impl;

    AWS_LOGF_TRACE(
        AWS_LS_HTTP_CONNECTION,
        "id=%p: Channel shutting down in %s direction with error code %d (%s).",
        (void *)&connection->base,
        (dir == AWS_CHANNEL_DIR_READ) ? "read" : "write",
        error_code,
        aws_error_name(error_code));

    if (dir == AWS_CHANNEL_DIR_READ) {
        /* This call ensures that no further streams will be created or worked on. */
        s_stop(connection, true /*stop_reading*/, false /*stop_writing*/, false /*schedule_shutdown*/, error_code);

        /* Clean up any queued midchannel read messages. */
        while (!aws_linked_list_empty(&connection->thread_data.midchannel_read_messages)) {
            struct aws_linked_list_node *node =
                aws_linked_list_pop_front(&connection->thread_data.midchannel_read_messages);
            struct aws_io_message *msg = AWS_CONTAINER_OF(node, struct aws_io_message, queueing_handle);
            aws_mem_release(msg->allocator, msg);
        }
    } else /* dir == AWS_CHANNEL_DIR_WRITE */ {

        s_stop(connection, false /*stop_reading*/, true /*stop_writing*/, false /*schedule_shutdown*/, error_code);

        /* Mark all pending streams as complete. */
        int stream_error_code = error_code == AWS_ERROR_SUCCESS ? AWS_ERROR_HTTP_CONNECTION_CLOSED : error_code;

        while (!aws_linked_list_empty(&connection->thread_data.stream_list)) {
            struct aws_linked_list_node *node = aws_linked_list_front(&connection->thread_data.stream_list);
            s_stream_complete(AWS_CONTAINER_OF(node, struct aws_h1_stream, node), stream_error_code);
        }

        while (!aws_linked_list_empty(&connection->thread_data.waiting_stream_list)) {
            struct aws_linked_list_node *node = aws_linked_list_front(&connection->thread_data.waiting_stream_list);
            s_stream_complete(AWS_CONTAINER_OF(node, struct aws_h1_stream, node), stream_error_code);
        }

        /* It's OK to access synced_data.pending_stream_list without holding the lock because
         * no more streams can be added after s_shutdown_connection() has been invoked. */
        while (!aws_linked_list_empty(&connection->synced_data.pending_stream_list)) {
            struct aws_linked_list_node *node = aws_linked_list_front(&connection->synced_data.pending_stream_list);
            s_stream_complete(AWS_CONTAINER_OF(node, struct aws_h1_stream, node), stream_error_code);
        }
    }

    aws_channel_slot_on_handler_shutdown_complete(slot, dir, error_code, free_scarce_resources_immediately);
    return AWS_OP_SUCCESS;
}

static size_t s_handler_initial_window_size(struct aws_channel_handler *handler) {
    struct h1_connection *connection = handler->impl;
    return connection->base.initial_window_size;
}

static size_t s_handler_message_overhead(struct aws_channel_handler *handler) {
    (void)handler;
    return 0;
}<|MERGE_RESOLUTION|>--- conflicted
+++ resolved
@@ -214,15 +214,7 @@
         connection->thread_data.is_writing_stopped = true;
     }
     { /* BEGIN CRITICAL SECTION */
-<<<<<<< HEAD
         s_h1_connection_lock_synced_data(connection);
-        was_shutdown_known = connection->synced_data.is_shutting_down;
-        connection->synced_data.is_shutting_down = true;
-        connection->synced_data.new_stream_error_code = AWS_ERROR_HTTP_CONNECTION_CLOSED;
-        s_h1_connection_unlock_synced_data(connection);
-=======
-        int err = aws_mutex_lock(&connection->synced_data.lock);
-        AWS_FATAL_ASSERT(!err);
 
         if (connection->synced_data.is_shutting_down) {
             schedule_shutdown = false;
@@ -234,9 +226,7 @@
             }
         }
 
-        err = aws_mutex_unlock(&connection->synced_data.lock);
-        AWS_FATAL_ASSERT(!err);
->>>>>>> 7295bcbf
+        s_h1_connection_unlock_synced_data(connection);
     } /* END CRITICAL SECTION */
 
     if (schedule_shutdown) {
