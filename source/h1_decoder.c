/*
 * Copyright 2010-2018 Amazon.com, Inc. or its affiliates. All Rights Reserved.
 *
 * Licensed under the Apache License, Version 2.0 (the "License").
 * You may not use this file except in compliance with the License.
 * A copy of the License is located at
 *
 *  http://aws.amazon.com/apache2.0
 *
 * or in the "license" file accompanying this file. This file is distributed
 * on an "AS IS" BASIS, WITHOUT WARRANTIES OR CONDITIONS OF ANY KIND, either
 * express or implied. See the License for the specific language governing
 * permissions and limitations under the License.
 */

#include <aws/http/private/h1_decoder.h>

#include <aws/common/string.h>
#include <aws/io/logging.h>

AWS_STATIC_STRING_FROM_LITERAL(s_transfer_coding_chunked, "chunked");
AWS_STATIC_STRING_FROM_LITERAL(s_transfer_coding_compress, "compress");
AWS_STATIC_STRING_FROM_LITERAL(s_transfer_coding_x_compress, "x-compress");
AWS_STATIC_STRING_FROM_LITERAL(s_transfer_coding_deflate, "deflate");
AWS_STATIC_STRING_FROM_LITERAL(s_transfer_coding_gzip, "gzip");
AWS_STATIC_STRING_FROM_LITERAL(s_transfer_coding_x_gzip, "x-gzip");

/* Decoder runs a state machine.
 * Each state consumes data until it sets the next state.
 * A common state is the "line state", which handles consuming one line ending in CRLF
 * and feeding the line to a linestate_fn, which should process data and set the next state.
 */
typedef int(state_fn)(struct aws_h1_decoder *decoder, struct aws_byte_cursor *input);
typedef int(linestate_fn)(struct aws_h1_decoder *decoder, struct aws_byte_cursor input);

struct aws_h1_decoder {
    /* Implementation data. */
    struct aws_allocator *alloc;
    struct aws_byte_buf scratch_space;
    state_fn *run_state;
    linestate_fn *process_line;
    int transfer_encoding;
    size_t content_processed;
    size_t content_length;
    size_t chunk_processed;
    size_t chunk_size;
    bool doing_trailers;
    bool is_done;
    bool body_headers_ignored;
    bool body_headers_forbidden;
<<<<<<< HEAD
    enum aws_http_header_block header_type;
=======
    enum aws_http_header_block header_block;
>>>>>>> 8c3e1a97
    void *logging_id;

    /* User callbacks and settings. */
    struct aws_http_decoder_vtable vtable;
    bool is_decoding_requests;
    void *user_data;
};

static int s_linestate_request(struct aws_h1_decoder *decoder, struct aws_byte_cursor input);
static int s_linestate_response(struct aws_h1_decoder *decoder, struct aws_byte_cursor input);
static int s_linestate_header(struct aws_h1_decoder *decoder, struct aws_byte_cursor input);
static int s_linestate_chunk_size(struct aws_h1_decoder *decoder, struct aws_byte_cursor input);

static struct aws_byte_cursor s_trim_trailing_whitespace(struct aws_byte_cursor cursor) {
    while (cursor.len && cursor.ptr[cursor.len - 1] == (uint8_t)' ') {
        cursor.len--;
    }
    return cursor;
}

static struct aws_byte_cursor s_trim_leading_whitespace(struct aws_byte_cursor cursor) {
    while (cursor.len && *cursor.ptr == (uint8_t)' ') {
        cursor.ptr++;
        cursor.len--;
    }
    return cursor;
}

static struct aws_byte_cursor s_trim_whitespace(struct aws_byte_cursor cursor) {
    cursor = s_trim_leading_whitespace(cursor);
    cursor = s_trim_trailing_whitespace(cursor);
    return cursor;
}

static bool s_scan_for_crlf(struct aws_h1_decoder *decoder, struct aws_byte_cursor input, size_t *bytes_processed) {
    AWS_ASSERT(input.len > 0);

    /* In a loop, scan for "\n", then look one char back for "\r" */
    uint8_t *ptr = input.ptr;
    uint8_t *end = input.ptr + input.len;
    while (ptr != end) {
        uint8_t *newline = (uint8_t *)memchr(ptr, '\n', end - ptr);
        if (!newline) {
            break;
        }

        uint8_t prev_char;
        if (newline == input.ptr) {
            /* If "\n" is first character check scratch_space for previous character */
            if (decoder->scratch_space.len > 0) {
                prev_char = decoder->scratch_space.buffer[decoder->scratch_space.len - 1];
            } else {
                prev_char = 0;
            }
        } else {
            prev_char = *(newline - 1);
        }

        if (prev_char == '\r') {
            *bytes_processed = 1 + (newline - input.ptr);
            return true;
        }

        ptr = newline + 1;
    }

    *bytes_processed = input.len;
    return false;
}

static int s_cat(struct aws_h1_decoder *decoder, struct aws_byte_cursor to_append) {
    struct aws_byte_buf *buffer = &decoder->scratch_space;
    int op = AWS_OP_ERR;
    if (buffer->buffer != NULL) {
        if ((aws_byte_buf_append(buffer, &to_append) == AWS_OP_SUCCESS)) {
            op = AWS_OP_SUCCESS;
        }
    }

    if (op != AWS_OP_SUCCESS) {
        size_t new_size = buffer->capacity ? buffer->capacity : 128;
        do {
            new_size <<= 1;      /* new_size *= 2 */
            if (new_size == 0) { /* check for overflow */
                return aws_raise_error(AWS_ERROR_OOM);
            }
        } while (new_size < (buffer->len + to_append.len));

        uint8_t *new_data = aws_mem_acquire(buffer->allocator, new_size);
        if (!new_data) {
            return AWS_OP_ERR;
        }

        if (buffer->buffer != NULL) {
            memcpy(new_data, buffer->buffer, buffer->len);
        }

        aws_mem_release(buffer->allocator, buffer->buffer);
        buffer->capacity = new_size;
        buffer->buffer = new_data;

        return aws_byte_buf_append(buffer, &to_append);
    }

    return op;
}

/* strtoull() is too permissive, allows things like whitespace and inputs that start with "0x" */
static int s_read_size_impl(struct aws_byte_cursor cursor, size_t *size, bool hex) {
    size_t val = 0;
    size_t base = hex ? 16 : 10;

    if (cursor.len == 0) {
        return aws_raise_error(AWS_ERROR_HTTP_PARSE);
    }

    for (; cursor.len > 0; aws_byte_cursor_advance(&cursor, 1)) {
        uint8_t c = cursor.ptr[0];

        if (aws_mul_size_checked(val, base, &val)) {
            return aws_raise_error(AWS_ERROR_HTTP_PARSE);
        }

        if (c >= '0' && c <= '9') {
            if (aws_add_size_checked(val, c - '0', &val)) {
                return aws_raise_error(AWS_ERROR_HTTP_PARSE);
            }
        } else if (hex && (c >= 'a' && c <= 'f')) {
            if (aws_add_size_checked(val, c - 'a' + 10, &val)) {
                return aws_raise_error(AWS_ERROR_HTTP_PARSE);
            }
        } else if (hex && (c >= 'A' && c <= 'F')) {
            if (aws_add_size_checked(val, c - 'A' + 10, &val)) {
                return aws_raise_error(AWS_ERROR_HTTP_PARSE);
            }
        } else {
            return aws_raise_error(AWS_ERROR_HTTP_PARSE);
        }
    }

    *size = val;
    return AWS_OP_SUCCESS;
}

static int s_read_size(struct aws_byte_cursor cursor, size_t *size) {
    return s_read_size_impl(cursor, size, false);
}

static int s_read_size_hex(struct aws_byte_cursor cursor, size_t *size) {
    return s_read_size_impl(cursor, size, true);
}

/* This state consumes an entire line, then calls a linestate_fn to process the line. */
static int s_state_getline(struct aws_h1_decoder *decoder, struct aws_byte_cursor *input) {
    /* If preceding runs of this state failed to find CRLF, their data is stored in the scratch_space
     * and new data needs to be combined with the old data for processing. */
    bool has_prev_data = decoder->scratch_space.len;

    size_t line_length = 0;
    bool found_crlf = s_scan_for_crlf(decoder, *input, &line_length);

    /* Found end of line! Run the line processor on it */
    struct aws_byte_cursor line = aws_byte_cursor_advance(input, line_length);

    bool use_scratch = !found_crlf | has_prev_data;
    if (AWS_UNLIKELY(use_scratch)) {
        int err = s_cat(decoder, line);
        if (err) {
            AWS_LOGF_ERROR(
                AWS_LS_HTTP_STREAM,
                "id=%p: Internal buffer write failed with error code %d (%s)",
                decoder->logging_id,
                aws_last_error(),
                aws_error_name(aws_last_error()));

            return AWS_OP_ERR;
        }
        /* Line is actually the entire scratch buffer now */
        line = aws_byte_cursor_from_buf(&decoder->scratch_space);
    }

    if (AWS_LIKELY(found_crlf)) {
        /* Backup so "\r\n" is not included. */
        /* RFC-7230 section 3 Message Format */
        AWS_ASSERT(line.len >= 2);
        line.len -= 2;

        return decoder->process_line(decoder, line);
    }

    /* Didn't find crlf, we'll continue scanning when more data comes in */
    return AWS_OP_SUCCESS;
}

static int s_cursor_split_impl(
    struct aws_byte_cursor input,
    char split_on,
    struct aws_byte_cursor *cursor_array,
    size_t num_cursors,
    bool error_if_more_splits_possible) {

    struct aws_byte_cursor split;
    AWS_ZERO_STRUCT(split);
    for (size_t i = 0; i < num_cursors; ++i) {
        if (!aws_byte_cursor_next_split(&input, split_on, &split)) {
            return aws_raise_error(AWS_ERROR_HTTP_PARSE);
        }
        cursor_array[i] = split;
    }

    if (error_if_more_splits_possible) {
        if (aws_byte_cursor_next_split(&input, split_on, &split)) {
            return aws_raise_error(AWS_ERROR_HTTP_PARSE);
        }
    } else {
        /* Otherwise, the last cursor will contain the remainder of the string */
        struct aws_byte_cursor *last_cursor = &cursor_array[num_cursors - 1];
        last_cursor->len = (input.ptr + input.len) - last_cursor->ptr;
    }

    return AWS_OP_SUCCESS;
}

/* Final cursor contains remainder of input. */
static int s_cursor_split_first_n_times(
    struct aws_byte_cursor input,
    char split_on,
    struct aws_byte_cursor *cursor_array,
    size_t num_cursors) {

    return s_cursor_split_impl(input, split_on, cursor_array, num_cursors, false);
}

/* Error if input could have been split more times */
static int s_cursor_split_exactly_n_times(
    struct aws_byte_cursor input,
    char split_on,
    struct aws_byte_cursor *cursor_array,
    size_t num_cursors) {

    return s_cursor_split_impl(input, split_on, cursor_array, num_cursors, true);
}

static void s_set_state(struct aws_h1_decoder *decoder, state_fn *state) {
    decoder->scratch_space.len = 0;
    decoder->run_state = state;
    decoder->process_line = NULL;
}

/* Set next state to capture a full line, then call the specified linestate_fn on it */
static void s_set_line_state(struct aws_h1_decoder *decoder, linestate_fn *line_processor) {
    s_set_state(decoder, s_state_getline);
    decoder->process_line = line_processor;
}

static int s_mark_done(struct aws_h1_decoder *decoder) {
    decoder->is_done = true;

    return decoder->vtable.on_done(decoder->user_data);
}

/* Reset state, in preparation for processing a new message */
static void s_reset_state(struct aws_h1_decoder *decoder) {
    if (decoder->is_decoding_requests) {
        s_set_line_state(decoder, s_linestate_request);
    } else {
        s_set_line_state(decoder, s_linestate_response);
    }

    decoder->transfer_encoding = 0;
    decoder->content_processed = 0;
    decoder->content_length = 0;
    decoder->chunk_processed = 0;
    decoder->chunk_size = 0;
    decoder->doing_trailers = false;
    decoder->is_done = false;
    decoder->body_headers_ignored = false;
    decoder->body_headers_forbidden = false;
    /* set to normal by default */
    decoder->header_block = AWS_HTTP_HEADER_BLOCK_MAIN;
}

static int s_state_unchunked_body(struct aws_h1_decoder *decoder, struct aws_byte_cursor *input) {

    size_t processed_bytes = 0;
    AWS_FATAL_ASSERT(decoder->content_processed < decoder->content_length); /* shouldn't be possible */

    if ((decoder->content_processed + input->len) > decoder->content_length) {
        processed_bytes = decoder->content_length - decoder->content_processed;
    } else {
        processed_bytes = input->len;
    }

    decoder->content_processed += processed_bytes;

    bool finished = decoder->content_processed == decoder->content_length;
    struct aws_byte_cursor body = aws_byte_cursor_advance(input, processed_bytes);
    int err = decoder->vtable.on_body(&body, finished, decoder->user_data);
    if (err) {
        return AWS_OP_ERR;
    }

    if (AWS_LIKELY(finished)) {
        err = s_mark_done(decoder);
        if (err) {
            return AWS_OP_ERR;
        }
    }

    return AWS_OP_SUCCESS;
}

static int s_linestate_chunk_terminator(struct aws_h1_decoder *decoder, struct aws_byte_cursor input) {

    /* Expecting CRLF at end of each chunk */
    /* RFC-7230 section 4.1 Chunked Transfer Encoding */
    if (AWS_UNLIKELY(input.len != 0)) {
        AWS_LOGF_ERROR(
            AWS_LS_HTTP_STREAM, "id=%p: Incoming chunk is invalid, does not end with CRLF.", decoder->logging_id);
        return aws_raise_error(AWS_ERROR_HTTP_PARSE);
    }

    s_set_line_state(decoder, s_linestate_chunk_size);

    return AWS_OP_SUCCESS;
}

static int s_state_chunk(struct aws_h1_decoder *decoder, struct aws_byte_cursor *input) {
    size_t processed_bytes = 0;
    AWS_ASSERT(decoder->chunk_processed < decoder->chunk_size);

    if ((decoder->chunk_processed + input->len) > decoder->chunk_size) {
        processed_bytes = decoder->chunk_size - decoder->chunk_processed;
    } else {
        processed_bytes = input->len;
    }

    decoder->chunk_processed += processed_bytes;

    bool finished = decoder->chunk_processed == decoder->chunk_size;
    struct aws_byte_cursor body = aws_byte_cursor_advance(input, decoder->chunk_size);
    int err = decoder->vtable.on_body(&body, false, decoder->user_data);
    if (err) {
        return AWS_OP_ERR;
    }

    if (AWS_LIKELY(finished)) {
        s_set_line_state(decoder, s_linestate_chunk_terminator);
    }

    return AWS_OP_SUCCESS;
}

static int s_linestate_chunk_size(struct aws_h1_decoder *decoder, struct aws_byte_cursor input) {
    struct aws_byte_cursor size;
    AWS_ZERO_STRUCT(size);
    if (!aws_byte_cursor_next_split(&input, ';', &size)) {
        AWS_LOGF_ERROR(
            AWS_LS_HTTP_STREAM, "id=%p: Incoming chunk is invalid, first line is malformed.", decoder->logging_id);
        AWS_LOGF_DEBUG(
            AWS_LS_HTTP_STREAM,
            "id=%p: Bad chunk line is: '" PRInSTR "'",
            decoder->logging_id,
            AWS_BYTE_CURSOR_PRI(input));

        return AWS_OP_ERR;
    }

    int err = s_read_size_hex(size, &decoder->chunk_size);
    if (err) {
        AWS_LOGF_ERROR(AWS_LS_HTTP_STREAM, "id=%p: Failed to parse size of incoming chunk.", decoder->logging_id);
        AWS_LOGF_DEBUG(
            AWS_LS_HTTP_STREAM,
            "id=%p: Bad chunk size is: '" PRInSTR "'",
            decoder->logging_id,
            AWS_BYTE_CURSOR_PRI(size));

        return AWS_OP_ERR;
    }
    decoder->chunk_processed = 0;

    /* Empty chunk signifies all chunks have been read. */
    if (AWS_UNLIKELY(decoder->chunk_size == 0)) {
        struct aws_byte_cursor cursor;
        cursor.ptr = NULL;
        cursor.len = 0;
        err = decoder->vtable.on_body(&cursor, true, decoder->user_data);
        if (err) {
            return AWS_OP_ERR;
        }

        /* Expected empty newline and end of message. */
        decoder->doing_trailers = true;
        s_set_line_state(decoder, s_linestate_header);
        return AWS_OP_SUCCESS;
    }

    /* Skip all chunk extensions, as they are optional. */
    /* RFC-7230 section 4.1.1 Chunk Extensions */

    s_set_state(decoder, s_state_chunk);

    return AWS_OP_SUCCESS;
}

static int s_linestate_header(struct aws_h1_decoder *decoder, struct aws_byte_cursor input) {
    int err;

    /* The \r\n was just processed by `s_state_getline`. */
    /* Empty line signifies end of headers, and beginning of body or end of trailers. */
    /* RFC-7230 section 3 Message Format */
    if (input.len == 0) {
        if (AWS_LIKELY(!decoder->doing_trailers)) {
            if (decoder->body_headers_ignored) {
                err = s_mark_done(decoder);
                if (err) {
                    return AWS_OP_ERR;
                }
            } else if (decoder->transfer_encoding & AWS_HTTP_TRANSFER_ENCODING_CHUNKED) {
                s_set_line_state(decoder, s_linestate_chunk_size);
            } else if (decoder->content_length > 0) {
                s_set_state(decoder, s_state_unchunked_body);
            } else {
                err = s_mark_done(decoder);
                if (err) {
                    return AWS_OP_ERR;
                }
            }
        } else {
            /* Empty line means end of message. */
            err = s_mark_done(decoder);
            if (err) {
                return AWS_OP_ERR;
            }
        }

        return AWS_OP_SUCCESS;
    }

    /* Each header field consists of a case-insensitive field name followed by a colon (":"),
     * optional leading whitespace, the field value, and optional trailing whitespace.
     * RFC-7230 3.2 */
    struct aws_byte_cursor splits[2];
    err = s_cursor_split_first_n_times(input, ':', splits, 2); /* value may contain more colons */
    if (err) {
        AWS_LOGF_ERROR(AWS_LS_HTTP_STREAM, "id=%p: Invalid incoming header, missing colon.", decoder->logging_id);
        AWS_LOGF_DEBUG(
            AWS_LS_HTTP_STREAM, "id=%p: Bad header is: '" PRInSTR "'", decoder->logging_id, AWS_BYTE_CURSOR_PRI(input));
        return aws_raise_error(AWS_ERROR_HTTP_PARSE);
    }

    struct aws_byte_cursor name = splits[0];
    if (name.len == 0) {
        AWS_LOGF_ERROR(AWS_LS_HTTP_STREAM, "id=%p: Invalid incoming header, name is empty.", decoder->logging_id);
        AWS_LOGF_DEBUG(
            AWS_LS_HTTP_STREAM, "id=%p: Bad header is: '" PRInSTR "'", decoder->logging_id, AWS_BYTE_CURSOR_PRI(input));
        return aws_raise_error(AWS_ERROR_HTTP_PARSE);
    }

    struct aws_byte_cursor value = s_trim_whitespace(splits[1]);

    struct aws_http_decoded_header header;
    header.name = aws_http_str_to_header_name(name);
    header.name_data = name;
    header.value_data = value;
    header.data = input;

    switch (header.name) {
        case AWS_HTTP_HEADER_CONTENT_LENGTH:
            if (decoder->transfer_encoding) {
                AWS_LOGF_ERROR(
                    AWS_LS_HTTP_STREAM,
                    "id=%p: Incoming headers for both content-length and transfer-encoding received. This is illegal.",
                    decoder->logging_id);
                return aws_raise_error(AWS_ERROR_HTTP_PARSE);
            }

            if (decoder->body_headers_forbidden) {
                AWS_LOGF_ERROR(
                    AWS_LS_HTTP_STREAM,
                    "id=%p: Incoming headers for content-length received, but it is illegal for this message to have a "
                    "body",
                    decoder->logging_id);
                return aws_raise_error(AWS_ERROR_HTTP_PARSE);
            }

            if (s_read_size(header.value_data, &decoder->content_length) != AWS_OP_SUCCESS) {
                AWS_LOGF_ERROR(
                    AWS_LS_HTTP_STREAM,
                    "id=%p: Incoming content-length header has invalid value.",
                    decoder->logging_id);
                AWS_LOGF_DEBUG(
                    AWS_LS_HTTP_STREAM,
                    "id=%p: Bad content-length value is: '" PRInSTR "'",
                    decoder->logging_id,
                    AWS_BYTE_CURSOR_PRI(header.value_data));
                return AWS_OP_ERR;
            }
            break;

        case AWS_HTTP_HEADER_TRANSFER_ENCODING: {
            if (decoder->content_length) {
                AWS_LOGF_ERROR(
                    AWS_LS_HTTP_STREAM,
                    "id=%p: Incoming headers for both content-length and transfer-encoding received. This is illegal.",
                    decoder->logging_id);
                return aws_raise_error(AWS_ERROR_HTTP_PARSE);
            }

            if (decoder->body_headers_forbidden) {
                AWS_LOGF_ERROR(
                    AWS_LS_HTTP_STREAM,
                    "id=%p: Incoming headers for transfer-encoding received, but it is illegal for this message to "
                    "have a body",
                    decoder->logging_id);
                return aws_raise_error(AWS_ERROR_HTTP_PARSE);
            }
            /* RFC-7230 section 3.3.1 Transfer-Encoding */
            /* RFC-7230 section 4.2 Compression Codings */

            /* Note that it's possible for multiple Transfer-Encoding headers to exist, in which case the values
             * should be appended with those from any previously encountered Transfer-Encoding headers. */
            struct aws_byte_cursor split;
            AWS_ZERO_STRUCT(split);
            while (aws_byte_cursor_next_split(&header.value_data, ',', &split)) {
                struct aws_byte_cursor coding = s_trim_whitespace(split);
                int prev_flags = decoder->transfer_encoding;

                if (aws_string_eq_byte_cursor_ignore_case(s_transfer_coding_chunked, &coding)) {
                    decoder->transfer_encoding |= AWS_HTTP_TRANSFER_ENCODING_CHUNKED;

                } else if (
                    aws_string_eq_byte_cursor_ignore_case(s_transfer_coding_compress, &coding) ||
                    aws_string_eq_byte_cursor_ignore_case(s_transfer_coding_x_compress, &coding)) {
                    /* A recipient SHOULD consider "x-compress" to be equivalent to "compress". RFC-7230 4.2.1 */
                    decoder->transfer_encoding |= AWS_HTTP_TRANSFER_ENCODING_DEPRECATED_COMPRESS;

                } else if (aws_string_eq_byte_cursor_ignore_case(s_transfer_coding_deflate, &coding)) {
                    decoder->transfer_encoding |= AWS_HTTP_TRANSFER_ENCODING_DEFLATE;

                } else if (
                    aws_string_eq_byte_cursor_ignore_case(s_transfer_coding_gzip, &coding) ||
                    aws_string_eq_byte_cursor_ignore_case(s_transfer_coding_x_gzip, &coding)) {
                    /* A recipient SHOULD consider "x-gzip" to be equivalent to "gzip". RFC-7230 4.2.3 */
                    decoder->transfer_encoding |= AWS_HTTP_TRANSFER_ENCODING_GZIP;

                } else if (coding.len > 0) {
                    AWS_LOGF_ERROR(
                        AWS_LS_HTTP_STREAM,
                        "id=%p: Incoming transfer-encoding header lists unrecognized coding.",
                        decoder->logging_id);
                    AWS_LOGF_DEBUG(
                        AWS_LS_HTTP_STREAM,
                        "id=%p: Unrecognized coding is: '" PRInSTR "'",
                        decoder->logging_id,
                        AWS_BYTE_CURSOR_PRI(coding));
                    return aws_raise_error(AWS_ERROR_HTTP_PARSE);
                }

                /* If any transfer coding other than chunked is applied to a request payload body, the sender MUST
                 * apply chunked as the final transfer coding to ensure that the message is properly framed.
                 * RFC-7230 3.3.1 */
                if ((prev_flags & AWS_HTTP_TRANSFER_ENCODING_CHUNKED) && (decoder->transfer_encoding != prev_flags)) {
                    AWS_LOGF_ERROR(
                        AWS_LS_HTTP_STREAM,
                        "id=%p: Incoming transfer-encoding header lists a coding after 'chunked', this is illegal.",
                        decoder->logging_id);
                    AWS_LOGF_DEBUG(
                        AWS_LS_HTTP_STREAM,
                        "id=%p: Misplaced coding is '" PRInSTR "'",
                        decoder->logging_id,
                        AWS_BYTE_CURSOR_PRI(coding));
                    return aws_raise_error(AWS_ERROR_HTTP_PARSE);
                }
            }

            /* TODO: deal with body of indeterminate length, marking it as successful when connection is closed:
             *
             * A response that has neither chunked transfer coding nor Content-Length is terminated by closure of
             * the connection and, thus, is considered complete regardless of the number of message body octets
             * received, provided that the header section was received intact.
             * RFC-7230 3.4 */
        } break;

        default:
            break;
    }

    err = decoder->vtable.on_header(&header, decoder->user_data);
    if (err) {
        return AWS_OP_ERR;
    }

    s_set_line_state(decoder, s_linestate_header);

    return AWS_OP_SUCCESS;
}

static int s_linestate_request(struct aws_h1_decoder *decoder, struct aws_byte_cursor input) {
    struct aws_byte_cursor cursors[3];
    int err = s_cursor_split_exactly_n_times(input, ' ', cursors, 3); /* extra spaces not allowed */
    if (err) {
        AWS_LOGF_ERROR(
            AWS_LS_HTTP_STREAM, "id=%p: Incoming request line has wrong number of spaces.", decoder->logging_id);
        AWS_LOGF_DEBUG(
            AWS_LS_HTTP_STREAM,
            "id=%p: Bad request line is: '" PRInSTR "'",
            decoder->logging_id,
            AWS_BYTE_CURSOR_PRI(input));
        return aws_raise_error(AWS_ERROR_HTTP_PARSE);
    }

    for (size_t i = 0; i < AWS_ARRAY_SIZE(cursors); ++i) {
        if (cursors[i].len == 0) {
            AWS_LOGF_ERROR(AWS_LS_HTTP_STREAM, "id=%p: Incoming request line has empty values.", decoder->logging_id);
            AWS_LOGF_DEBUG(
                AWS_LS_HTTP_STREAM,
                "id=%p: Bad request line is: '" PRInSTR "'",
                decoder->logging_id,
                AWS_BYTE_CURSOR_PRI(input));
            return aws_raise_error(AWS_ERROR_HTTP_PARSE);
        }
    }

    struct aws_byte_cursor method = cursors[0];
    struct aws_byte_cursor uri = cursors[1];
    struct aws_byte_cursor version = cursors[2];

    struct aws_byte_cursor version_expected = aws_http_version_to_str(AWS_HTTP_VERSION_1_1);
    if (!aws_byte_cursor_eq(&version, &version_expected)) {
        AWS_LOGF_ERROR(
            AWS_LS_HTTP_STREAM, "id=%p: Incoming request uses unsupported HTTP version.", decoder->logging_id);
        AWS_LOGF_DEBUG(
            AWS_LS_HTTP_STREAM,
            "id=%p: Unsupported version is: '" PRInSTR "'",
            decoder->logging_id,
            AWS_BYTE_CURSOR_PRI(version));
        return aws_raise_error(AWS_ERROR_HTTP_PARSE);
    }

    err = decoder->vtable.on_request(aws_http_str_to_method(method), &method, &uri, decoder->user_data);
    if (err) {
        return AWS_OP_ERR;
    }

    s_set_line_state(decoder, s_linestate_header);

    return AWS_OP_SUCCESS;
}

static bool s_check_info_response_status_code(size_t code_val) {
    /* TODO: 101 is an info_response, we need to revise the 101 behaviour. */
    return code_val >= 100 && code_val < 200 && code_val != AWS_HTTP_STATUS_101_SWITCHING_PROTOCOLS;
}

static int s_linestate_response(struct aws_h1_decoder *decoder, struct aws_byte_cursor input) {
    struct aws_byte_cursor cursors[3];
    int err = s_cursor_split_first_n_times(input, ' ', cursors, 3); /* phrase may contain spaces */
    if (err) {
        AWS_LOGF_ERROR(AWS_LS_HTTP_STREAM, "id=%p: Incoming response status line is invalid.", decoder->logging_id);
        AWS_LOGF_DEBUG(
            AWS_LS_HTTP_STREAM,
            "id=%p: Bad status line is: '" PRInSTR "'",
            decoder->logging_id,
            AWS_BYTE_CURSOR_PRI(input));
        return aws_raise_error(AWS_ERROR_HTTP_PARSE);
    }

    struct aws_byte_cursor version = cursors[0];
    struct aws_byte_cursor code = cursors[1];
    struct aws_byte_cursor phrase = cursors[2];
    (void)phrase; /* Unused for now. */

    struct aws_byte_cursor version_1_1_expected = aws_http_version_to_str(AWS_HTTP_VERSION_1_1);
    struct aws_byte_cursor version_1_0_expected = aws_http_version_to_str(AWS_HTTP_VERSION_1_0);
    if (!aws_byte_cursor_eq(&version, &version_1_1_expected) && !aws_byte_cursor_eq(&version, &version_1_0_expected)) {
        AWS_LOGF_ERROR(
            AWS_LS_HTTP_STREAM, "id=%p: Incoming response uses unsupported HTTP version.", decoder->logging_id);
        AWS_LOGF_DEBUG(
            AWS_LS_HTTP_STREAM,
            "id=%p: Unsupported version is: '" PRInSTR "'",
            decoder->logging_id,
            AWS_BYTE_CURSOR_PRI(version));
        return aws_raise_error(AWS_ERROR_HTTP_PARSE);
    }

    /* Status-code is a 3-digit integer. RFC7230 section 3.1.2 */
    size_t code_val;
    err = s_read_size(code, &code_val);
    if (err || code.len != 3 || code_val > 999) {
        AWS_LOGF_ERROR(AWS_LS_HTTP_STREAM, "id=%p: Incoming response has invalid status code.", decoder->logging_id);
        AWS_LOGF_DEBUG(
            AWS_LS_HTTP_STREAM,
            "id=%p: Bad status code is: '" PRInSTR "'",
            decoder->logging_id,
            AWS_BYTE_CURSOR_PRI(code));
        return AWS_OP_ERR;
    }

    /* RFC-7230 section 3.3 Message Body */
    decoder->body_headers_ignored |= code_val == AWS_HTTP_STATUS_304_NOT_MODIFIED;
    decoder->body_headers_forbidden = code_val == AWS_HTTP_STATUS_204_NO_CONTENT || code_val / 100 == 1;

    if (s_check_info_response_status_code(code_val)) {
        decoder->header_block = AWS_HTTP_HEADER_BLOCK_INFORMATIONAL;
    }

    err = decoder->vtable.on_response((int)code_val, decoder->user_data);
    if (err) {
        return AWS_OP_ERR;
    }

    s_set_line_state(decoder, s_linestate_header);
    return AWS_OP_SUCCESS;
}

struct aws_h1_decoder *aws_h1_decoder_new(struct aws_h1_decoder_params *params) {
    AWS_ASSERT(params);

    struct aws_h1_decoder *decoder = aws_mem_acquire(params->alloc, sizeof(struct aws_h1_decoder));
    if (!decoder) {
        return NULL;
    }
    AWS_ZERO_STRUCT(*decoder);

    decoder->alloc = params->alloc;
    decoder->user_data = params->user_data;
    decoder->vtable = params->vtable;
    decoder->is_decoding_requests = params->is_decoding_requests;

    aws_byte_buf_init(&decoder->scratch_space, params->alloc, params->scratch_space_initial_size);

    s_reset_state(decoder);

    return decoder;
}

void aws_h1_decoder_destroy(struct aws_h1_decoder *decoder) {
    aws_byte_buf_clean_up(&decoder->scratch_space);
    aws_mem_release(decoder->alloc, decoder);
}

int aws_h1_decode(struct aws_h1_decoder *decoder, struct aws_byte_cursor *data) {
    AWS_ASSERT(decoder);
    AWS_ASSERT(data);

    struct aws_byte_cursor backup = *data;

    while (data->len && !decoder->is_done) {
        int err = decoder->run_state(decoder, data);
        if (err) {
            /* Reset the data param to how we found it */
            *data = backup;
            return AWS_OP_ERR;
        }
    }

    if (decoder->is_done) {
        s_reset_state(decoder);
    }

    return AWS_OP_SUCCESS;
}

int aws_h1_decoder_get_encoding_flags(const struct aws_h1_decoder *decoder) {
    return decoder->transfer_encoding;
}

size_t aws_h1_decoder_get_content_length(const struct aws_h1_decoder *decoder) {
    return decoder->content_length;
}

bool aws_h1_decoder_get_body_headers_ignored(const struct aws_h1_decoder *decoder) {
    return decoder->body_headers_ignored;
}

<<<<<<< HEAD
enum aws_http_header_block aws_h1_decoder_get_header_type(const struct aws_h1_decoder *decoder) {
    return decoder->header_type;
=======
enum aws_http_header_block aws_h1_decoder_get_header_block(const struct aws_h1_decoder *decoder) {
    return decoder->header_block;
>>>>>>> 8c3e1a97
}

void aws_h1_decoder_set_logging_id(struct aws_h1_decoder *decoder, void *id) {
    decoder->logging_id = id;
}

void aws_h1_decoder_set_body_headers_ignored(struct aws_h1_decoder *decoder, bool body_headers_ignored) {
    decoder->body_headers_ignored = body_headers_ignored;
}<|MERGE_RESOLUTION|>--- conflicted
+++ resolved
@@ -48,11 +48,7 @@
     bool is_done;
     bool body_headers_ignored;
     bool body_headers_forbidden;
-<<<<<<< HEAD
-    enum aws_http_header_block header_type;
-=======
     enum aws_http_header_block header_block;
->>>>>>> 8c3e1a97
     void *logging_id;
 
     /* User callbacks and settings. */
@@ -829,13 +825,8 @@
     return decoder->body_headers_ignored;
 }
 
-<<<<<<< HEAD
-enum aws_http_header_block aws_h1_decoder_get_header_type(const struct aws_h1_decoder *decoder) {
-    return decoder->header_type;
-=======
 enum aws_http_header_block aws_h1_decoder_get_header_block(const struct aws_h1_decoder *decoder) {
     return decoder->header_block;
->>>>>>> 8c3e1a97
 }
 
 void aws_h1_decoder_set_logging_id(struct aws_h1_decoder *decoder, void *id) {
