/**
 * Copyright Amazon.com, Inc. or its affiliates. All Rights Reserved.
 * SPDX-License-Identifier: Apache-2.0.
 */

#include <aws/http/private/connection_impl.h>
#include <aws/http/private/connection_monitor.h>

#include <aws/http/private/h1_connection.h>
#include <aws/http/private/h2_connection.h>

#include <aws/http/private/proxy_impl.h>

#include <aws/common/hash_table.h>
#include <aws/common/mutex.h>
#include <aws/common/string.h>
#include <aws/http/request_response.h>
#include <aws/io/channel_bootstrap.h>
#include <aws/io/logging.h>
#include <aws/io/socket.h>
#include <aws/io/tls_channel_handler.h>

#if _MSC_VER
#    pragma warning(disable : 4204) /* non-constant aggregate initializer */
#    pragma warning(disable : 4232) /* function pointer to dll symbol */
#endif

static struct aws_http_connection_system_vtable s_default_system_vtable = {
    .new_socket_channel = aws_client_bootstrap_new_socket_channel,
};

static const struct aws_http_connection_system_vtable *s_system_vtable_ptr = &s_default_system_vtable;

void aws_http_connection_set_system_vtable(const struct aws_http_connection_system_vtable *system_vtable) {
    s_system_vtable_ptr = system_vtable;
}

AWS_STATIC_STRING_FROM_LITERAL(s_alpn_protocol_http_1_1, "http/1.1");
AWS_STATIC_STRING_FROM_LITERAL(s_alpn_protocol_http_2, "h2");

struct aws_http_server {
    struct aws_allocator *alloc;
    struct aws_server_bootstrap *bootstrap;
    bool is_using_tls;
    bool manual_window_management;
    size_t initial_window_size;
    void *user_data;
    aws_http_server_on_incoming_connection_fn *on_incoming_connection;
    aws_http_server_on_destroy_fn *on_destroy_complete;
    struct aws_socket *socket;

    /* Any thread may touch this data, but the lock must be held */
    struct {
        struct aws_mutex lock;
        bool is_shutting_down;
        struct aws_hash_table channel_to_connection_map;
    } synced_data;
};

static void s_server_lock_synced_data(struct aws_http_server *server) {
    int err = aws_mutex_lock(&server->synced_data.lock);
    AWS_ASSERT(!err);
    (void)err;
}

static void s_server_unlock_synced_data(struct aws_http_server *server) {
    int err = aws_mutex_unlock(&server->synced_data.lock);
    AWS_ASSERT(!err);
    (void)err;
}

/* Determine the http-version, create appropriate type of connection, and insert it into the channel. */
static struct aws_http_connection *s_connection_new(
    struct aws_allocator *alloc,
    struct aws_channel *channel,
    bool is_server,
    bool is_using_tls,
    bool manual_window_management,
    size_t initial_window_size,
    const struct aws_http1_connection_options *http1_options,
    const struct aws_http2_connection_options *http2_options) {

    struct aws_channel_slot *connection_slot = NULL;
    struct aws_http_connection *connection = NULL;

    /* Create slot for connection. */
    connection_slot = aws_channel_slot_new(channel);
    if (!connection_slot) {
        AWS_LOGF_ERROR(
            AWS_LS_HTTP_CONNECTION,
            "static: Failed to create slot in channel %p, error %d (%s).",
            (void *)channel,
            aws_last_error(),
            aws_error_name(aws_last_error()));

        goto error;
    }

    int err = aws_channel_slot_insert_end(channel, connection_slot);
    if (err) {
        AWS_LOGF_ERROR(
            AWS_LS_HTTP_CONNECTION,
            "static: Failed to insert slot into channel %p, error %d (%s).",
            (void *)channel,
            aws_last_error(),
            aws_error_name(aws_last_error()));
        goto error;
    }

    /* Determine HTTP version */
    enum aws_http_version version = AWS_HTTP_VERSION_1_1;

    if (is_using_tls) {
        /* Query TLS channel handler (immediately to left in the channel) for negotiated ALPN protocol */
        if (!connection_slot->adj_left || !connection_slot->adj_left->handler) {
            aws_raise_error(AWS_ERROR_INVALID_STATE);
            AWS_LOGF_ERROR(
                AWS_LS_HTTP_CONNECTION, "static: Failed to find TLS handler in channel %p.", (void *)channel);
            goto error;
        }

        struct aws_channel_slot *tls_slot = connection_slot->adj_left;
        struct aws_channel_handler *tls_handler = tls_slot->handler;
        struct aws_byte_buf protocol = aws_tls_handler_protocol(tls_handler);
        if (protocol.len) {
            if (aws_string_eq_byte_buf(s_alpn_protocol_http_1_1, &protocol)) {
                version = AWS_HTTP_VERSION_1_1;
            } else if (aws_string_eq_byte_buf(s_alpn_protocol_http_2, &protocol)) {
                version = AWS_HTTP_VERSION_2;
            } else {
                AWS_LOGF_WARN(AWS_LS_HTTP_CONNECTION, "static: Unrecognized ALPN protocol. Assuming HTTP/1.1");
                AWS_LOGF_DEBUG(
                    AWS_LS_HTTP_CONNECTION, "static: Unrecognized ALPN protocol " PRInSTR, AWS_BYTE_BUF_PRI(protocol));

                version = AWS_HTTP_VERSION_1_1;
            }
        }
    }

    /* Create connection/handler */
    switch (version) {
        case AWS_HTTP_VERSION_1_1:
            if (is_server) {
                connection = aws_http_connection_new_http1_1_server(
                    alloc, manual_window_management, initial_window_size, http1_options);
            } else {
                connection = aws_http_connection_new_http1_1_client(
                    alloc, manual_window_management, initial_window_size, http1_options);
            }
            break;
        case AWS_HTTP_VERSION_2:
            if (is_server) {
                connection = aws_http_connection_new_http2_server(alloc, manual_window_management, http2_options);
            } else {
                connection = aws_http_connection_new_http2_client(alloc, manual_window_management, http2_options);
            }
            break;
        default:
            AWS_LOGF_ERROR(
                AWS_LS_HTTP_CONNECTION,
                "static: Unsupported version " PRInSTR,
                AWS_BYTE_CURSOR_PRI(aws_http_version_to_str(version)));

            aws_raise_error(AWS_ERROR_HTTP_UNSUPPORTED_PROTOCOL);
            goto error;
    }

    if (!connection) {
        AWS_LOGF_ERROR(
            AWS_LS_HTTP_CONNECTION,
            "static: Failed to create " PRInSTR " %s connection object, error %d (%s).",
            AWS_BYTE_CURSOR_PRI(aws_http_version_to_str(version)),
            is_server ? "server" : "client",
            aws_last_error(),
            aws_error_name(aws_last_error()));

        goto error;
    }

    /* Connect handler and slot */
    if (aws_channel_slot_set_handler(connection_slot, &connection->channel_handler)) {
        AWS_LOGF_ERROR(
            AWS_LS_HTTP_CONNECTION,
            "static: Failed to set HTTP handler into slot on channel %p, error %d (%s).",
            (void *)channel,
            aws_last_error(),
            aws_error_name(aws_last_error()));

        goto error;
    }

    /* Success! Inform connection that installation is complete */
    connection->vtable->on_channel_handler_installed(&connection->channel_handler, connection_slot);

    return connection;

error:
    if (connection_slot) {
        if (!connection_slot->handler && connection) {
            aws_channel_handler_destroy(&connection->channel_handler);
        }

        aws_channel_slot_remove(connection_slot);
    }

    return NULL;
}

void aws_http_connection_close(struct aws_http_connection *connection) {
    AWS_ASSERT(connection);
    connection->vtable->close(connection);
}

bool aws_http_connection_is_open(const struct aws_http_connection *connection) {
    AWS_ASSERT(connection);
    return connection->vtable->is_open(connection);
}

bool aws_http_connection_new_requests_allowed(const struct aws_http_connection *connection) {
    AWS_ASSERT(connection);
    return connection->vtable->new_requests_allowed(connection);
}

bool aws_http_connection_is_client(const struct aws_http_connection *connection) {
    return connection->client_data;
}

bool aws_http_connection_is_server(const struct aws_http_connection *connection) {
    return connection->server_data;
}

void aws_http_connection_update_window(struct aws_http_connection *connection, size_t increment_size) {
    AWS_ASSERT(connection);
    connection->vtable->update_window(connection, increment_size);
}

static int s_check_http2_connection(const struct aws_http_connection *http2_connection) {
    if (http2_connection->http_version == AWS_HTTP_VERSION_2) {
        return AWS_OP_SUCCESS;
    } else {
        AWS_LOGF_WARN(
            AWS_LS_HTTP_CONNECTION,
            "id=%p: HTTP/2 connection only function invoked on connection with other protocol, ignoring call.",
            (void *)http2_connection);
        return aws_raise_error(AWS_ERROR_INVALID_STATE);
    }
}

int aws_http2_connection_change_settings(
    struct aws_http_connection *http2_connection,
    const struct aws_http2_setting *settings_array,
    size_t num_settings,
    aws_http2_on_change_settings_complete_fn *on_completed,
    void *user_data) {
    AWS_ASSERT(http2_connection);
    AWS_PRECONDITION(http2_connection->vtable);
    if (s_check_http2_connection(http2_connection)) {
        return AWS_OP_ERR;
    }
    return http2_connection->vtable->change_settings(
        http2_connection, settings_array, num_settings, on_completed, user_data);
}

int aws_http2_connection_ping(
    struct aws_http_connection *http2_connection,
    const struct aws_byte_cursor *optional_opaque_data,
    aws_http2_on_ping_complete_fn *on_ack,
    void *user_data) {
    AWS_ASSERT(http2_connection);
    AWS_PRECONDITION(http2_connection->vtable);
    if (s_check_http2_connection(http2_connection)) {
        return AWS_OP_ERR;
    }
    return http2_connection->vtable->send_ping(http2_connection, optional_opaque_data, on_ack, user_data);
}

int aws_http2_connection_send_goaway(
    struct aws_http_connection *http2_connection,
    uint32_t http2_error,
    bool allow_more_streams,
    const struct aws_byte_cursor *optional_debug_data) {
    AWS_ASSERT(http2_connection);
    AWS_PRECONDITION(http2_connection->vtable);
    if (s_check_http2_connection(http2_connection)) {
        return AWS_OP_ERR;
    }
    return http2_connection->vtable->send_goaway(
        http2_connection, http2_error, allow_more_streams, optional_debug_data);
}

int aws_http2_connection_get_sent_goaway(
    struct aws_http_connection *http2_connection,
    uint32_t *out_http2_error,
    uint32_t *out_last_stream_id) {
    AWS_ASSERT(http2_connection);
    AWS_PRECONDITION(out_http2_error);
    AWS_PRECONDITION(out_last_stream_id);
    AWS_PRECONDITION(http2_connection->vtable);
    if (s_check_http2_connection(http2_connection)) {
        return AWS_OP_ERR;
    }
    return http2_connection->vtable->get_sent_goaway(http2_connection, out_http2_error, out_last_stream_id);
}

int aws_http2_connection_get_received_goaway(
    struct aws_http_connection *http2_connection,
    uint32_t *out_http2_error,
    uint32_t *out_last_stream_id) {
    AWS_ASSERT(http2_connection);
    AWS_PRECONDITION(out_http2_error);
    AWS_PRECONDITION(out_last_stream_id);
    AWS_PRECONDITION(http2_connection->vtable);
    if (s_check_http2_connection(http2_connection)) {
        return AWS_OP_ERR;
    }
    return http2_connection->vtable->get_received_goaway(http2_connection, out_http2_error, out_last_stream_id);
}

int aws_http2_connection_get_local_settings(
    const struct aws_http_connection *http2_connection,
    struct aws_http2_setting out_settings[AWS_HTTP2_SETTINGS_COUNT]) {
    AWS_ASSERT(http2_connection);
    AWS_PRECONDITION(http2_connection->vtable);
    if (s_check_http2_connection(http2_connection)) {
        return AWS_OP_ERR;
    }
    http2_connection->vtable->get_local_settings(http2_connection, out_settings);
    return AWS_OP_SUCCESS;
}

int aws_http2_connection_get_remote_settings(
    const struct aws_http_connection *http2_connection,
    struct aws_http2_setting out_settings[AWS_HTTP2_SETTINGS_COUNT]) {
    AWS_ASSERT(http2_connection);
    AWS_PRECONDITION(http2_connection->vtable);
    if (s_check_http2_connection(http2_connection)) {
        return AWS_OP_ERR;
    }
    http2_connection->vtable->get_remote_settings(http2_connection, out_settings);
    return AWS_OP_SUCCESS;
}

struct aws_channel *aws_http_connection_get_channel(struct aws_http_connection *connection) {
    AWS_ASSERT(connection);
    return connection->channel_slot->channel;
}

void aws_http_connection_acquire(struct aws_http_connection *connection) {
    AWS_ASSERT(connection);
    aws_atomic_fetch_add(&connection->refcount, 1);
}

void aws_http_connection_release(struct aws_http_connection *connection) {
    AWS_ASSERT(connection);
    size_t prev_refcount = aws_atomic_fetch_sub(&connection->refcount, 1);
    if (prev_refcount == 1) {
        AWS_LOGF_TRACE(
            AWS_LS_HTTP_CONNECTION,
            "id=%p: Final connection refcount released, shut down if necessary.",
            (void *)connection);

        /* Channel might already be shut down, but make sure */
        aws_channel_shutdown(connection->channel_slot->channel, AWS_ERROR_SUCCESS);

        /* When the channel's refcount reaches 0, it destroys its slots/handlers, which will destroy the connection */
        aws_channel_release_hold(connection->channel_slot->channel);
    } else {
        AWS_ASSERT(prev_refcount != 0);
        AWS_LOGF_TRACE(
            AWS_LS_HTTP_CONNECTION,
            "id=%p: Connection refcount released, %zu remaining.",
            (void *)connection,
            prev_refcount - 1);
    }
}

/* At this point, the server bootstrapper has accepted an incoming connection from a client and set up a channel.
 * Now we need to create an aws_http_connection and insert it into the channel as a channel-handler.
 * Note: Be careful not to access server->socket until lock is acquired to avoid race conditions */
static void s_server_bootstrap_on_accept_channel_setup(
    struct aws_server_bootstrap *bootstrap,
    int error_code,
    struct aws_channel *channel,
    void *user_data) {

    (void)bootstrap;
    AWS_ASSERT(user_data);
    struct aws_http_server *server = user_data;
    bool user_cb_invoked = false;
    struct aws_http_connection *connection = NULL;
    if (error_code) {
        AWS_LOGF_ERROR(
            AWS_LS_HTTP_SERVER,
            "%p: Incoming connection failed with error code %d (%s)",
            (void *)server,
            error_code,
            aws_error_name(error_code));

        goto error;
    }
    /* Create connection */
    /* TODO: expose http1/2 options to server API */
    struct aws_http1_connection_options http1_options = AWS_HTTP1_CONNECTION_OPTIONS_INIT;
    struct aws_http2_connection_options http2_options = AWS_HTTP2_CONNECTION_OPTIONS_INIT;
    connection = s_connection_new(
        server->alloc,
        channel,
        true,
        server->is_using_tls,
        server->manual_window_management,
        server->initial_window_size,
        &http1_options,
        &http2_options);
    if (!connection) {
        AWS_LOGF_ERROR(
            AWS_LS_HTTP_SERVER,
            "%p: Failed to create connection object, error %d (%s).",
            (void *)server,
            aws_last_error(),
            aws_error_name(aws_last_error()));

        goto error;
    }

    int put_err = 0;
    /* BEGIN CRITICAL SECTION */
    s_server_lock_synced_data(server);
    if (server->synced_data.is_shutting_down) {
        error_code = AWS_ERROR_HTTP_CONNECTION_CLOSED;
    }
    if (!error_code) {
        put_err = aws_hash_table_put(&server->synced_data.channel_to_connection_map, channel, connection, NULL);
    }
    s_server_unlock_synced_data(server);
    /* END CRITICAL SECTION */
    if (error_code) {
        AWS_LOGF_ERROR(
            AWS_ERROR_HTTP_SERVER_CLOSED,
            "id=%p: Incoming connection failed. The server is shutting down.",
            (void *)server);
        goto error;
    }

    if (put_err) {
        AWS_LOGF_ERROR(
            AWS_LS_HTTP_SERVER,
            "%p: %s:%d: Failed to store connection object, error %d (%s).",
            (void *)server,
            server->socket->local_endpoint.address,
            server->socket->local_endpoint.port,
            aws_last_error(),
            aws_error_name(aws_last_error()));

        goto error;
    }

    /* Tell user of successful connection. */
    AWS_LOGF_INFO(
        AWS_LS_HTTP_CONNECTION,
        "id=%p: " PRInSTR " server connection established at %p %s:%d.",
        (void *)connection,
        AWS_BYTE_CURSOR_PRI(aws_http_version_to_str(connection->http_version)),
        (void *)server,
        server->socket->local_endpoint.address,
        server->socket->local_endpoint.port);

    server->on_incoming_connection(server, connection, AWS_ERROR_SUCCESS, server->user_data);
    user_cb_invoked = true;

    /* If user failed to configure the server during callback, shut down the channel. */
    if (!connection->server_data->on_incoming_request) {
        AWS_LOGF_ERROR(
            AWS_LS_HTTP_CONNECTION,
            "id=%p: Caller failed to invoke aws_http_connection_configure_server() during on_incoming_connection "
            "callback, closing connection.",
            (void *)connection);

        aws_raise_error(AWS_ERROR_HTTP_REACTION_REQUIRED);
        goto error;
    }
    return;

error:

    if (!error_code) {
        error_code = aws_last_error();
    }

    if (!user_cb_invoked) {
        server->on_incoming_connection(server, NULL, error_code, server->user_data);
    }

    if (channel) {
        aws_channel_shutdown(channel, error_code);
    }

    if (connection) {
        /* release the ref count for the user side */
        aws_http_connection_release(connection);
    }
}

/* clean the server memory up */
static void s_http_server_clean_up(struct aws_http_server *server) {
    if (!server) {
        return;
    }

    aws_server_bootstrap_release(server->bootstrap);

    /* invoke the user callback */
    if (server->on_destroy_complete) {
        server->on_destroy_complete(server->user_data);
    }
    aws_hash_table_clean_up(&server->synced_data.channel_to_connection_map);
    aws_mutex_clean_up(&server->synced_data.lock);
    aws_mem_release(server->alloc, server);
}

/* At this point, the channel for a server connection has completed shutdown, but hasn't been destroyed yet. */
static void s_server_bootstrap_on_accept_channel_shutdown(
    struct aws_server_bootstrap *bootstrap,
    int error_code,
    struct aws_channel *channel,
    void *user_data) {

    (void)bootstrap;
    AWS_ASSERT(user_data);
    struct aws_http_server *server = user_data;

    /* Figure out which connection this was, and remove that entry from the map.
     * It won't be in the map if something went wrong while setting up the connection. */
    struct aws_hash_element map_elem;
    int was_present;

    /* BEGIN CRITICAL SECTION */
    s_server_lock_synced_data(server);
    int remove_err =
        aws_hash_table_remove(&server->synced_data.channel_to_connection_map, channel, &map_elem, &was_present);
    s_server_unlock_synced_data(server);
    /* END CRITICAL SECTION */

    if (!remove_err && was_present) {
        struct aws_http_connection *connection = map_elem.value;
        AWS_LOGF_INFO(AWS_LS_HTTP_CONNECTION, "id=%p: Server connection shut down.", (void *)connection);
        /* Tell user about shutdown */
        if (connection->server_data->on_shutdown) {
            connection->server_data->on_shutdown(connection, error_code, connection->user_data);
        }
    }
}

/* the server listener has finished the destroy process, no existing connections
 * finally safe to clean the server up */
static void s_server_bootstrap_on_server_listener_destroy(struct aws_server_bootstrap *bootstrap, void *user_data) {
    (void)bootstrap;
    AWS_ASSERT(user_data);
    struct aws_http_server *server = user_data;
    s_http_server_clean_up(server);
}

struct aws_http_server *aws_http_server_new(const struct aws_http_server_options *options) {
    aws_http_fatal_assert_library_initialized();

    struct aws_http_server *server = NULL;

    if (!options || options->self_size == 0 || !options->allocator || !options->bootstrap || !options->socket_options ||
        !options->on_incoming_connection || !options->endpoint) {

        AWS_LOGF_ERROR(AWS_LS_HTTP_SERVER, "static: Invalid options, cannot create server.");
        aws_raise_error(AWS_ERROR_INVALID_ARGUMENT);
        /* nothing to clean up */
        return NULL;
    }

    server = aws_mem_calloc(options->allocator, 1, sizeof(struct aws_http_server));
    if (!server) {
        /* nothing to clean up */
        return NULL;
    }

    server->alloc = options->allocator;
    server->bootstrap = aws_server_bootstrap_acquire(options->bootstrap);
    server->is_using_tls = options->tls_options != NULL;
    server->initial_window_size = options->initial_window_size;
    server->user_data = options->server_user_data;
    server->on_incoming_connection = options->on_incoming_connection;
    server->on_destroy_complete = options->on_destroy_complete;
    server->manual_window_management = options->manual_window_management;

    int err = aws_mutex_init(&server->synced_data.lock);
    if (err) {
        AWS_LOGF_ERROR(
            AWS_LS_HTTP_SERVER, "static: Failed to initialize mutex, error %d (%s).", err, aws_error_name(err));
        goto mutex_error;
    }
    err = aws_hash_table_init(
        &server->synced_data.channel_to_connection_map, server->alloc, 16, aws_hash_ptr, aws_ptr_eq, NULL, NULL);
    if (err) {
        AWS_LOGF_ERROR(
            AWS_LS_HTTP_SERVER,
            "static: Cannot create server, error %d (%s).",
            aws_last_error(),
            aws_error_name(aws_last_error()));
        goto hash_table_error;
    }
    /* Protect against callbacks firing before server->socket is set */
    s_server_lock_synced_data(server);
    if (options->tls_options) {
        server->is_using_tls = true;
    }

    struct aws_server_socket_channel_bootstrap_options bootstrap_options = {
        .enable_read_back_pressure = options->manual_window_management,
        .tls_options = options->tls_options,
        .bootstrap = options->bootstrap,
        .socket_options = options->socket_options,
        .incoming_callback = s_server_bootstrap_on_accept_channel_setup,
        .shutdown_callback = s_server_bootstrap_on_accept_channel_shutdown,
        .destroy_callback = s_server_bootstrap_on_server_listener_destroy,
        .host_name = options->endpoint->address,
        .port = options->endpoint->port,
        .user_data = server,
    };

    server->socket = aws_server_bootstrap_new_socket_listener(&bootstrap_options);

    s_server_unlock_synced_data(server);

    if (!server->socket) {
        AWS_LOGF_ERROR(
            AWS_LS_HTTP_SERVER,
            "static: Failed creating new socket listener, error %d (%s). Cannot create server.",
            aws_last_error(),
            aws_error_name(aws_last_error()));

        goto socket_error;
    }

    AWS_LOGF_INFO(
        AWS_LS_HTTP_SERVER,
        "%p %s:%d: Server setup complete, listening for incoming connections.",
        (void *)server,
        server->socket->local_endpoint.address,
        server->socket->local_endpoint.port);

    return server;

socket_error:
    aws_hash_table_clean_up(&server->synced_data.channel_to_connection_map);
hash_table_error:
    aws_mutex_clean_up(&server->synced_data.lock);
mutex_error:
    aws_mem_release(server->alloc, server);
    return NULL;
}

void aws_http_server_release(struct aws_http_server *server) {
    if (!server) {
        return;
    }
    bool already_shutting_down = false;
    /* BEGIN CRITICAL SECTION */
    s_server_lock_synced_data(server);
    if (server->synced_data.is_shutting_down) {
        already_shutting_down = true;
    } else {
        server->synced_data.is_shutting_down = true;
    }
    if (!already_shutting_down) {
        /* shutdown all existing channels */
        for (struct aws_hash_iter iter = aws_hash_iter_begin(&server->synced_data.channel_to_connection_map);
             !aws_hash_iter_done(&iter);
             aws_hash_iter_next(&iter)) {
            struct aws_channel *channel = (struct aws_channel *)iter.element.key;
            aws_channel_shutdown(channel, AWS_ERROR_HTTP_CONNECTION_CLOSED);
        }
    }
    s_server_unlock_synced_data(server);
    /* END CRITICAL SECTION */

    if (already_shutting_down) {
        /* The service is already shutting down, not shutting it down again */
        AWS_LOGF_TRACE(AWS_LS_HTTP_SERVER, "id=%p: The server is already shutting down", (void *)server);
        return;
    }

    /* stop listening, clean up the socket, after all existing connections finish shutting down, the
     * s_server_bootstrap_on_server_listener_destroy will be invoked, clean up of the server will be there */
    AWS_LOGF_INFO(
        AWS_LS_HTTP_SERVER,
        "%p %s:%d: Shutting down the server.",
        (void *)server,
        server->socket->local_endpoint.address,
        server->socket->local_endpoint.port);

    aws_server_bootstrap_destroy_socket_listener(server->bootstrap, server->socket);

    /* wait for connections to finish shutting down
     * clean up will be called from eventloop */
}

/* At this point, the channel bootstrapper has established a connection to the server and set up a channel.
 * Now we need to create the aws_http_connection and insert it into the channel as a channel-handler. */
static void s_client_bootstrap_on_channel_setup(
    struct aws_client_bootstrap *channel_bootstrap,
    int error_code,
    struct aws_channel *channel,
    void *user_data) {

    (void)channel_bootstrap;
    AWS_ASSERT(user_data);
    struct aws_http_client_bootstrap *http_bootstrap = user_data;

    /* Contract for setup callbacks is: channel is NULL if error_code is non-zero. */
    AWS_FATAL_ASSERT((error_code != 0) == (channel == NULL));

    if (error_code) {
        AWS_LOGF_ERROR(
            AWS_LS_HTTP_CONNECTION,
            "static: Client connection failed with error %d (%s).",
            error_code,
            aws_error_name(error_code));

        /* Immediately tell user of failed connection.
         * No channel exists, so there will be no channel_shutdown callback. */
        http_bootstrap->on_setup(NULL, error_code, http_bootstrap->user_data);

        /* Clean up the http_bootstrap, it has no more work to do. */
        aws_mem_release(http_bootstrap->alloc, http_bootstrap);
        return;
    }

    AWS_LOGF_TRACE(AWS_LS_HTTP_CONNECTION, "static: Socket connected, creating client connection object.");

    http_bootstrap->connection = s_connection_new(
        http_bootstrap->alloc,
        channel,
        false,
        http_bootstrap->is_using_tls,
        http_bootstrap->manual_window_management,
        http_bootstrap->initial_window_size,
        &http_bootstrap->http1_options,
        &http_bootstrap->http2_options);
    if (!http_bootstrap->connection) {
        AWS_LOGF_ERROR(
            AWS_LS_HTTP_CONNECTION,
            "static: Failed to create the client connection object, error %d (%s).",
            aws_last_error(),
            aws_error_name(aws_last_error()));

        goto error;
    }

    if (aws_http_connection_monitoring_options_is_valid(&http_bootstrap->monitoring_options)) {
        /*
         * On creation we validate monitoring options, if they exist, and fail if they're not
         * valid.  So at this point, is_valid() functions as an is-monitoring-on? check.  A false
         * value here is not an error, it's just not enabled.
         */
        struct aws_crt_statistics_handler *http_connection_monitor =
            aws_crt_statistics_handler_new_http_connection_monitor(
                http_bootstrap->alloc, &http_bootstrap->monitoring_options);
        if (http_connection_monitor == NULL) {
            goto error;
        }

        aws_channel_set_statistics_handler(channel, http_connection_monitor);
    }

    http_bootstrap->connection->proxy_request_transform = http_bootstrap->proxy_request_transform;
    http_bootstrap->connection->user_data = http_bootstrap->user_data;

    AWS_LOGF_INFO(
        AWS_LS_HTTP_CONNECTION,
        "id=%p: " PRInSTR " client connection established.",
        (void *)http_bootstrap->connection,
        AWS_BYTE_CURSOR_PRI(aws_http_version_to_str(http_bootstrap->connection->http_version)));

    /* Tell user of successful connection.
     * Then clear the on_setup callback so that we know it's been called */
    http_bootstrap->on_setup(http_bootstrap->connection, AWS_ERROR_SUCCESS, http_bootstrap->user_data);
    http_bootstrap->on_setup = NULL;

    return;

error:
    /* Something went wrong. Invoke channel shutdown. Then wait for channel shutdown to complete
     * before informing the user that setup failed and cleaning up the http_bootstrap.*/
    aws_channel_shutdown(channel, aws_last_error());
}

/* At this point, the channel for a client connection has completed its shutdown */
static void s_client_bootstrap_on_channel_shutdown(
    struct aws_client_bootstrap *channel_bootstrap,
    int error_code,
    struct aws_channel *channel,
    void *user_data) {

    (void)channel_bootstrap;
    (void)channel;

    AWS_ASSERT(user_data);
    struct aws_http_client_bootstrap *http_bootstrap = user_data;

    /* If on_setup hasn't been called yet, inform user of failed setup.
     * If on_setup was already called, inform user that it's shut down now. */
    if (http_bootstrap->on_setup) {
        /* make super duper sure that failed setup receives a non-zero error_code */
        if (error_code == 0) {
            error_code = AWS_ERROR_UNKNOWN;
        }

        AWS_LOGF_ERROR(
            AWS_LS_HTTP_CONNECTION,
            "static: Client setup failed with error %d (%s).",
            error_code,
            aws_error_name(error_code));

        http_bootstrap->on_setup(NULL, error_code, http_bootstrap->user_data);

    } else if (http_bootstrap->on_shutdown) {
        AWS_LOGF_INFO(
            AWS_LS_HTTP_CONNECTION,
            "%p: Client shutdown completed with error %d (%s).",
            (void *)http_bootstrap->connection,
            error_code,
            aws_error_name(error_code));

        http_bootstrap->on_shutdown(http_bootstrap->connection, error_code, http_bootstrap->user_data);
    }

    /* Clean up bootstrapper */
    aws_mem_release(http_bootstrap->alloc, http_bootstrap);
}

static int s_validate_http_client_connection_options(const struct aws_http_client_connection_options *options) {
    if (options->self_size == 0) {
        AWS_LOGF_ERROR(AWS_LS_HTTP_CONNECTION, "static: Invalid connection options, self size not initialized");
        return aws_raise_error(AWS_ERROR_INVALID_ARGUMENT);
    }

    if (!options->allocator) {
        AWS_LOGF_ERROR(AWS_LS_HTTP_CONNECTION, "static: Invalid connection options, no allocator supplied");
        return aws_raise_error(AWS_ERROR_INVALID_ARGUMENT);
    }

    if (options->host_name.len == 0) {
        AWS_LOGF_ERROR(AWS_LS_HTTP_CONNECTION, "static: Invalid connection options, empty host name.");
        return aws_raise_error(AWS_ERROR_INVALID_ARGUMENT);
    }

    if (!options->socket_options) {
        AWS_LOGF_ERROR(AWS_LS_HTTP_CONNECTION, "static: Invalid connection options, socket options are null.");
        return aws_raise_error(AWS_ERROR_INVALID_ARGUMENT);
    }

    if (!options->on_setup) {
        AWS_LOGF_ERROR(AWS_LS_HTTP_CONNECTION, "static: Invalid connection options, setup callback is null");
        return aws_raise_error(AWS_ERROR_INVALID_ARGUMENT);
    }

    /* http2_options cannot be NULL here, calling function adds them if they were missing */
    if (options->http2_options->num_initial_settings > 0 && options->http2_options->initial_settings_array) {
        AWS_LOGF_ERROR(
            AWS_LS_HTTP_CONNECTION,
            "static: Invalid connection options, h2 settings count is non-zero but settings array is null");
        return aws_raise_error(AWS_ERROR_INVALID_ARGUMENT);
    }

    if (options->monitoring_options && !aws_http_connection_monitoring_options_is_valid(options->monitoring_options)) {
        AWS_LOGF_ERROR(AWS_LS_HTTP_CONNECTION, "static: Invalid connection options, invalid monitoring options");
        return aws_raise_error(AWS_ERROR_INVALID_ARGUMENT);
    }

    return AWS_OP_SUCCESS;
}

int aws_http_client_connect_internal(
    const struct aws_http_client_connection_options *orig_options,
    aws_http_proxy_request_transform_fn *proxy_request_transform) {

    if (!orig_options) {
        AWS_LOGF_ERROR(AWS_LS_HTTP_CONNECTION, "static: http connection options are null.");
        return aws_raise_error(AWS_ERROR_INVALID_ARGUMENT);
    }

    struct aws_http_client_bootstrap *http_bootstrap = NULL;
    struct aws_string *host_name = NULL;
    int err = 0;

    /* make copy of options, and add defaults for missing optional structs */
    struct aws_http_client_connection_options options = *orig_options;

    const struct aws_http1_connection_options default_http1_options = AWS_HTTP1_CONNECTION_OPTIONS_INIT;
    if (options.http1_options == NULL) {
        options.http1_options = &default_http1_options;
    }

    const struct aws_http2_connection_options default_http2_options = AWS_HTTP2_CONNECTION_OPTIONS_INIT;
    if (options.http2_options == NULL) {
        options.http2_options = &default_http2_options;
    }

    /* validate options */
    if (s_validate_http_client_connection_options(&options)) {
        goto error;
    }

    AWS_FATAL_ASSERT(options.proxy_options == NULL);

    /* bootstrap_new() functions requires a null-terminated c-str */
<<<<<<< HEAD
    host_name = aws_string_new_from_array(options.allocator, options.host_name.ptr, options.host_name.len);
=======
    host_name = aws_string_new_from_cursor(options.allocator, &options.host_name);
>>>>>>> 1fe62038
    if (!host_name) {
        goto error;
    }

    struct aws_http2_setting *setting_array = NULL;
    if (!aws_mem_acquire_many(
            options.allocator,
            2,
            &http_bootstrap,
            sizeof(struct aws_http_client_bootstrap),
            &setting_array,
            options.http2_options->num_initial_settings * sizeof(struct aws_http2_setting))) {
        goto error;
    }

    AWS_ZERO_STRUCT(*http_bootstrap);

    http_bootstrap->alloc = options.allocator;
    http_bootstrap->is_using_tls = options.tls_options != NULL;
    http_bootstrap->manual_window_management = options.manual_window_management;
    http_bootstrap->initial_window_size = options.initial_window_size;
    http_bootstrap->user_data = options.user_data;
    http_bootstrap->on_setup = options.on_setup;
    http_bootstrap->on_shutdown = options.on_shutdown;
    http_bootstrap->proxy_request_transform = proxy_request_transform;
    http_bootstrap->http1_options = *options.http1_options;
    http_bootstrap->http2_options = *options.http2_options;

    /* keep a copy of the settings array if it's not NULL */
    if (options.http2_options->num_initial_settings > 0) {
        memcpy(
            setting_array,
            options.http2_options->initial_settings_array,
            options.http2_options->num_initial_settings * sizeof(struct aws_http2_setting));
        http_bootstrap->http2_options.initial_settings_array = setting_array;
    }

    if (options.monitoring_options) {
        http_bootstrap->monitoring_options = *options.monitoring_options;
    }

    AWS_LOGF_TRACE(
        AWS_LS_HTTP_CONNECTION,
        "static: attempting to initialize a new client channel to %s:%d",
        aws_string_c_str(host_name),
        (int)options.port);

    struct aws_socket_channel_bootstrap_options channel_options = {
        .bootstrap = options.bootstrap,
        .host_name = aws_string_c_str(host_name),
        .port = options.port,
        .socket_options = options.socket_options,
        .tls_options = options.tls_options,
        .setup_callback = s_client_bootstrap_on_channel_setup,
        .shutdown_callback = s_client_bootstrap_on_channel_shutdown,
        .enable_read_back_pressure = options.manual_window_management,
        .user_data = http_bootstrap,
    };

    err = s_system_vtable_ptr->new_socket_channel(&channel_options);

    if (err) {
        AWS_LOGF_ERROR(
            AWS_LS_HTTP_CONNECTION,
            "static: Failed to initiate socket channel for new client connection, error %d (%s).",
            aws_last_error(),
            aws_error_name(aws_last_error()));

        goto error;
    }

    aws_string_destroy(host_name);
    return AWS_OP_SUCCESS;

error:
    if (http_bootstrap) {
        aws_mem_release(http_bootstrap->alloc, http_bootstrap);
    }

    if (host_name) {
        aws_string_destroy(host_name);
    }

    return AWS_OP_ERR;
}

int aws_http_client_connect(const struct aws_http_client_connection_options *options) {
    aws_http_fatal_assert_library_initialized();

    if (options->proxy_options != NULL) {
        return aws_http_client_connect_via_proxy(options);
    } else {
        return aws_http_client_connect_internal(options, NULL);
    }
}

enum aws_http_version aws_http_connection_get_version(const struct aws_http_connection *connection) {
    return connection->http_version;
}

int aws_http_connection_configure_server(
    struct aws_http_connection *connection,
    const struct aws_http_server_connection_options *options) {

    if (!connection || !options || !options->on_incoming_request) {
        AWS_LOGF_ERROR(AWS_LS_HTTP_CONNECTION, "id=%p: Invalid server configuration options.", (void *)connection);
        return aws_raise_error(AWS_ERROR_INVALID_ARGUMENT);
    }

    if (!connection->server_data) {
        AWS_LOGF_WARN(
            AWS_LS_HTTP_CONNECTION,
            "id=%p: Server-only function invoked on client, ignoring call.",
            (void *)connection);
        return aws_raise_error(AWS_ERROR_INVALID_STATE);
    }
    if (connection->server_data->on_incoming_request) {
        AWS_LOGF_WARN(
            AWS_LS_HTTP_CONNECTION, "id=%p: Connection is already configured, ignoring call.", (void *)connection);
        return aws_raise_error(AWS_ERROR_INVALID_STATE);
    }

    connection->user_data = options->connection_user_data;
    connection->server_data->on_incoming_request = options->on_incoming_request;
    connection->server_data->on_shutdown = options->on_shutdown;

    return AWS_OP_SUCCESS;
}

/* Stream IDs are only 31 bits [5.1.1] */
static const uint32_t MAX_STREAM_ID = UINT32_MAX >> 1;

uint32_t aws_http_connection_get_next_stream_id(struct aws_http_connection *connection) {

    uint32_t next_id = connection->next_stream_id;

    if (AWS_UNLIKELY(next_id > MAX_STREAM_ID)) {
        AWS_LOGF_INFO(AWS_LS_HTTP_CONNECTION, "id=%p: All available stream ids are gone", (void *)connection);

        next_id = 0;
        aws_raise_error(AWS_ERROR_HTTP_STREAM_IDS_EXHAUSTED);
    } else {
        connection->next_stream_id += 2;
    }

    return next_id;
}<|MERGE_RESOLUTION|>--- conflicted
+++ resolved
@@ -910,11 +910,7 @@
     AWS_FATAL_ASSERT(options.proxy_options == NULL);
 
     /* bootstrap_new() functions requires a null-terminated c-str */
-<<<<<<< HEAD
-    host_name = aws_string_new_from_array(options.allocator, options.host_name.ptr, options.host_name.len);
-=======
     host_name = aws_string_new_from_cursor(options.allocator, &options.host_name);
->>>>>>> 1fe62038
     if (!host_name) {
         goto error;
     }
