--- conflicted
+++ resolved
@@ -953,7 +953,6 @@
     return AWS_OP_SUCCESS;
 }
 
-<<<<<<< HEAD
 static int s_proxy_uri_init_from_env_variable(
     struct aws_allocator *allocator,
     const struct aws_http_client_connection_options *options,
@@ -1068,7 +1067,8 @@
 done:
     aws_uri_clean_up(&proxy_uri);
     return success ? AWS_OP_SUCCESS : AWS_OP_ERR;
-=======
+}
+
 struct s_copy_alpn_string_map_context {
     struct aws_hash_table *map;
     struct aws_allocator *allocator;
@@ -1122,7 +1122,6 @@
         return AWS_OP_ERR;
     }
     return AWS_OP_SUCCESS;
->>>>>>> c730c899
 }
 
 int aws_http_client_connect_internal(
