--- conflicted
+++ resolved
@@ -240,11 +240,6 @@
 int aws_http2_connection_change_settings(
     struct aws_http_connection *connection,
     const struct aws_http2_change_settings_options *opt) {
-<<<<<<< HEAD
-
-=======
-    
->>>>>>> 39bdf70b
     AWS_ASSERT(connection);
     AWS_PRECONDITION(connection->vtable->change_settings);
     AWS_PRECONDITION(opt);
