/*
 * Copyright 2010-2018 Amazon.com, Inc. or its affiliates. All Rights Reserved.
 *
 * Licensed under the Apache License, Version 2.0 (the "License").
 * You may not use this file except in compliance with the License.
 * A copy of the License is located at
 *
 *  http://aws.amazon.com/apache2.0
 *
 * or in the "license" file accompanying this file. This file is distributed
 * on an "AS IS" BASIS, WITHOUT WARRANTIES OR CONDITIONS OF ANY KIND, either
 * express or implied. See the License for the specific language governing
 * permissions and limitations under the License.
 */

#include <aws/http/private/connection_impl.h>
#include <aws/http/private/proxy_impl.h>

#include <aws/common/hash_table.h>
#include <aws/common/mutex.h>
#include <aws/common/string.h>
#include <aws/http/request_response.h>
#include <aws/io/channel_bootstrap.h>
#include <aws/io/logging.h>
#include <aws/io/socket.h>
#include <aws/io/tls_channel_handler.h>

#if _MSC_VER
#    pragma warning(disable : 4204) /* non-constant aggregate initializer */
#endif

static struct aws_http_connection_system_vtable s_default_system_vtable = {
    .new_socket_channel = aws_client_bootstrap_new_socket_channel,
    .new_tls_socket_channel = aws_client_bootstrap_new_tls_socket_channel,
};

static const struct aws_http_connection_system_vtable *s_system_vtable_ptr = &s_default_system_vtable;

void aws_http_connection_set_system_vtable(const struct aws_http_connection_system_vtable *system_vtable) {
    s_system_vtable_ptr = system_vtable;
}

AWS_STATIC_STRING_FROM_LITERAL(s_alpn_protocol_http_1_1, "http/1.1");
AWS_STATIC_STRING_FROM_LITERAL(s_alpn_protocol_http_2, "h2");

struct aws_http_server {
    struct aws_allocator *alloc;
    struct aws_server_bootstrap *bootstrap;
    bool is_using_tls;
    size_t initial_window_size;
    void *user_data;
    aws_http_server_on_incoming_connection_fn *on_incoming_connection;
    aws_http_server_on_destroy_fn *on_destroy_complete;
    struct aws_socket *socket;

    /* Any thread may touch this data, but the lock must be held */
    struct {
        struct aws_mutex lock;
        bool is_shutting_down;
        struct aws_hash_table channel_to_connection_map;
    } synced_data;
};

void s_server_lock_synced_data(struct aws_http_server *server) {
    int err = aws_mutex_lock(&server->synced_data.lock);
    AWS_ASSERT(!err);
    (void)err;
}

void s_server_unlock_synced_data(struct aws_http_server *server) {
    int err = aws_mutex_unlock(&server->synced_data.lock);
    AWS_ASSERT(!err);
    (void)err;
}

/* Determine the http-version, create appropriate type of connection, and insert it into the channel. */
static struct aws_http_connection *s_connection_new(
    struct aws_allocator *alloc,
    struct aws_channel *channel,
    bool is_server,
    bool is_using_tls,
    size_t initial_window_size) {

    struct aws_channel_slot *connection_slot = NULL;
    struct aws_http_connection *connection = NULL;

    /* Create slot for connection. */
    connection_slot = aws_channel_slot_new(channel);
    if (!connection_slot) {
        AWS_LOGF_ERROR(
            AWS_LS_HTTP_CONNECTION,
            "static: Failed to create slot in channel %p, error %d (%s).",
            (void *)channel,
            aws_last_error(),
            aws_error_name(aws_last_error()));

        goto error;
    }

    int err = aws_channel_slot_insert_end(channel, connection_slot);
    if (err) {
        AWS_LOGF_ERROR(
            AWS_LS_HTTP_CONNECTION,
            "static: Failed to insert slot into channel %p, error %d (%s).",
            (void *)channel,
            aws_last_error(),
            aws_error_name(aws_last_error()));
        goto error;
    }

    /* Determine HTTP version */
    enum aws_http_version version = AWS_HTTP_VERSION_1_1;

    if (is_using_tls) {
        /* Query TLS channel handler (immediately to left in the channel) for negotiated ALPN protocol */
        if (!connection_slot->adj_left || !connection_slot->adj_left->handler) {
            aws_raise_error(AWS_ERROR_INVALID_STATE);
            AWS_LOGF_ERROR(
                AWS_LS_HTTP_CONNECTION, "static: Failed to find TLS handler in channel %p.", (void *)channel);
            goto error;
        }

        struct aws_channel_slot *tls_slot = connection_slot->adj_left;
        struct aws_channel_handler *tls_handler = tls_slot->handler;
        struct aws_byte_buf protocol = aws_tls_handler_protocol(tls_handler);
        if (protocol.len) {
            if (aws_string_eq_byte_buf(s_alpn_protocol_http_1_1, &protocol)) {
                version = AWS_HTTP_VERSION_1_1;
            } else if (aws_string_eq_byte_buf(s_alpn_protocol_http_2, &protocol)) {
                version = AWS_HTTP_VERSION_2;
            } else {
                AWS_LOGF_WARN(AWS_LS_HTTP_CONNECTION, "static: Unrecognized ALPN protocol. Assuming HTTP/1.1");
                AWS_LOGF_DEBUG(
                    AWS_LS_HTTP_CONNECTION, "static: Unrecognized ALPN protocol " PRInSTR, AWS_BYTE_BUF_PRI(protocol));

                version = AWS_HTTP_VERSION_1_1;
            }
        }
    }

    /* Create connection/handler */
    switch (version) {
        case AWS_HTTP_VERSION_1_1:
            if (is_server) {
                connection = aws_http_connection_new_http1_1_server(alloc, initial_window_size);
            } else {
                connection = aws_http_connection_new_http1_1_client(alloc, initial_window_size);
            }
            break;
        default:
            AWS_LOGF_ERROR(
                AWS_LS_HTTP_CONNECTION,
                "static: Unsupported version " PRInSTR,
                AWS_BYTE_CURSOR_PRI(aws_http_version_to_str(version)));

            aws_raise_error(AWS_ERROR_HTTP_UNSUPPORTED_PROTOCOL);
            goto error;
    }

    if (!connection) {
        AWS_LOGF_ERROR(
            AWS_LS_HTTP_CONNECTION,
            "static: Failed to create " PRInSTR " %s connection object, error %d (%s).",
            AWS_BYTE_CURSOR_PRI(aws_http_version_to_str(version)),
            is_server ? "server" : "client",
            aws_last_error(),
            aws_error_name(aws_last_error()));

        goto error;
    }

    /* Connect handler and slot */
    err = aws_channel_slot_set_handler(connection_slot, &connection->channel_handler);
    if (err) {
        AWS_LOGF_ERROR(
            AWS_LS_HTTP_CONNECTION,
            "static: Failed to setting HTTP handler into slot on channel %p, error %d (%s).",
            (void *)channel,
            aws_last_error(),
            aws_error_name(aws_last_error()));

        goto error;
    }

    connection->channel_slot = connection_slot;

    /* Success! Acquire a hold on the channel to prevent its destruction until the user has
     * given the go-ahead via aws_http_connection_release() */
    aws_channel_acquire_hold(channel);

    return connection;

error:
    if (connection_slot) {
        if (!connection_slot->handler && connection) {
            aws_channel_handler_destroy(&connection->channel_handler);
        }

        aws_channel_slot_remove(connection_slot);
    }

    return NULL;
}

void aws_http_connection_close(struct aws_http_connection *connection) {
    AWS_ASSERT(connection);
    connection->vtable->close(connection);
}

bool aws_http_connection_is_open(const struct aws_http_connection *connection) {
    AWS_ASSERT(connection);
    return connection->vtable->is_open(connection);
}

bool aws_http_connection_is_client(const struct aws_http_connection *connection) {
    return connection->client_data;
}

bool aws_http_connection_is_server(const struct aws_http_connection *connection) {
    return connection->server_data;
}

void aws_http_connection_update_window(struct aws_http_connection *connection, size_t increment_size) {
    AWS_ASSERT(connection);
    connection->vtable->update_window(connection, increment_size);
}

struct aws_channel *aws_http_connection_get_channel(struct aws_http_connection *connection) {
    AWS_ASSERT(connection);
    return connection->channel_slot->channel;
}

void aws_http_connection_acquire(struct aws_http_connection *connection) {
    AWS_ASSERT(connection);
    aws_atomic_fetch_add(&connection->refcount, 1);
}

void aws_http_connection_release(struct aws_http_connection *connection) {
    AWS_ASSERT(connection);
    size_t prev_refcount = aws_atomic_fetch_sub(&connection->refcount, 1);
    if (prev_refcount == 1) {
        AWS_LOGF_TRACE(
            AWS_LS_HTTP_CONNECTION,
            "id=%p: Final connection refcount released, shut down if necessary.",
            (void *)connection);

        /* Channel might already be shut down, but make sure */
        aws_channel_shutdown(connection->channel_slot->channel, AWS_ERROR_SUCCESS);

        /* When the channel's refcount reaches 0, it destroys its slots/handlers, which will destroy the connection */
        aws_channel_release_hold(connection->channel_slot->channel);
    } else {
        AWS_ASSERT(prev_refcount != 0);
        AWS_LOGF_TRACE(
            AWS_LS_HTTP_CONNECTION,
            "id=%p: Connection refcount released, %zu remaining.",
            (void *)connection,
            prev_refcount - 1);
    }
}

/* At this point, the server bootstrapper has accepted an incoming connection from a client and set up a channel.
 * Now we need to create an aws_http_connection and insert it into the channel as a channel-handler.
 * Note: Be careful not to access server->socket until lock is acquired to avoid race conditions */
static void s_server_bootstrap_on_accept_channel_setup(
    struct aws_server_bootstrap *bootstrap,
    int error_code,
    struct aws_channel *channel,
    void *user_data) {

    (void)bootstrap;
    AWS_ASSERT(user_data);
    struct aws_http_server *server = user_data;
    bool user_cb_invoked = false;
    struct aws_http_connection *connection = NULL;
    if (error_code) {
        AWS_LOGF_ERROR(
            AWS_LS_HTTP_SERVER,
            "%p: Incoming connection failed with error code %d (%s)",
            (void *)server,
            error_code,
            aws_error_name(error_code));

        goto error;
    }
    /* Create connection */
    connection = s_connection_new(server->alloc, channel, true, server->is_using_tls, server->initial_window_size);
    if (!connection) {
        AWS_LOGF_ERROR(
            AWS_LS_HTTP_SERVER,
            "%p: Failed to create connection object, error %d (%s).",
            (void *)server,
            aws_last_error(),
            aws_error_name(aws_last_error()));

        goto error;
    }

    int put_err = 0;
    /* BEGIN CRITICAL SECTION */
    s_server_lock_synced_data(server);
    if (server->synced_data.is_shutting_down) {
        error_code = AWS_ERROR_HTTP_CONNECTION_CLOSED;
    }
    if (!error_code) {
        put_err = aws_hash_table_put(&server->synced_data.channel_to_connection_map, channel, connection, NULL);
    }
    s_server_unlock_synced_data(server);
    /* END CRITICAL SECTION */
    if (error_code) {
        AWS_LOGF_ERROR(
            AWS_ERROR_HTTP_SERVER_CLOSED,
            "id=%p: Incoming connection failed. The server is shutting down.",
            (void *)server);
        goto error;
    }

    if (put_err) {
        AWS_LOGF_ERROR(
            AWS_LS_HTTP_SERVER,
            "%p: %s:%d: Failed to store connection object, error %d (%s).",
            (void *)server,
            server->socket->local_endpoint.address,
            server->socket->local_endpoint.port,
            aws_last_error(),
            aws_error_name(aws_last_error()));

        goto error;
    }

    /* Tell user of successful connection. */
    AWS_LOGF_INFO(
        AWS_LS_HTTP_CONNECTION,
        "id=%p: " PRInSTR " server connection established at %p %s:%d.",
        (void *)connection,
        AWS_BYTE_CURSOR_PRI(aws_http_version_to_str(connection->http_version)),
        (void *)server,
        server->socket->local_endpoint.address,
        server->socket->local_endpoint.port);

    server->on_incoming_connection(server, connection, AWS_ERROR_SUCCESS, server->user_data);
    user_cb_invoked = true;

    /* If user failed to configure the server during callback, shut down the channel. */
    if (!connection->server_data->on_incoming_request) {
        AWS_LOGF_ERROR(
            AWS_LS_HTTP_CONNECTION,
            "id=%p: Caller failed to invoke aws_http_connection_configure_server() during on_incoming_connection "
            "callback, closing connection.",
            (void *)connection);

        aws_raise_error(AWS_ERROR_HTTP_REACTION_REQUIRED);
        goto error;
    }
    return;

error:

    if (!error_code) {
        error_code = aws_last_error();
    }

    if (!user_cb_invoked) {
        server->on_incoming_connection(server, NULL, error_code, server->user_data);
    }

    if (channel) {
        aws_channel_shutdown(channel, error_code);
    }

    if (connection) {
        /* release the ref count for the user side */
        aws_http_connection_release(connection);
    }
}

/* clean the server memory up */
static void s_http_server_clean_up(struct aws_http_server *server) {
    if (!server) {
        return;
    }
    /* invoke the user callback */
    if (server->on_destroy_complete) {
        server->on_destroy_complete(server->user_data);
    }
    aws_hash_table_clean_up(&server->synced_data.channel_to_connection_map);
    aws_mutex_clean_up(&server->synced_data.lock);
    aws_mem_release(server->alloc, server);
}

/* At this point, the channel for a server connection has completed shutdown, but hasn't been destroyed yet. */
static void s_server_bootstrap_on_accept_channel_shutdown(
    struct aws_server_bootstrap *bootstrap,
    int error_code,
    struct aws_channel *channel,
    void *user_data) {

    (void)bootstrap;
    AWS_ASSERT(user_data);
    struct aws_http_server *server = user_data;

    /* Figure out which connection this was, and remove that entry from the map.
     * It won't be in the map if something went wrong while setting up the connection. */
    struct aws_hash_element map_elem;
    int was_present;

    /* BEGIN CRITICAL SECTION */
    s_server_lock_synced_data(server);
    int remove_err =
        aws_hash_table_remove(&server->synced_data.channel_to_connection_map, channel, &map_elem, &was_present);
    s_server_unlock_synced_data(server);
    /* END CRITICAL SECTION */

    if (!remove_err && was_present) {
        struct aws_http_connection *connection = map_elem.value;
        AWS_LOGF_INFO(AWS_LS_HTTP_CONNECTION, "id=%p: Server connection shut down.", (void *)connection);
        /* Tell user about shutdown */
        if (connection->server_data->on_shutdown) {
            connection->server_data->on_shutdown(connection, error_code, connection->user_data);
        }
    }
}

/* the server listener has finished the destroy process, no existing connections
 * finally safe to clean the server up */
static void s_server_bootstrap_on_server_listener_destroy(struct aws_server_bootstrap *bootstrap, void *user_data) {
    (void)bootstrap;
    AWS_ASSERT(user_data);
    struct aws_http_server *server = user_data;
    s_http_server_clean_up(server);
}

struct aws_http_server *aws_http_server_new(const struct aws_http_server_options *options) {
    aws_http_fatal_assert_library_initialized();

    struct aws_http_server *server = NULL;

    if (!options || options->self_size == 0 || !options->allocator || !options->bootstrap || !options->socket_options ||
        !options->on_incoming_connection || !options->endpoint) {

        AWS_LOGF_ERROR(AWS_LS_HTTP_SERVER, "static: Invalid options, cannot create server.");
        aws_raise_error(AWS_ERROR_INVALID_ARGUMENT);
        /* nothing to clean up */
        return NULL;
    }

    server = aws_mem_calloc(options->allocator, 1, sizeof(struct aws_http_server));
    if (!server) {
        /* nothing to clean up */
        return NULL;
    }

    server->alloc = options->allocator;
    server->bootstrap = options->bootstrap;
    server->is_using_tls = options->tls_options != NULL;
    server->initial_window_size = options->initial_window_size;
    server->user_data = options->server_user_data;
    server->on_incoming_connection = options->on_incoming_connection;
    server->on_destroy_complete = options->on_destroy_complete;

    int err = aws_mutex_init(&server->synced_data.lock);
    if (err) {
        AWS_LOGF_ERROR(
            AWS_LS_HTTP_SERVER, "static: Failed to initialize mutex, error %d (%s).", err, aws_error_name(err));
        goto mutex_error;
    }
    err = aws_hash_table_init(
        &server->synced_data.channel_to_connection_map, server->alloc, 16, aws_hash_ptr, aws_ptr_eq, NULL, NULL);
    if (err) {
        AWS_LOGF_ERROR(
            AWS_LS_HTTP_SERVER,
            "static: Cannot create server, error %d (%s).",
            aws_last_error(),
            aws_error_name(aws_last_error()));
        goto hash_table_error;
    }
    /* Protect against callbacks firing before server->socket is set */
    s_server_lock_synced_data(server);
    if (options->tls_options) {
        server->is_using_tls = true;

        server->socket = aws_server_bootstrap_new_tls_socket_listener(
            options->bootstrap,
            options->endpoint,
            options->socket_options,
            options->tls_options,
            s_server_bootstrap_on_accept_channel_setup,
            s_server_bootstrap_on_accept_channel_shutdown,
            s_server_bootstrap_on_server_listener_destroy,
            server);
    } else {
        server->socket = aws_server_bootstrap_new_socket_listener(
            options->bootstrap,
            options->endpoint,
            options->socket_options,
            s_server_bootstrap_on_accept_channel_setup,
            s_server_bootstrap_on_accept_channel_shutdown,
            s_server_bootstrap_on_server_listener_destroy,
            server);
    }
    s_server_unlock_synced_data(server);

    if (!server->socket) {
        AWS_LOGF_ERROR(
            AWS_LS_HTTP_SERVER,
            "static: Failed creating new socket listener, error %d (%s). Cannot create server.",
            aws_last_error(),
            aws_error_name(aws_last_error()));

        goto socket_error;
    }

    AWS_LOGF_INFO(
        AWS_LS_HTTP_SERVER,
        "%p %s:%d: Server setup complete, listening for incoming connections.",
        (void *)server,
        server->socket->local_endpoint.address,
        server->socket->local_endpoint.port);

    return server;

socket_error:
    aws_hash_table_clean_up(&server->synced_data.channel_to_connection_map);
hash_table_error:
    aws_mutex_clean_up(&server->synced_data.lock);
mutex_error:
    aws_mem_release(server->alloc, server);
    return NULL;
}

void aws_http_server_release(struct aws_http_server *server) {
    if (!server) {
        return;
    }
    bool already_shutting_down = false;
    /* BEGIN CRITICAL SECTION */
    s_server_lock_synced_data(server);
    if (server->synced_data.is_shutting_down) {
        already_shutting_down = true;
    } else {
        server->synced_data.is_shutting_down = true;
    }
    if (!already_shutting_down) {
        /* shutdown all existing channels */
        for (struct aws_hash_iter iter = aws_hash_iter_begin(&server->synced_data.channel_to_connection_map);
             !aws_hash_iter_done(&iter);
             aws_hash_iter_next(&iter)) {
            struct aws_channel *channel = (struct aws_channel *)iter.element.key;
            aws_channel_shutdown(channel, AWS_ERROR_HTTP_CONNECTION_CLOSED);
        }
    }
    s_server_unlock_synced_data(server);
    /* END CRITICAL SECTION */

    if (already_shutting_down) {
        /* The service is already shutting down, not shutting it down again */
        AWS_LOGF_TRACE(AWS_LS_HTTP_SERVER, "id=%p: The server is already shutting down", (void *)server);
        return;
    }

    /* stop listening, clean up the socket, after all existing connections finish shutting down, the
     * s_server_bootstrap_on_server_listener_destroy will be invoked, clean up of the server will be there */
    AWS_LOGF_INFO(
        AWS_LS_HTTP_SERVER,
        "%p %s:%d: Shutting down the server.",
        (void *)server,
        server->socket->local_endpoint.address,
        server->socket->local_endpoint.port);

    aws_server_bootstrap_destroy_socket_listener(server->bootstrap, server->socket);

    /* wait for connections to finish shutting down
     * clean up will be called from eventloop */
}

/* At this point, the channel bootstrapper has established a connection to the server and set up a channel.
 * Now we need to create the aws_http_connection and insert it into the channel as a channel-handler. */
static void s_client_bootstrap_on_channel_setup(
    struct aws_client_bootstrap *channel_bootstrap,
    int error_code,
    struct aws_channel *channel,
    void *user_data) {

    (void)channel_bootstrap;
    AWS_ASSERT(user_data);
    struct aws_http_client_bootstrap *http_bootstrap = user_data;

    /* Contract for setup callbacks is: channel is NULL if error_code is non-zero. */
    AWS_FATAL_ASSERT((error_code != 0) == (channel == NULL));

    if (error_code) {
        AWS_LOGF_ERROR(
            AWS_LS_HTTP_CONNECTION,
            "static: Client connection failed with error %d (%s).",
            error_code,
            aws_error_name(error_code));

        /* Immediately tell user of failed connection.
         * No channel exists, so there will be no channel_shutdown callback. */
        http_bootstrap->on_setup(NULL, error_code, http_bootstrap->user_data);

        /* Clean up the http_bootstrap, it has no more work to do. */
        aws_mem_release(http_bootstrap->alloc, http_bootstrap);
        return;
    }

    AWS_LOGF_TRACE(AWS_LS_HTTP_CONNECTION, "static: Socket connected, creating client connection object.");

    http_bootstrap->connection = s_connection_new(
        http_bootstrap->alloc, channel, false, http_bootstrap->is_using_tls, http_bootstrap->initial_window_size);
    if (!http_bootstrap->connection) {
        AWS_LOGF_ERROR(
            AWS_LS_HTTP_CONNECTION,
            "static: Failed to create the client connection object, error %d (%s).",
            aws_last_error(),
            aws_error_name(aws_last_error()));

        goto error;
    }

<<<<<<< HEAD
    http_bootstrap->connection->proxy_request_transform = http_bootstrap->proxy_request_transform;
=======
    http_bootstrap->connection->message_transform = http_bootstrap->message_transform;
>>>>>>> 56bee67b
    http_bootstrap->connection->user_data = http_bootstrap->user_data;

    AWS_LOGF_INFO(
        AWS_LS_HTTP_CONNECTION,
        "id=%p: " PRInSTR " client connection established.",
        (void *)http_bootstrap->connection,
        AWS_BYTE_CURSOR_PRI(aws_http_version_to_str(http_bootstrap->connection->http_version)));

    /* Tell user of successful connection.
     * Then clear the on_setup callback so that we know it's been called */
    http_bootstrap->on_setup(http_bootstrap->connection, AWS_ERROR_SUCCESS, http_bootstrap->user_data);
    http_bootstrap->on_setup = NULL;

    return;

error:
    /* Something went wrong. Invoke channel shutdown. Then wait for channel shutdown to complete
     * before informing the user that setup failed and cleaning up the http_bootstrap.*/
    aws_channel_shutdown(channel, aws_last_error());
}

/* At this point, the channel for a client connection has completed its shutdown */
static void s_client_bootstrap_on_channel_shutdown(
    struct aws_client_bootstrap *channel_bootstrap,
    int error_code,
    struct aws_channel *channel,
    void *user_data) {

    (void)channel_bootstrap;
    (void)channel;

    AWS_ASSERT(user_data);
    struct aws_http_client_bootstrap *http_bootstrap = user_data;

    /* If on_setup hasn't been called yet, inform user of failed setup.
     * If on_setup was already called, inform user that it's shut down now. */
    if (http_bootstrap->on_setup) {
        /* make super duper sure that failed setup receives a non-zero error_code */
        if (error_code == 0) {
            error_code = AWS_ERROR_UNKNOWN;
        }

        AWS_LOGF_ERROR(
            AWS_LS_HTTP_CONNECTION,
            "static: Client setup failed with error %d (%s).",
            error_code,
            aws_error_name(error_code));

        http_bootstrap->on_setup(NULL, error_code, http_bootstrap->user_data);

    } else if (http_bootstrap->on_shutdown) {
        AWS_LOGF_INFO(
            AWS_LS_HTTP_CONNECTION,
            "%p: Client shutdown completed with error %d (%s).",
            (void *)http_bootstrap->connection,
            error_code,
            aws_error_name(error_code));

        http_bootstrap->on_shutdown(http_bootstrap->connection, error_code, http_bootstrap->user_data);
    }

    /* Clean up bootstrapper */
    aws_mem_release(http_bootstrap->alloc, http_bootstrap);
}

int aws_http_client_connect_internal(
    const struct aws_http_client_connection_options *options,
    aws_http_proxy_request_transform_fn *proxy_request_transform) {

    AWS_FATAL_ASSERT(options->proxy_options == NULL);

    struct aws_http_client_bootstrap *http_bootstrap = NULL;
    struct aws_string *host_name = NULL;
    int err = 0;

    if (!options || options->self_size == 0 || !options->allocator || !options->bootstrap ||
        options->host_name.len == 0 || !options->socket_options || !options->on_setup) {

        AWS_LOGF_ERROR(AWS_LS_HTTP_CONNECTION, "static: Invalid options, cannot create client connection.");
        aws_raise_error(AWS_ERROR_INVALID_ARGUMENT);
        goto error;
    }

    /* bootstrap_new() functions requires a null-terminated c-str */
    host_name = aws_string_new_from_array(options->allocator, options->host_name.ptr, options->host_name.len);
    if (!host_name) {
        goto error;
    }

    http_bootstrap = aws_mem_calloc(options->allocator, 1, sizeof(struct aws_http_client_bootstrap));
    if (!http_bootstrap) {
        goto error;
    }

    http_bootstrap->alloc = options->allocator;
    http_bootstrap->is_using_tls = options->tls_options != NULL;
    http_bootstrap->initial_window_size = options->initial_window_size;
    http_bootstrap->user_data = options->user_data;
    http_bootstrap->on_setup = options->on_setup;
    http_bootstrap->on_shutdown = options->on_shutdown;
<<<<<<< HEAD
    http_bootstrap->proxy_request_transform = proxy_request_transform;
=======
    http_bootstrap->message_transform = options->message_transform;

    AWS_LOGF_TRACE(
        AWS_LS_HTTP_CONNECTION,
        "static: attempting to initialize a new client channel to %s:%d",
        (const char *)aws_string_bytes(host_name),
        (int)options->port);
>>>>>>> 56bee67b

    if (options->tls_options) {
        err = s_system_vtable_ptr->new_tls_socket_channel(
            options->bootstrap,
            (const char *)aws_string_bytes(host_name),
            options->port,
            options->socket_options,
            options->tls_options,
            s_client_bootstrap_on_channel_setup,
            s_client_bootstrap_on_channel_shutdown,
            http_bootstrap);
    } else {
        err = s_system_vtable_ptr->new_socket_channel(
            options->bootstrap,
            (const char *)aws_string_bytes(host_name),
            options->port,
            options->socket_options,
            s_client_bootstrap_on_channel_setup,
            s_client_bootstrap_on_channel_shutdown,
            http_bootstrap);
    }

    if (err) {
        AWS_LOGF_ERROR(
            AWS_LS_HTTP_CONNECTION,
            "static: Failed to initiate socket channel for new client connection, error %d (%s).",
            aws_last_error(),
            aws_error_name(aws_last_error()));

        goto error;
    }

    aws_string_destroy(host_name);
    return AWS_OP_SUCCESS;

error:
    if (http_bootstrap) {
        aws_mem_release(http_bootstrap->alloc, http_bootstrap);
    }

    if (host_name) {
        aws_string_destroy(host_name);
    }

    return AWS_OP_ERR;
}

int aws_http_client_connect(const struct aws_http_client_connection_options *options) {
    aws_http_fatal_assert_library_initialized();

    if (options->proxy_options != NULL) {
        return aws_http_client_connect_via_proxy(options);
    } else {
        return aws_http_client_connect_internal(options, NULL);
    }
}

enum aws_http_version aws_http_connection_get_version(const struct aws_http_connection *connection) {
    return connection->http_version;
}

int aws_http_connection_configure_server(
    struct aws_http_connection *connection,
    const struct aws_http_server_connection_options *options) {

    if (!connection || !options || !options->on_incoming_request) {
        AWS_LOGF_ERROR(AWS_LS_HTTP_CONNECTION, "id=%p: Invalid server configuration options.", (void *)connection);
        return aws_raise_error(AWS_ERROR_INVALID_ARGUMENT);
    }

    if (!connection->server_data) {
        AWS_LOGF_WARN(
            AWS_LS_HTTP_CONNECTION,
            "id=%p: Server-only function invoked on client, ignoring call.",
            (void *)connection);
        return aws_raise_error(AWS_ERROR_INVALID_STATE);
    }
    if (connection->server_data->on_incoming_request) {
        AWS_LOGF_WARN(
            AWS_LS_HTTP_CONNECTION, "id=%p: Connection is already configured, ignoring call.", (void *)connection);
        return aws_raise_error(AWS_ERROR_INVALID_STATE);
    }

    connection->user_data = options->connection_user_data;
    connection->server_data->on_incoming_request = options->on_incoming_request;
    connection->server_data->on_shutdown = options->on_shutdown;

    return AWS_OP_SUCCESS;
}<|MERGE_RESOLUTION|>--- conflicted
+++ resolved
@@ -618,11 +618,7 @@
         goto error;
     }
 
-<<<<<<< HEAD
     http_bootstrap->connection->proxy_request_transform = http_bootstrap->proxy_request_transform;
-=======
-    http_bootstrap->connection->message_transform = http_bootstrap->message_transform;
->>>>>>> 56bee67b
     http_bootstrap->connection->user_data = http_bootstrap->user_data;
 
     AWS_LOGF_INFO(
@@ -723,17 +719,13 @@
     http_bootstrap->user_data = options->user_data;
     http_bootstrap->on_setup = options->on_setup;
     http_bootstrap->on_shutdown = options->on_shutdown;
-<<<<<<< HEAD
     http_bootstrap->proxy_request_transform = proxy_request_transform;
-=======
-    http_bootstrap->message_transform = options->message_transform;
 
     AWS_LOGF_TRACE(
         AWS_LS_HTTP_CONNECTION,
         "static: attempting to initialize a new client channel to %s:%d",
         (const char *)aws_string_bytes(host_name),
         (int)options->port);
->>>>>>> 56bee67b
 
     if (options->tls_options) {
         err = s_system_vtable_ptr->new_tls_socket_channel(
