/**
 * Copyright Amazon.com, Inc. or its affiliates. All Rights Reserved.
 * SPDX-License-Identifier: Apache-2.0.
 */

#include <aws/common/hash_table.h>
#include <aws/compression/compression.h>
#include <aws/http/private/hpack.h>
#include <aws/http/private/http_impl.h>
#include <aws/http/status_code.h>
#include <aws/io/logging.h>

#include <ctype.h>

#define AWS_DEFINE_ERROR_INFO_HTTP(CODE, STR) [(CODE)-0x0800] = AWS_DEFINE_ERROR_INFO(CODE, STR, "aws-c-http")

/* clang-format off */
static struct aws_error_info s_errors[] = {
    AWS_DEFINE_ERROR_INFO_HTTP(
        AWS_ERROR_HTTP_UNKNOWN,
        "Encountered an unknown error."),
    AWS_DEFINE_ERROR_INFO_HTTP(
        AWS_ERROR_HTTP_HEADER_NOT_FOUND,
        "The specified header was not found"),
    AWS_DEFINE_ERROR_INFO_HTTP(
        AWS_ERROR_HTTP_INVALID_HEADER_FIELD,
        "Invalid header field, including a forbidden header field."),
    AWS_DEFINE_ERROR_INFO_HTTP(
        AWS_ERROR_HTTP_INVALID_HEADER_NAME,
        "Invalid header name."),
    AWS_DEFINE_ERROR_INFO_HTTP(
        AWS_ERROR_HTTP_INVALID_HEADER_VALUE,
        "Invalid header value."),
    AWS_DEFINE_ERROR_INFO_HTTP(
        AWS_ERROR_HTTP_INVALID_METHOD,
        "Method is invalid."),
    AWS_DEFINE_ERROR_INFO_HTTP(
        AWS_ERROR_HTTP_INVALID_PATH,
        "Path is invalid."),
    AWS_DEFINE_ERROR_INFO_HTTP(
        AWS_ERROR_HTTP_INVALID_STATUS_CODE,
        "Status code is invalid."),
    AWS_DEFINE_ERROR_INFO_HTTP(
        AWS_ERROR_HTTP_MISSING_BODY_STREAM,
        "Given the provided headers (ex: Content-Length), a body is expected."),
    AWS_DEFINE_ERROR_INFO_HTTP(
        AWS_ERROR_HTTP_INVALID_BODY_STREAM,
        "A body stream provided, but the message does not allow body (ex: response for HEAD Request and 304 response)"),
    AWS_DEFINE_ERROR_INFO_HTTP(
        AWS_ERROR_HTTP_CONNECTION_CLOSED,
        "The connection has closed or is closing."),
    AWS_DEFINE_ERROR_INFO_HTTP(
        AWS_ERROR_HTTP_SWITCHED_PROTOCOLS,
        "The connection has switched protocols."),
    AWS_DEFINE_ERROR_INFO_HTTP(
        AWS_ERROR_HTTP_UNSUPPORTED_PROTOCOL,
        "An unsupported protocol was encountered."),
    AWS_DEFINE_ERROR_INFO_HTTP(
        AWS_ERROR_HTTP_REACTION_REQUIRED,
        "A necessary function was not invoked from a user callback."),
    AWS_DEFINE_ERROR_INFO_HTTP(
        AWS_ERROR_HTTP_DATA_NOT_AVAILABLE,
        "This data is not yet available."),
    AWS_DEFINE_ERROR_INFO_HTTP(
        AWS_ERROR_HTTP_OUTGOING_STREAM_LENGTH_INCORRECT,
        "Amount of data streamed out does not match the previously declared length."),
    AWS_DEFINE_ERROR_INFO_HTTP(
        AWS_ERROR_HTTP_CALLBACK_FAILURE,
        "A callback has reported failure."),
    AWS_DEFINE_ERROR_INFO_HTTP(
        AWS_ERROR_HTTP_WEBSOCKET_UPGRADE_FAILURE,
        "Failed to upgrade HTTP connection to Websocket."),
    AWS_DEFINE_ERROR_INFO_HTTP(
        AWS_ERROR_HTTP_WEBSOCKET_CLOSE_FRAME_SENT,
        "Websocket has sent CLOSE frame, no more data will be sent."),
    AWS_DEFINE_ERROR_INFO_HTTP(
        AWS_ERROR_HTTP_WEBSOCKET_IS_MIDCHANNEL_HANDLER,
        "Operation cannot be performed because websocket has been converted to a midchannel handler."),
    AWS_DEFINE_ERROR_INFO_HTTP(
        AWS_ERROR_HTTP_CONNECTION_MANAGER_INVALID_STATE_FOR_ACQUIRE,
        "Acquire called after the connection manager's ref count has reached zero"),
    AWS_DEFINE_ERROR_INFO_HTTP(
        AWS_ERROR_HTTP_CONNECTION_MANAGER_VENDED_CONNECTION_UNDERFLOW,
        "Release called when the connection manager's vended connection count was zero"),
    AWS_DEFINE_ERROR_INFO_HTTP(
        AWS_ERROR_HTTP_SERVER_CLOSED,
        "The http server is closed, no more connections will be accepted"),
    AWS_DEFINE_ERROR_INFO_HTTP(
        AWS_ERROR_HTTP_PROXY_CONNECT_FAILED,
<<<<<<< HEAD
        "Proxy tls connection establishment failed because the CONNECT call failed"),
=======
        "Proxy-based connection establishment failed because the CONNECT call failed"),
>>>>>>> 4ec59547
    AWS_DEFINE_ERROR_INFO_HTTP(
        AWS_ERROR_HTTP_CONNECTION_MANAGER_SHUTTING_DOWN,
        "Connection acquisition failed because connection manager is shutting down"),
    AWS_DEFINE_ERROR_INFO_HTTP(
        AWS_ERROR_HTTP_CHANNEL_THROUGHPUT_FAILURE,
        "Http connection channel shut down due to failure to meet throughput minimum"),
    AWS_DEFINE_ERROR_INFO_HTTP(
        AWS_ERROR_HTTP_PROTOCOL_ERROR,
        "Protocol rules violated by peer"),
    AWS_DEFINE_ERROR_INFO_HTTP(
        AWS_ERROR_HTTP_STREAM_IDS_EXHAUSTED,
        "Connection exhausted all possible HTTP-stream IDs. Establish a new connection for new streams."),
    AWS_DEFINE_ERROR_INFO_HTTP(
        AWS_ERROR_HTTP_GOAWAY_RECEIVED,
        "Peer sent GOAWAY to initiate connection shutdown. Establish a new connection to retry the HTTP-streams."),
    AWS_DEFINE_ERROR_INFO_HTTP(
        AWS_ERROR_HTTP_RST_STREAM_RECEIVED,
        "Peer sent RST_STREAM to terminate HTTP-stream."),
    AWS_DEFINE_ERROR_INFO_HTTP(
        AWS_ERROR_HTTP_RST_STREAM_SENT,
        "RST_STREAM has sent from local implementation and HTTP-stream has been terminated."),
    AWS_DEFINE_ERROR_INFO_HTTP(
        AWS_ERROR_HTTP_STREAM_NOT_ACTIVATED,
        "HTTP-stream must be activated before use."),
    AWS_DEFINE_ERROR_INFO_HTTP(
        AWS_ERROR_HTTP_STREAM_HAS_COMPLETED,
        "HTTP-stream has completed, action cannot be performed."),
    AWS_DEFINE_ERROR_INFO_HTTP(
        AWS_ERROR_HTTP_PROXY_STRATEGY_NTLM_CHALLENGE_TOKEN_MISSING,
        "NTLM Proxy strategy was initiated without a challenge token"),
    AWS_DEFINE_ERROR_INFO_HTTP(
        AWS_ERROR_HTTP_PROXY_STRATEGY_TOKEN_RETRIEVAL_FAILURE,
        "Failure in user code while retrieving proxy auth token"),
    AWS_DEFINE_ERROR_INFO_HTTP(
        AWS_ERROR_HTTP_PROXY_CONNECT_FAILED_RETRYABLE,
        "Proxy connection attempt failed but the negotiation could be continued on a new connection"),
};
/* clang-format on */

static struct aws_error_info_list s_error_list = {
    .error_list = s_errors,
    .count = AWS_ARRAY_SIZE(s_errors),
};

static struct aws_log_subject_info s_log_subject_infos[] = {
    DEFINE_LOG_SUBJECT_INFO(AWS_LS_HTTP_GENERAL, "http", "Misc HTTP logging"),
    DEFINE_LOG_SUBJECT_INFO(AWS_LS_HTTP_CONNECTION, "http-connection", "HTTP client or server connection"),
    DEFINE_LOG_SUBJECT_INFO(AWS_LS_HTTP_ENCODER, "http-encoder", "HTTP data encoder"),
    DEFINE_LOG_SUBJECT_INFO(AWS_LS_HTTP_DECODER, "http-decoder", "HTTP data decoder"),
    DEFINE_LOG_SUBJECT_INFO(AWS_LS_HTTP_SERVER, "http-server", "HTTP server socket listening for incoming connections"),
    DEFINE_LOG_SUBJECT_INFO(AWS_LS_HTTP_STREAM, "http-stream", "HTTP request-response exchange"),
    DEFINE_LOG_SUBJECT_INFO(AWS_LS_HTTP_CONNECTION_MANAGER, "connection-manager", "HTTP connection manager"),
    DEFINE_LOG_SUBJECT_INFO(AWS_LS_HTTP_WEBSOCKET, "websocket", "Websocket"),
    DEFINE_LOG_SUBJECT_INFO(AWS_LS_HTTP_WEBSOCKET_SETUP, "websocket-setup", "Websocket setup"),
    DEFINE_LOG_SUBJECT_INFO(
        AWS_LS_HTTP_PROXY_NEGOTIATION,
        "proxy-negotiation",
        "Negotiating an http connection with a proxy server"),
};

static struct aws_log_subject_info_list s_log_subject_list = {
    .subject_list = s_log_subject_infos,
    .count = AWS_ARRAY_SIZE(s_log_subject_infos),
};

struct aws_enum_value {
    struct aws_allocator *allocator;
    int value;
};

static void s_destroy_enum_value(void *value) {
    struct aws_enum_value *enum_value = value;
    aws_mem_release(enum_value->allocator, enum_value);
}

/**
 * Given array of aws_byte_cursors, init hashtable where...
 * Key is aws_byte_cursor* (pointing into cursor from array) and comparisons are case-insensitive.
 * Value is the array index cast to a void*.
 */
static void s_init_str_to_enum_hash_table(
    struct aws_hash_table *table,
    struct aws_allocator *alloc,
    struct aws_byte_cursor *str_array,
    int start_index,
    int end_index,
    bool ignore_case) {

    int err = aws_hash_table_init(
        table,
        alloc,
        end_index - start_index,
        ignore_case ? aws_hash_byte_cursor_ptr_ignore_case : aws_hash_byte_cursor_ptr,
        (aws_hash_callback_eq_fn *)(ignore_case ? aws_byte_cursor_eq_ignore_case : aws_byte_cursor_eq),
        NULL,
        s_destroy_enum_value);
    AWS_FATAL_ASSERT(!err);

    for (int i = start_index; i < end_index; ++i) {
        int was_created = 0;
        struct aws_enum_value *enum_value = aws_mem_calloc(alloc, 1, sizeof(struct aws_enum_value));
        AWS_FATAL_ASSERT(enum_value);
        enum_value->allocator = alloc;
        enum_value->value = i;

        AWS_FATAL_ASSERT(str_array[i].ptr && "Missing enum string");
        err = aws_hash_table_put(table, &str_array[i], (void *)enum_value, &was_created);
        AWS_FATAL_ASSERT(!err && was_created);
    }
}

/**
 * Given key, get value from table initialized by s_init_str_to_enum_hash_table().
 * Returns -1 if key not found.
 */
static int s_find_in_str_to_enum_hash_table(const struct aws_hash_table *table, struct aws_byte_cursor *key) {
    struct aws_hash_element *elem;
    aws_hash_table_find(table, key, &elem);
    if (elem) {
        struct aws_enum_value *enum_value = elem->value;
        return enum_value->value;
    }
    return -1;
}

/* METHODS */
static struct aws_hash_table s_method_str_to_enum;                         /* for string -> enum lookup */
static struct aws_byte_cursor s_method_enum_to_str[AWS_HTTP_METHOD_COUNT]; /* for enum -> string lookup */

static void s_methods_init(struct aws_allocator *alloc) {
    s_method_enum_to_str[AWS_HTTP_METHOD_GET] = aws_http_method_get;
    s_method_enum_to_str[AWS_HTTP_METHOD_HEAD] = aws_http_method_head;
    s_method_enum_to_str[AWS_HTTP_METHOD_CONNECT] = aws_http_method_connect;

    s_init_str_to_enum_hash_table(
        &s_method_str_to_enum,
        alloc,
        s_method_enum_to_str,
        AWS_HTTP_METHOD_UNKNOWN + 1,
        AWS_HTTP_METHOD_COUNT,
        false /* DO NOT ignore case of method */);
}

static void s_methods_clean_up(void) {
    aws_hash_table_clean_up(&s_method_str_to_enum);
}

enum aws_http_method aws_http_str_to_method(struct aws_byte_cursor cursor) {
    int method = s_find_in_str_to_enum_hash_table(&s_method_str_to_enum, &cursor);
    if (method >= 0) {
        return (enum aws_http_method)method;
    }
    return AWS_HTTP_METHOD_UNKNOWN;
}

/* VERSIONS */
static struct aws_byte_cursor s_version_enum_to_str[AWS_HTTP_HEADER_COUNT]; /* for enum -> string lookup */

static void s_versions_init(struct aws_allocator *alloc) {
    (void)alloc;
    s_version_enum_to_str[AWS_HTTP_VERSION_UNKNOWN] = aws_byte_cursor_from_c_str("Unknown");
    s_version_enum_to_str[AWS_HTTP_VERSION_1_0] = aws_byte_cursor_from_c_str("HTTP/1.0");
    s_version_enum_to_str[AWS_HTTP_VERSION_1_1] = aws_byte_cursor_from_c_str("HTTP/1.1");
    s_version_enum_to_str[AWS_HTTP_VERSION_2] = aws_byte_cursor_from_c_str("HTTP/2");
}

static void s_versions_clean_up(void) {}

struct aws_byte_cursor aws_http_version_to_str(enum aws_http_version version) {
    if ((int)version < AWS_HTTP_VERSION_UNKNOWN || (int)version >= AWS_HTTP_VERSION_COUNT) {
        version = AWS_HTTP_VERSION_UNKNOWN;
    }

    return s_version_enum_to_str[version];
}

/* HEADERS */
static struct aws_hash_table s_header_str_to_enum;           /* for case-insensitive string -> enum lookup */
static struct aws_hash_table s_lowercase_header_str_to_enum; /* for case-sensitive string -> enum lookup */
static struct aws_byte_cursor s_header_enum_to_str[AWS_HTTP_HEADER_COUNT]; /* for enum -> string lookup */

static void s_headers_init(struct aws_allocator *alloc) {
    s_header_enum_to_str[AWS_HTTP_HEADER_METHOD] = aws_byte_cursor_from_c_str(":method");
    s_header_enum_to_str[AWS_HTTP_HEADER_SCHEME] = aws_byte_cursor_from_c_str(":scheme");
    s_header_enum_to_str[AWS_HTTP_HEADER_AUTHORITY] = aws_byte_cursor_from_c_str(":authority");
    s_header_enum_to_str[AWS_HTTP_HEADER_PATH] = aws_byte_cursor_from_c_str(":path");
    s_header_enum_to_str[AWS_HTTP_HEADER_STATUS] = aws_byte_cursor_from_c_str(":status");
    s_header_enum_to_str[AWS_HTTP_HEADER_COOKIE] = aws_byte_cursor_from_c_str("cookie");
    s_header_enum_to_str[AWS_HTTP_HEADER_HOST] = aws_byte_cursor_from_c_str("host");
    s_header_enum_to_str[AWS_HTTP_HEADER_CONNECTION] = aws_byte_cursor_from_c_str("connection");
    s_header_enum_to_str[AWS_HTTP_HEADER_CONTENT_LENGTH] = aws_byte_cursor_from_c_str("content-length");
    s_header_enum_to_str[AWS_HTTP_HEADER_EXPECT] = aws_byte_cursor_from_c_str("expect");
    s_header_enum_to_str[AWS_HTTP_HEADER_TRANSFER_ENCODING] = aws_byte_cursor_from_c_str("transfer-encoding");

    s_init_str_to_enum_hash_table(
        &s_header_str_to_enum,
        alloc,
        s_header_enum_to_str,
        AWS_HTTP_HEADER_UNKNOWN + 1,
        AWS_HTTP_HEADER_COUNT,
        true /* ignore case */);

    s_init_str_to_enum_hash_table(
        &s_lowercase_header_str_to_enum,
        alloc,
        s_header_enum_to_str,
        AWS_HTTP_HEADER_UNKNOWN + 1,
        AWS_HTTP_HEADER_COUNT,
        false /* ignore case */);
}

static void s_headers_clean_up(void) {
    aws_hash_table_clean_up(&s_header_str_to_enum);
    aws_hash_table_clean_up(&s_lowercase_header_str_to_enum);
}

enum aws_http_header_name aws_http_str_to_header_name(struct aws_byte_cursor cursor) {
    int header = s_find_in_str_to_enum_hash_table(&s_header_str_to_enum, &cursor);
    if (header >= 0) {
        return (enum aws_http_header_name)header;
    }
    return AWS_HTTP_HEADER_UNKNOWN;
}

enum aws_http_header_name aws_http_lowercase_str_to_header_name(struct aws_byte_cursor cursor) {
    int header = s_find_in_str_to_enum_hash_table(&s_lowercase_header_str_to_enum, &cursor);
    if (header >= 0) {
        return (enum aws_http_header_name)header;
    }
    return AWS_HTTP_HEADER_UNKNOWN;
}

/* STATUS */
const char *aws_http_status_text(int status_code) {
    /**
     * Data from Internet Assigned Numbers Authority (IANA):
     * https://www.iana.org/assignments/http-status-codes/http-status-codes.txt
     */
    switch (status_code) {
        case AWS_HTTP_STATUS_CODE_100_CONTINUE:
            return "Continue";
        case AWS_HTTP_STATUS_CODE_101_SWITCHING_PROTOCOLS:
            return "Switching Protocols";
        case AWS_HTTP_STATUS_CODE_102_PROCESSING:
            return "Processing";
        case AWS_HTTP_STATUS_CODE_103_EARLY_HINTS:
            return "Early Hints";
        case AWS_HTTP_STATUS_CODE_200_OK:
            return "OK";
        case AWS_HTTP_STATUS_CODE_201_CREATED:
            return "Created";
        case AWS_HTTP_STATUS_CODE_202_ACCEPTED:
            return "Accepted";
        case AWS_HTTP_STATUS_CODE_203_NON_AUTHORITATIVE_INFORMATION:
            return "Non-Authoritative Information";
        case AWS_HTTP_STATUS_CODE_204_NO_CONTENT:
            return "No Content";
        case AWS_HTTP_STATUS_CODE_205_RESET_CONTENT:
            return "Reset Content";
        case AWS_HTTP_STATUS_CODE_206_PARTIAL_CONTENT:
            return "Partial Content";
        case AWS_HTTP_STATUS_CODE_207_MULTI_STATUS:
            return "Multi-Status";
        case AWS_HTTP_STATUS_CODE_208_ALREADY_REPORTED:
            return "Already Reported";
        case AWS_HTTP_STATUS_CODE_226_IM_USED:
            return "IM Used";
        case AWS_HTTP_STATUS_CODE_300_MULTIPLE_CHOICES:
            return "Multiple Choices";
        case AWS_HTTP_STATUS_CODE_301_MOVED_PERMANENTLY:
            return "Moved Permanently";
        case AWS_HTTP_STATUS_CODE_302_FOUND:
            return "Found";
        case AWS_HTTP_STATUS_CODE_303_SEE_OTHER:
            return "See Other";
        case AWS_HTTP_STATUS_CODE_304_NOT_MODIFIED:
            return "Not Modified";
        case AWS_HTTP_STATUS_CODE_305_USE_PROXY:
            return "Use Proxy";
        case AWS_HTTP_STATUS_CODE_307_TEMPORARY_REDIRECT:
            return "Temporary Redirect";
        case AWS_HTTP_STATUS_CODE_308_PERMANENT_REDIRECT:
            return "Permanent Redirect";
        case AWS_HTTP_STATUS_CODE_400_BAD_REQUEST:
            return "Bad Request";
        case AWS_HTTP_STATUS_CODE_401_UNAUTHORIZED:
            return "Unauthorized";
        case AWS_HTTP_STATUS_CODE_402_PAYMENT_REQUIRED:
            return "Payment Required";
        case AWS_HTTP_STATUS_CODE_403_FORBIDDEN:
            return "Forbidden";
        case AWS_HTTP_STATUS_CODE_404_NOT_FOUND:
            return "Not Found";
        case AWS_HTTP_STATUS_CODE_405_METHOD_NOT_ALLOWED:
            return "Method Not Allowed";
        case AWS_HTTP_STATUS_CODE_406_NOT_ACCEPTABLE:
            return "Not Acceptable";
        case AWS_HTTP_STATUS_CODE_407_PROXY_AUTHENTICATION_REQUIRED:
            return "Proxy Authentication Required";
        case AWS_HTTP_STATUS_CODE_408_REQUEST_TIMEOUT:
            return "Request Timeout";
        case AWS_HTTP_STATUS_CODE_409_CONFLICT:
            return "Conflict";
        case AWS_HTTP_STATUS_CODE_410_GONE:
            return "Gone";
        case AWS_HTTP_STATUS_CODE_411_LENGTH_REQUIRED:
            return "Length Required";
        case AWS_HTTP_STATUS_CODE_412_PRECONDITION_FAILED:
            return "Precondition Failed";
        case AWS_HTTP_STATUS_CODE_413_REQUEST_ENTITY_TOO_LARGE:
            return "Payload Too Large";
        case AWS_HTTP_STATUS_CODE_414_REQUEST_URI_TOO_LONG:
            return "URI Too Long";
        case AWS_HTTP_STATUS_CODE_415_UNSUPPORTED_MEDIA_TYPE:
            return "Unsupported Media Type";
        case AWS_HTTP_STATUS_CODE_416_REQUESTED_RANGE_NOT_SATISFIABLE:
            return "Range Not Satisfiable";
        case AWS_HTTP_STATUS_CODE_417_EXPECTATION_FAILED:
            return "Expectation Failed";
        case AWS_HTTP_STATUS_CODE_421_MISDIRECTED_REQUEST:
            return "Misdirected Request";
        case AWS_HTTP_STATUS_CODE_422_UNPROCESSABLE_ENTITY:
            return "Unprocessable Entity";
        case AWS_HTTP_STATUS_CODE_423_LOCKED:
            return "Locked";
        case AWS_HTTP_STATUS_CODE_424_FAILED_DEPENDENCY:
            return "Failed Dependency";
        case AWS_HTTP_STATUS_CODE_425_TOO_EARLY:
            return "Too Early";
        case AWS_HTTP_STATUS_CODE_426_UPGRADE_REQUIRED:
            return "Upgrade Required";
        case AWS_HTTP_STATUS_CODE_428_PRECONDITION_REQUIRED:
            return "Precondition Required";
        case AWS_HTTP_STATUS_CODE_429_TOO_MANY_REQUESTS:
            return "Too Many Requests";
        case AWS_HTTP_STATUS_CODE_431_REQUEST_HEADER_FIELDS_TOO_LARGE:
            return "Request Header Fields Too Large";
        case AWS_HTTP_STATUS_CODE_451_UNAVAILABLE_FOR_LEGAL_REASON:
            return "Unavailable For Legal Reasons";
        case AWS_HTTP_STATUS_CODE_500_INTERNAL_SERVER_ERROR:
            return "Internal Server Error";
        case AWS_HTTP_STATUS_CODE_501_NOT_IMPLEMENTED:
            return "Not Implemented";
        case AWS_HTTP_STATUS_CODE_502_BAD_GATEWAY:
            return "Bad Gateway";
        case AWS_HTTP_STATUS_CODE_503_SERVICE_UNAVAILABLE:
            return "Service Unavailable";
        case AWS_HTTP_STATUS_CODE_504_GATEWAY_TIMEOUT:
            return "Gateway Timeout";
        case AWS_HTTP_STATUS_CODE_505_HTTP_VERSION_NOT_SUPPORTED:
            return "HTTP Version Not Supported";
        case AWS_HTTP_STATUS_CODE_506_VARIANT_ALSO_NEGOTIATES:
            return "Variant Also Negotiates";
        case AWS_HTTP_STATUS_CODE_507_INSUFFICIENT_STORAGE:
            return "Insufficient Storage";
        case AWS_HTTP_STATUS_CODE_508_LOOP_DETECTED:
            return "Loop Detected";
        case AWS_HTTP_STATUS_CODE_510_NOT_EXTENDED:
            return "Not Extended";
        case AWS_HTTP_STATUS_CODE_511_NETWORK_AUTHENTICATION_REQUIRED:
            return "Network Authentication Required";
        default:
            return "";
    }
}

static bool s_library_initialized = false;
void aws_http_library_init(struct aws_allocator *alloc) {
    if (s_library_initialized) {
        return;
    }
    s_library_initialized = true;

    aws_io_library_init(alloc);
    aws_compression_library_init(alloc);
    aws_register_error_info(&s_error_list);
    aws_register_log_subject_info_list(&s_log_subject_list);
    s_methods_init(alloc);
    s_headers_init(alloc);
    s_versions_init(alloc);
    aws_hpack_static_table_init(alloc);
}

void aws_http_library_clean_up(void) {
    if (!s_library_initialized) {
        return;
    }
    s_library_initialized = false;

    aws_thread_join_all_managed();
    aws_unregister_error_info(&s_error_list);
    aws_unregister_log_subject_info_list(&s_log_subject_list);
    s_methods_clean_up();
    s_headers_clean_up();
    s_versions_clean_up();
    aws_hpack_static_table_clean_up();
    aws_compression_library_clean_up();
    aws_io_library_clean_up();
}

void aws_http_fatal_assert_library_initialized() {
    if (!s_library_initialized) {
        AWS_LOGF_FATAL(
            AWS_LS_HTTP_GENERAL,
            "aws_http_library_init() must be called before using any functionality in aws-c-http.");

        AWS_FATAL_ASSERT(s_library_initialized);
    }
}

const struct aws_byte_cursor aws_http_method_get = AWS_BYTE_CUR_INIT_FROM_STRING_LITERAL("GET");
const struct aws_byte_cursor aws_http_method_head = AWS_BYTE_CUR_INIT_FROM_STRING_LITERAL("HEAD");
const struct aws_byte_cursor aws_http_method_post = AWS_BYTE_CUR_INIT_FROM_STRING_LITERAL("POST");
const struct aws_byte_cursor aws_http_method_put = AWS_BYTE_CUR_INIT_FROM_STRING_LITERAL("PUT");
const struct aws_byte_cursor aws_http_method_delete = AWS_BYTE_CUR_INIT_FROM_STRING_LITERAL("DELETE");
const struct aws_byte_cursor aws_http_method_connect = AWS_BYTE_CUR_INIT_FROM_STRING_LITERAL("CONNECT");
const struct aws_byte_cursor aws_http_method_options = AWS_BYTE_CUR_INIT_FROM_STRING_LITERAL("OPTIONS");

const struct aws_byte_cursor aws_http_header_method = AWS_BYTE_CUR_INIT_FROM_STRING_LITERAL(":method");
const struct aws_byte_cursor aws_http_header_scheme = AWS_BYTE_CUR_INIT_FROM_STRING_LITERAL(":scheme");
const struct aws_byte_cursor aws_http_header_authority = AWS_BYTE_CUR_INIT_FROM_STRING_LITERAL(":authority");
const struct aws_byte_cursor aws_http_header_path = AWS_BYTE_CUR_INIT_FROM_STRING_LITERAL(":path");
const struct aws_byte_cursor aws_http_header_status = AWS_BYTE_CUR_INIT_FROM_STRING_LITERAL(":status");

const struct aws_byte_cursor aws_http_scheme_http = AWS_BYTE_CUR_INIT_FROM_STRING_LITERAL("http");
const struct aws_byte_cursor aws_http_scheme_https = AWS_BYTE_CUR_INIT_FROM_STRING_LITERAL("https");<|MERGE_RESOLUTION|>--- conflicted
+++ resolved
@@ -87,11 +87,7 @@
         "The http server is closed, no more connections will be accepted"),
     AWS_DEFINE_ERROR_INFO_HTTP(
         AWS_ERROR_HTTP_PROXY_CONNECT_FAILED,
-<<<<<<< HEAD
-        "Proxy tls connection establishment failed because the CONNECT call failed"),
-=======
         "Proxy-based connection establishment failed because the CONNECT call failed"),
->>>>>>> 4ec59547
     AWS_DEFINE_ERROR_INFO_HTTP(
         AWS_ERROR_HTTP_CONNECTION_MANAGER_SHUTTING_DOWN,
         "Connection acquisition failed because connection manager is shutting down"),
