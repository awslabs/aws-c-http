--- conflicted
+++ resolved
@@ -12,14 +12,12 @@
  * express or implied. See the License for the specific language governing
  * permissions and limitations under the License.
  */
+#include <aws/http/private/h1_stream.h>
+
 #include <aws/http/private/connection_impl.h>
-<<<<<<< HEAD
 #include <aws/http/private/h1_connection.h>
-=======
-#include <aws/http/private/h1_stream.h>
+
 #include <aws/http/status_code.h>
->>>>>>> 8c12b8ca
-
 #include <aws/io/logging.h>
 
 static void s_stream_destroy(struct aws_http_stream *stream_base) {
