/*
 * Copyright 2010-2018 Amazon.com, Inc. or its affiliates. All Rights Reserved.
 *
 * Licensed under the Apache License, Version 2.0 (the "License").
 * You may not use this file except in compliance with the License.
 * A copy of the License is located at
 *
 *  http://aws.amazon.com/apache2.0
 *
 * or in the "license" file accompanying this file. This file is distributed
 * on an "AS IS" BASIS, WITHOUT WARRANTIES OR CONDITIONS OF ANY KIND, either
 * express or implied. See the License for the specific language governing
 * permissions and limitations under the License.
 */
#include <aws/http/private/h1_encoder.h>

#include <aws/common/string.h>
#include <aws/io/logging.h>
#include <aws/io/stream.h>

#define ENCODER_LOGF(level, encoder, text, ...)                                                                        \
    AWS_LOGF_##level(AWS_LS_HTTP_STREAM, "id=%p: " text, encoder->logging_id, __VA_ARGS__)
#define ENCODER_LOG(level, encoder, text) ENCODER_LOGF(level, encoder, "%s", text)

AWS_STATIC_STRING_FROM_LITERAL(s_expectation_header_value, "100-continue");

/**
 * Scan headers to detect errors and determine anything we'll need to know later (ex: total length).
 */
static int s_scan_outgoing_headers(
    const struct aws_http_message *message,
    size_t *out_header_lines_len,
    struct aws_h1_encoder_message *encoder_message,
    bool body_headers_ignored,
    bool body_headers_forbidden) {

    size_t total = 0;

    bool has_body_stream = aws_http_message_get_body_stream(message);
    bool has_body_headers = false;

    const size_t num_headers = aws_http_message_get_header_count(message);
    for (size_t i = 0; i < num_headers; ++i) {
        struct aws_http_header header;
        aws_http_message_get_header(message, &header, i);

        enum aws_http_header_name name_enum = aws_http_str_to_header_name(header.name);
        switch (name_enum) {
            case AWS_HTTP_HEADER_CONTENT_LENGTH:
            case AWS_HTTP_HEADER_TRANSFER_ENCODING:
                has_body_headers = true;
                break;
            case AWS_HTTP_HEADER_EXPECT:
                if (!aws_string_eq_byte_cursor_ignore_case(s_expectation_header_value, &header.value)){
                    return aws_raise_error(AWS_ERROR_HTTP_INVALID_HEADER_VALUE);
                }
                encoder_message->body_state = AWS_H1_ENCODER_BODY_STATE_WAIT;
                break;
            default:
                break;
        }

        /* header-line: "{name}: {value}\r\n" */
        int err = 0;
        err |= aws_add_size_checked(header.name.len, total, &total);
        err |= aws_add_size_checked(header.value.len, total, &total);
        err |= aws_add_size_checked(4, total, &total); /* ": " + "\r\n" */
        if (err) {
            return AWS_OP_ERR;
        }
    }
    if (body_headers_forbidden && has_body_headers) {
        return aws_raise_error(AWS_ERROR_HTTP_INVALID_HEADER_FIELD);
    }

    if (body_headers_ignored) {
        /* no body should follow, no matter what the headers are */
        if (has_body_stream) {
            return aws_raise_error(AWS_ERROR_HTTP_INVALID_BODY_STREAM);
        }
        has_body_headers = false;
    }

    if (has_body_headers && !has_body_stream) {
        return aws_raise_error(AWS_ERROR_HTTP_MISSING_BODY_STREAM);
    }

    if (!has_body_headers && has_body_stream) {
        return aws_raise_error(AWS_ERROR_HTTP_MISSING_BODY_HEADERS);
    }

    *out_header_lines_len = total;
    return AWS_OP_SUCCESS;
}

static void s_write_headers(struct aws_byte_buf *dst, const struct aws_http_message *message) {

    const size_t num_headers = aws_http_message_get_header_count(message);

    bool wrote_all = true;
    for (size_t i = 0; i < num_headers; ++i) {
        struct aws_http_header header;
        aws_http_message_get_header(message, &header, i);

        /* header-line: "{name}: {value}\r\n" */
        wrote_all &= aws_byte_buf_write_from_whole_cursor(dst, header.name);
        wrote_all &= aws_byte_buf_write_u8(dst, ':');
        wrote_all &= aws_byte_buf_write_u8(dst, ' ');
        wrote_all &= aws_byte_buf_write_from_whole_cursor(dst, header.value);
        wrote_all &= aws_byte_buf_write_u8(dst, '\r');
        wrote_all &= aws_byte_buf_write_u8(dst, '\n');
    }
    AWS_ASSERT(wrote_all);
}

static bool s_check_info_response_status_code(int code_val) {
    return code_val == AWS_HTTP_STATUS_100_CONTINUE || code_val == AWS_HTTP_STATUS_102_PROCESSING ||
           code_val == AWS_HTTP_STATUS_103_EARLY_HINTS;
}

int aws_h1_encoder_message_init_from_request(
    struct aws_h1_encoder_message *message,
    struct aws_allocator *allocator,
    const struct aws_http_message *request) {

    AWS_ZERO_STRUCT(*message);

    message->body = aws_http_message_get_body_stream(request);

    struct aws_byte_cursor method;
    int err = aws_http_message_get_request_method(request, &method);
    if (err) {
        aws_raise_error(AWS_ERROR_HTTP_INVALID_METHOD);
        goto error;
    }

    struct aws_byte_cursor uri;
    err = aws_http_message_get_request_path(request, &uri);
    if (err) {
        aws_raise_error(AWS_ERROR_HTTP_INVALID_PATH);
        goto error;
    }

    struct aws_byte_cursor version = aws_http_version_to_str(AWS_HTTP_VERSION_1_1);

    /**
     * Calculate total size needed for outgoing_head_buffer, then write to buffer.
     */

    size_t header_lines_len;
    err = s_scan_outgoing_headers(request, &header_lines_len, message, false, false);
    if (err) {
        goto error;
    }

    /* request-line: "{method} {uri} {version}\r\n" */
    size_t request_line_len = 4; /* 2 spaces + "\r\n" */
    err |= aws_add_size_checked(method.len, request_line_len, &request_line_len);
    err |= aws_add_size_checked(uri.len, request_line_len, &request_line_len);
    err |= aws_add_size_checked(version.len, request_line_len, &request_line_len);

    /* head-end: "\r\n" */
    size_t head_end_len = 2;

    size_t head_total_len = request_line_len;
    err |= aws_add_size_checked(header_lines_len, head_total_len, &head_total_len);
    err |= aws_add_size_checked(head_end_len, head_total_len, &head_total_len);
    if (err) {
        goto error;
    }

    err = aws_byte_buf_init(&message->outgoing_head_buf, allocator, head_total_len);
    if (err) {
        goto error;
    }

    bool wrote_all = true;

    wrote_all &= aws_byte_buf_write_from_whole_cursor(&message->outgoing_head_buf, method);
    wrote_all &= aws_byte_buf_write_u8(&message->outgoing_head_buf, ' ');
    wrote_all &= aws_byte_buf_write_from_whole_cursor(&message->outgoing_head_buf, uri);
    wrote_all &= aws_byte_buf_write_u8(&message->outgoing_head_buf, ' ');
    wrote_all &= aws_byte_buf_write_from_whole_cursor(&message->outgoing_head_buf, version);
    wrote_all &= aws_byte_buf_write_u8(&message->outgoing_head_buf, '\r');
    wrote_all &= aws_byte_buf_write_u8(&message->outgoing_head_buf, '\n');

    s_write_headers(&message->outgoing_head_buf, request);

    wrote_all &= aws_byte_buf_write_u8(&message->outgoing_head_buf, '\r');
    wrote_all &= aws_byte_buf_write_u8(&message->outgoing_head_buf, '\n');
    (void)wrote_all;
    AWS_ASSERT(wrote_all);
    message->header_type = AWS_HTTP_NORMAL_HEADER;
    return AWS_OP_SUCCESS;
error:
    aws_h1_encoder_message_clean_up(message);
    return AWS_OP_ERR;
}

static int s_write_response_headers_into_buffer(struct aws_byte_buf *buffer, const struct aws_http_message *response) {

    struct aws_byte_cursor version = aws_http_version_to_str(AWS_HTTP_VERSION_1_1);

    int status_int;
    int err = aws_http_message_get_response_status(response, &status_int);
    if (err) {
        return aws_raise_error(AWS_ERROR_HTTP_INVALID_STATUS_CODE);
    }

    /* Status code must fit in 3 digits */
    AWS_ASSERT(status_int >= 0 && status_int <= 999); /* aws_http_message should have already checked this */
    char status_code_str[4] = "XXX";
    snprintf(status_code_str, sizeof(status_code_str), "%03d", status_int);
    struct aws_byte_cursor status_code = aws_byte_cursor_from_c_str(status_code_str);

    struct aws_byte_cursor status_text = aws_byte_cursor_from_c_str(aws_http_status_text(status_int));

    bool wrote_all = true;

    wrote_all &= aws_byte_buf_write_from_whole_cursor(buffer, version);
    wrote_all &= aws_byte_buf_write_u8(buffer, ' ');
    wrote_all &= aws_byte_buf_write_from_whole_cursor(buffer, status_code);
    wrote_all &= aws_byte_buf_write_u8(buffer, ' ');
    wrote_all &= aws_byte_buf_write_from_whole_cursor(buffer, status_text);
    wrote_all &= aws_byte_buf_write_u8(buffer, '\r');
    wrote_all &= aws_byte_buf_write_u8(buffer, '\n');

    s_write_headers(buffer, response);

    wrote_all &= aws_byte_buf_write_u8(buffer, '\r');
    wrote_all &= aws_byte_buf_write_u8(buffer, '\n');
    (void)wrote_all;
    AWS_ASSERT(wrote_all);

    return AWS_OP_SUCCESS;
}

static int s_get_response_header_len(
    struct aws_h1_encoder_message *message,
    size_t *head_total_len,
    const struct aws_http_message *response,
    bool body_headers_ignored) {

    struct aws_byte_cursor version = aws_http_version_to_str(AWS_HTTP_VERSION_1_1);
    size_t header_lines_len;
    int status_int;
    int err = aws_http_message_get_response_status(response, &status_int);
    if (err) {
        return aws_raise_error(AWS_ERROR_HTTP_INVALID_STATUS_CODE);
    }
    /* Status code must fit in 3 digits */
    AWS_ASSERT(status_int >= 0 && status_int <= 999); /* aws_http_message should have already checked this */
    char status_code_str[4] = "XXX";
    snprintf(status_code_str, sizeof(status_code_str), "%03d", status_int);
    struct aws_byte_cursor status_code = aws_byte_cursor_from_c_str(status_code_str);

    struct aws_byte_cursor status_text = aws_byte_cursor_from_c_str(aws_http_status_text(status_int));
    /**
     * no body needed in the response
     * RFC-7230 section 3.3 Message Body
     */
    body_headers_ignored |= status_int == AWS_HTTP_STATUS_304_NOT_MODIFIED;
    bool body_headers_forbidden = status_int == AWS_HTTP_STATUS_204_NO_CONTENT || status_int / 100 == 1;

    if (s_check_info_response_status_code(status_int)) {
        message->header_type = AWS_HTTP_INFORMATIONAL_HEADER;
    } else {
        message->header_type = AWS_HTTP_NORMAL_HEADER;
    }

    err = s_scan_outgoing_headers(response, &header_lines_len, message, body_headers_ignored, body_headers_forbidden);
    if (err) {
        return AWS_OP_ERR;
    }

    /* valid status must be three digital code, change it into byte_cursor */
    /* response-line: "{version} {status} {status_text}\r\n" */
    size_t response_line_len = 4; /* 2 spaces + "\r\n" */
    err |= aws_add_size_checked(version.len, response_line_len, &response_line_len);
    err |= aws_add_size_checked(status_code.len, response_line_len, &response_line_len);
    err |= aws_add_size_checked(status_text.len, response_line_len, &response_line_len);

    /* head-end: "\r\n" */
    size_t head_end_len = 2;
    *head_total_len = response_line_len;
    err |= aws_add_size_checked(header_lines_len, *head_total_len, head_total_len);
    err |= aws_add_size_checked(head_end_len, *head_total_len, head_total_len);
    if (err) {
        return AWS_OP_ERR;
    }
    return AWS_OP_SUCCESS;
}

int aws_h1_encoder_message_init_from_response(
    struct aws_h1_encoder_message *message,
    struct aws_allocator *allocator,
    const struct aws_http_message *response,
    bool body_headers_ignored) {

    AWS_ZERO_STRUCT(*message);

    message->body = aws_http_message_get_body_stream(response);
    /**
     * Calculate total size needed for outgoing_head_buffer, then write to buffer.
     */
    size_t head_total_len;
    int err = s_get_response_header_len(message, &head_total_len, response, body_headers_ignored);
    if (err) {
        goto error;
    }
    err = aws_byte_buf_init(&message->outgoing_head_buf, allocator, head_total_len);
    if (err) {
        return AWS_OP_ERR;
    }
    err = s_write_response_headers_into_buffer(&message->outgoing_head_buf, response);
    if (err) {
        goto error;
    }
    /* Success! */
    return AWS_OP_SUCCESS;

error:
    aws_h1_encoder_message_clean_up(message);
    return AWS_OP_ERR;
}

int aws_h1_encoder_message_append_from_response(
    struct aws_h1_encoder_message *message,
    struct aws_allocator *allocator,
    const struct aws_http_message *response,
    bool body_headers_ignored) {

    if (message->header_type != AWS_HTTP_INFORMATIONAL_HEADER) {
        return aws_raise_error(AWS_ERROR_INVALID_STATE);
    }
    message->body = aws_http_message_get_body_stream(response);
    /**
     * Calculate total size needed for outgoing_head_buffer, then write to buffer.
     */
    size_t head_total_len;
    int err = s_get_response_header_len(message, &head_total_len, response, body_headers_ignored);
    if (err) {
        return AWS_OP_ERR;
    }
    struct aws_byte_buf appending_buffer;
    err = aws_byte_buf_init(&appending_buffer, allocator, head_total_len);
    if (err) {
        return AWS_OP_ERR;
    }
    err = s_write_response_headers_into_buffer(&appending_buffer, response);
    if (err) {
        goto error;
    }
    /* append the new buffer to the old one */
    struct aws_byte_cursor appending_cursor = aws_byte_cursor_from_buf(&appending_buffer);
    err = aws_byte_buf_append_dynamic(&message->outgoing_head_buf, &appending_cursor);
    if (err) {
        goto error;
    }
    aws_byte_buf_clean_up(&appending_buffer);
    return AWS_OP_SUCCESS;
error:
    aws_byte_buf_clean_up(&appending_buffer);
    return AWS_OP_ERR;
}

void aws_h1_encoder_message_clean_up(struct aws_h1_encoder_message *message) {
    aws_byte_buf_clean_up(&message->outgoing_head_buf);
    AWS_ZERO_STRUCT(*message);
}

void aws_h1_encoder_init(struct aws_h1_encoder *encoder, struct aws_allocator *allocator) {
    AWS_ZERO_STRUCT(*encoder);
    encoder->allocator = allocator;
}

void aws_h1_encoder_clean_up(struct aws_h1_encoder *encoder) {
    AWS_ZERO_STRUCT(*encoder);
}

int aws_h1_encoder_start_message(
    struct aws_h1_encoder *encoder,
    struct aws_h1_encoder_message *message,
    void *log_as_stream) {

    AWS_PRECONDITION(encoder);
    AWS_PRECONDITION(message);

    if (encoder->message) {
        ENCODER_LOG(ERROR, encoder, "Attempting to start new request while previous request is in progress.");
        return aws_raise_error(AWS_ERROR_INVALID_STATE);
    }

    /* Can start writing head next */
    encoder->logging_id = log_as_stream;
    encoder->message = message;
    encoder->state = AWS_H1_ENCODER_STATE_HEAD;
    encoder->outgoing_head_progress = 0;

    return AWS_OP_SUCCESS;
}

int aws_h1_encoder_process(struct aws_h1_encoder *encoder, struct aws_byte_buf *out_buf) {
    AWS_PRECONDITION(encoder);
    AWS_PRECONDITION(out_buf);

    if (!encoder->message) {
        ENCODER_LOG(ERROR, encoder, "No message is currently set for encoding.");
        return aws_raise_error(AWS_ERROR_INVALID_STATE);
    }

    struct aws_byte_buf *dst = out_buf;

    if (encoder->state == AWS_H1_ENCODER_STATE_HEAD) {
        size_t dst_available = dst->capacity - dst->len;
        if (dst_available == 0) {
            /* Can't write anymore */
            ENCODER_LOG(TRACE, encoder, "Cannot fit any more head data in this message.");
            return AWS_OP_SUCCESS;
        }

        /* Copy data from outgoing_head_buf */
        struct aws_byte_buf *src = &encoder->message->outgoing_head_buf;
        size_t src_progress = encoder->outgoing_head_progress;
        size_t src_remaining = src->len - src_progress;
        size_t transferring = src_remaining < dst_available ? src_remaining : dst_available;

        bool success = aws_byte_buf_write(dst, src->buffer + src_progress, transferring);
        (void)success;
        AWS_ASSERT(success);

        encoder->outgoing_head_progress += transferring;

        ENCODER_LOGF(
            TRACE,
            encoder,
            "Writing to message, outgoing head progress %zu/%zu.",
            encoder->outgoing_head_progress,
            encoder->message->outgoing_head_buf.len);

        if (encoder->outgoing_head_progress == src->len) {
            if (encoder->message->header_type == AWS_HTTP_INFORMATIONAL_HEADER) {
                /* informational response should just stop here and wait for another response to increment the response
                 * message */
                ENCODER_LOG(
                    TRACE,
                    encoder,
                    "Informational response finished. "
                    "Will try to write more data for another response in the next message.");
                return AWS_OP_SUCCESS;
            }
            /* Don't NEED to free this buffer now, but we don't need it anymore, so why not */
            aws_byte_buf_clean_up(&encoder->message->outgoing_head_buf);

            encoder->state++;
        }
    }

    if (encoder->state == AWS_H1_ENCODER_STATE_BODY) {
        if (!encoder->message->body) {
            ENCODER_LOG(TRACE, encoder, "No body to send.")
            encoder->state++;
        } else {
            if (encoder->message->body_state == AWS_H1_ENCODER_BODY_STATE_WAIT){
                /* wait, just return */
                ENCODER_LOG(TRACE, encoder, "Wait to send body");
                return AWS_OP_SUCCESS;
            } else if (encoder->message->body_state == AWS_H1_ENCODER_BODY_STATE_TIMEOUT) {
                /* wait timeout met, log it and send the body now */
                ENCODER_LOG(DEBUG, encoder, "Wait timeout met, send the body anyway.");
            }
            while (true) {
                if (dst->capacity == dst->len) {
                    /* Can't write anymore */
                    ENCODER_LOG(TRACE, encoder, "Cannot fit any more body data in this message");

                    /* Return success because we want to try again later */
                    return AWS_OP_SUCCESS;
                }

                const size_t prev_len = dst->len;
                int err = aws_input_stream_read(encoder->message->body, dst);
                const size_t amount_read = dst->len - prev_len;

                if (err) {
                    ENCODER_LOGF(
                        ERROR,
                        encoder,
                        "Failed to read body stream, error %d (%s)",
                        aws_last_error(),
                        aws_error_name(aws_last_error()));

                    return AWS_OP_ERR;
                }

                ENCODER_LOGF(TRACE, encoder, "Writing %zu body bytes to message", amount_read);

                struct aws_stream_status status;
                err = aws_input_stream_get_status(encoder->message->body, &status);
                if (err) {
                    ENCODER_LOGF(
                        TRACE,
                        encoder,
                        "Failed to query body stream status, error %d (%s)",
                        aws_last_error(),
                        aws_error_name(aws_last_error()));

                    return AWS_OP_ERR;
                }
                if (status.is_end_of_stream) {
                    ENCODER_LOG(TRACE, encoder, "Done sending body.");

                    encoder->state++;
                    break;
                }

                /* Return if user failed to write anything. Maybe their data isn't ready yet. */
                if (amount_read == 0) {
                    ENCODER_LOG(
                        TRACE,
                        encoder,
                        "No body data written, concluding this message. "
                        "Will try to write body data again in the next message.");
                    return AWS_OP_SUCCESS;
                }
            }
        }
    }

    if (encoder->state == AWS_H1_ENCODER_STATE_DONE) {
        ENCODER_LOG(TRACE, encoder, "Done sending data.");

        encoder->message = NULL;
    }

    return AWS_OP_SUCCESS;
}

bool aws_h1_encoder_is_message_in_progress(const struct aws_h1_encoder *encoder) {
    return encoder->message;
}

<<<<<<< HEAD
void aws_h1_encoder_timeout_body_send(struct aws_h1_encoder *encoder) {
    AWS_PRECONDITION(encoder);
    AWS_PRECONDITION(encoder->message);
    encoder->message->body_state = AWS_H1_ENCODER_BODY_STATE_TIMEOUT;
=======
bool aws_h1_encoder_waiting_for_next_response(const struct aws_h1_encoder *encoder) {
    return encoder->message ? encoder->message->header_type == AWS_HTTP_INFORMATIONAL_HEADER : false;
>>>>>>> 06d4f2ad
}<|MERGE_RESOLUTION|>--- conflicted
+++ resolved
@@ -540,13 +540,6 @@
     return encoder->message;
 }
 
-<<<<<<< HEAD
-void aws_h1_encoder_timeout_body_send(struct aws_h1_encoder *encoder) {
-    AWS_PRECONDITION(encoder);
-    AWS_PRECONDITION(encoder->message);
-    encoder->message->body_state = AWS_H1_ENCODER_BODY_STATE_TIMEOUT;
-=======
 bool aws_h1_encoder_waiting_for_next_response(const struct aws_h1_encoder *encoder) {
     return encoder->message ? encoder->message->header_type == AWS_HTTP_INFORMATIONAL_HEADER : false;
->>>>>>> 06d4f2ad
 }