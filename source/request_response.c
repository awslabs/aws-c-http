--- conflicted
+++ resolved
@@ -134,13 +134,8 @@
     aws_string_destroy(request->path);
 
     const size_t length = aws_array_list_length(&request->headers);
-<<<<<<< HEAD
-    for (size_t i = 0; i < length; ++i) {
-        struct aws_http_header_impl *header_impl;
-=======
     struct aws_http_header_impl *header_impl = NULL;
     for (size_t i = 0; i < length; ++i) {
->>>>>>> c80870aa
         aws_array_list_get_at_ptr(&request->headers, (void **)&header_impl, i);
         AWS_ASSERT(header_impl);
         s_header_impl_clean_up(header_impl);
