--- conflicted
+++ resolved
@@ -751,7 +751,6 @@
     return http1_stream->vtable->http1_write_chunk(http1_stream, options);
 }
 
-<<<<<<< HEAD
 int aws_http2_stream_write_data(
     struct aws_http_stream *http2_stream,
     const struct aws_http2_stream_write_data_options *options) {
@@ -769,7 +768,8 @@
     AWS_PRECONDITION(http2_stream->vtable->http2_end_stream);
 
     return http2_stream->vtable->http2_end_stream(http2_stream);
-=======
+}
+
 int aws_http1_stream_add_chunked_trailer(
     struct aws_http_stream *http1_stream,
     const struct aws_http_headers *trailing_headers) {
@@ -785,7 +785,6 @@
     }
 
     return http1_stream->vtable->http1_add_trailer(http1_stream, trailing_headers);
->>>>>>> 73af2aa2
 }
 
 struct aws_input_stream *aws_http_message_get_body_stream(const struct aws_http_message *message) {
