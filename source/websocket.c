/*
 * Copyright 2010-2018 Amazon.com, Inc. or its affiliates. All Rights Reserved.
 *
 * Licensed under the Apache License, Version 2.0 (the "License").
 * You may not use this file except in compliance with the License.
 * A copy of the License is located at
 *
 *  http://aws.amazon.com/apache2.0
 *
 * or in the "license" file accompanying this file. This file is distributed
 * on an "AS IS" BASIS, WITHOUT WARRANTIES OR CONDITIONS OF ANY KIND, either
 * express or implied. See the License for the specific language governing
 * permissions and limitations under the License.
 */

#include <aws/http/private/websocket_impl.h>

#include <aws/common/atomics.h>
#include <aws/common/device_random.h>
#include <aws/common/mutex.h>
#include <aws/http/private/websocket_decoder.h>
#include <aws/http/private/websocket_encoder.h>
#include <aws/io/channel.h>
#include <aws/io/logging.h>

#include <inttypes.h>

#if _MSC_VER
#    pragma warning(disable : 4204) /* non-constant aggregate initializer */
#endif

/* TODO: echo payload of peer CLOSE */

/* TODO: Can we be sure socket will always mark aws_io_messages as complete? */

/* TODO: If something goes wrong during normal shutdown, do I change the error_code? */

/* TODO: Delayed payload works by sending 0-size io_msgs down pipe and trying again when they're compele.
 *       Do something more efficient? */

/* TODO: don't fire send completion until data written to socket .. which also means delaying on_shutdown cb */

/* TODO: stop using the HTTP_PARSE error, give websocket its own error */

enum {
    MESSAGE_SIZE_HINT = 16 * 1024,
};

struct outgoing_frame {
    struct aws_websocket_send_frame_options def;
    struct aws_linked_list_node node;
};

struct aws_websocket {
    struct aws_allocator *alloc;
    struct aws_channel_handler channel_handler;
    struct aws_channel_slot *channel_slot;
    size_t initial_window_size;

    void *user_data;
    aws_websocket_on_connection_shutdown_fn *on_connection_shutdown;
    aws_websocket_on_incoming_frame_begin_fn *on_incoming_frame_begin;
    aws_websocket_on_incoming_frame_payload_fn *on_incoming_frame_payload;
    aws_websocket_on_incoming_frame_complete_fn *on_incoming_frame_complete;

    struct aws_channel_task move_synced_data_to_thread_task;
    struct aws_channel_task shutdown_channel_task;
    struct aws_atomic_var refcount;
    bool is_server;

    struct {
        struct aws_websocket_encoder encoder;
        struct aws_linked_list outgoing_frame_list;
        struct outgoing_frame *current_outgoing_frame;

        struct aws_websocket_decoder decoder;
        struct aws_websocket_incoming_frame *current_incoming_frame;
        struct aws_websocket_incoming_frame incoming_frame_storage;

        /* Amount to increment window after a channel message has been processed. */
        size_t incoming_message_window_update;

        /* True when no more frames will be read, due to:
         * - a CLOSE frame was received
         * - decoder error
         * - channel shutdown in read-dir */
        bool is_reading_stopped;

        /* True when no more frames will be written, due to:
         * - a CLOSE frame was sent
         * - encoder error
         * - channel shutdown in write-dir */
        bool is_writing_stopped;

        /* During normal shutdown websocket ensures that a CLOSE frame is sent */
        bool is_shutting_down_and_waiting_for_close_frame_to_be_written;
        int channel_shutdown_error_code;
        bool channel_shutdown_free_scarce_resources_immediately;

        /* Wait until each aws_io_message is completely written to
         * the socket before sending the next aws_io_message */
        bool is_waiting_for_write_completion;
    } thread_data;

    struct {
        struct aws_mutex lock;

        struct aws_linked_list outgoing_frame_list;

        /* Error-code returned by aws_websocket_send_frame() when is_writing_stopped is true */
        int send_frame_error_code;

        /* Use a task to issue a channel shutdown. */
        int shutdown_channel_task_error_code;
        bool is_shutdown_channel_task_scheduled;

        bool is_move_synced_data_to_thread_task_scheduled;
    } synced_data;
};

static int s_handler_process_read_message(
    struct aws_channel_handler *handler,
    struct aws_channel_slot *slot,
    struct aws_io_message *message);

static int s_handler_process_write_message(
    struct aws_channel_handler *handler,
    struct aws_channel_slot *slot,
    struct aws_io_message *message);

static int s_handler_increment_read_window(
    struct aws_channel_handler *handler,
    struct aws_channel_slot *slot,
    size_t size);

static int s_handler_shutdown(
    struct aws_channel_handler *handler,
    struct aws_channel_slot *slot,
    enum aws_channel_direction dir,
    int error_code,
    bool free_scarce_resources_immediately);

static size_t s_handler_initial_window_size(struct aws_channel_handler *handler);
static size_t s_handler_message_overhead(struct aws_channel_handler *handler);
static void s_handler_destroy(struct aws_channel_handler *handler);

static int s_encoder_stream_outgoing_payload(struct aws_byte_buf *out_buf, void *user_data);

static int s_decoder_on_frame(const struct aws_websocket_frame *frame, void *user_data);
static int s_decoder_on_payload(struct aws_byte_cursor data, void *user_data);

static void s_destroy_outgoing_frame(struct aws_websocket *websocket, struct outgoing_frame *frame, int error_code);
static void s_complete_incoming_frame(struct aws_websocket *websocket, int error_code, bool *out_callback_result);
static void s_finish_shutdown(struct aws_websocket *websocket);
static void s_io_message_write_completed(
    struct aws_channel *channel,
    struct aws_io_message *message,
    int err_code,
    void *user_data);
static void s_move_synced_data_to_thread_task(struct aws_channel_task *task, void *arg, enum aws_task_status status);
static void s_shutdown_channel_task(struct aws_channel_task *task, void *arg, enum aws_task_status status);
static void s_schedule_channel_shutdown(struct aws_websocket *websocket, int error_code);
static void s_shutdown_due_to_write_err(struct aws_websocket *websocket, int error_code);
static void s_shutdown_due_to_read_err(struct aws_websocket *websocket, int error_code);
static void s_stop_writing(struct aws_websocket *websocket, int send_frame_error_code);
static void s_try_write_outgoing_frames(struct aws_websocket *websocket);

static struct aws_channel_handler_vtable s_channel_handler_vtable = {
    .process_read_message = s_handler_process_read_message,
    .process_write_message = s_handler_process_write_message,
    .increment_read_window = s_handler_increment_read_window,
    .shutdown = s_handler_shutdown,
    .initial_window_size = s_handler_initial_window_size,
    .message_overhead = s_handler_message_overhead,
    .destroy = s_handler_destroy,
};

const char *aws_websocket_opcode_str(uint8_t opcode) {
    switch (opcode) {
        case AWS_WEBSOCKET_OPCODE_CONTINUATION:
            return "continuation";
        case AWS_WEBSOCKET_OPCODE_TEXT:
            return "text";
        case AWS_WEBSOCKET_OPCODE_BINARY:
            return "binary";
        case AWS_WEBSOCKET_OPCODE_CLOSE:
            return "close";
        case AWS_WEBSOCKET_OPCODE_PING:
            return "ping";
        case AWS_WEBSOCKET_OPCODE_PONG:
            return "pong";
        default:
            return "";
    }
}

bool aws_websocket_is_data_frame(uint8_t opcode) {
    /* RFC-6455 Section 5.6: Most significant bit of (4 bit) data frame opcode is 0 */
    return !(opcode & 0x08);
}

void s_lock_synced_data(struct aws_websocket *websocket) {
    int err = aws_mutex_lock(&websocket->synced_data.lock);
    assert(!err);
    (void)err;
}

void s_unlock_synced_data(struct aws_websocket *websocket) {
    int err = aws_mutex_unlock(&websocket->synced_data.lock);
    assert(!err);
    (void)err;
}

struct aws_channel_handler *aws_websocket_handler_new(const struct aws_websocket_handler_options *options) {
    /* TODO: validate options */

    struct aws_websocket *websocket = aws_mem_acquire(options->allocator, sizeof(struct aws_websocket));
    if (!websocket) {
        return NULL;
    }
    AWS_ZERO_STRUCT(*websocket);

    websocket->alloc = options->allocator;
    websocket->channel_handler.vtable = &s_channel_handler_vtable;
    websocket->channel_handler.alloc = options->allocator;
    websocket->channel_handler.impl = websocket;

    websocket->channel_slot = options->channel_slot;

    websocket->initial_window_size = options->initial_window_size;

    websocket->user_data = options->user_data;
    websocket->on_connection_shutdown = options->on_connection_shutdown;
    websocket->on_incoming_frame_begin = options->on_incoming_frame_begin;
    websocket->on_incoming_frame_payload = options->on_incoming_frame_payload;
    websocket->on_incoming_frame_complete = options->on_incoming_frame_complete;

    aws_atomic_init_int(&websocket->refcount, 0);

    websocket->is_server = options->is_server;

    aws_channel_task_init(&websocket->move_synced_data_to_thread_task, s_move_synced_data_to_thread_task, websocket);
    aws_channel_task_init(&websocket->shutdown_channel_task, s_shutdown_channel_task, websocket);

    aws_linked_list_init(&websocket->thread_data.outgoing_frame_list);

    aws_websocket_encoder_init(&websocket->thread_data.encoder, s_encoder_stream_outgoing_payload, websocket);

    aws_websocket_decoder_init(&websocket->thread_data.decoder, s_decoder_on_frame, s_decoder_on_payload, websocket);

    int err = aws_mutex_init(&websocket->synced_data.lock);
    if (err) {
        AWS_LOGF_ERROR(
            AWS_LS_HTTP_WEBSOCKET,
            "static: Failed to initialize mutex, error %d (%s).",
            aws_last_error(),
            aws_error_name(aws_last_error()));

        goto error;
    }

    aws_linked_list_init(&websocket->synced_data.outgoing_frame_list);

    return &websocket->channel_handler;

error:
    websocket->channel_handler.vtable->destroy(&websocket->channel_handler);
    return NULL;
}

static void s_handler_destroy(struct aws_channel_handler *handler) {
    struct aws_websocket *websocket = handler->impl;
    AWS_ASSERT(!websocket->thread_data.current_outgoing_frame);
    AWS_ASSERT(!websocket->thread_data.current_incoming_frame);

    AWS_LOGF_TRACE(AWS_LS_HTTP_WEBSOCKET, "id=%p: Destroying websocket.", (void *)websocket);

    aws_mutex_clean_up(&websocket->synced_data.lock);
    aws_mem_release(websocket->alloc, websocket);
}

void aws_websocket_acquire_hold(struct aws_websocket *websocket) {
    size_t prev_refcount = aws_atomic_fetch_add(&websocket->refcount, 1);
    AWS_LOGF_TRACE(
        AWS_LS_HTTP_WEBSOCKET,
        "id=%p: Websocket refcount increased, currently %zu.",
        (void *)websocket,
        prev_refcount + 1);

    if (prev_refcount == 0) {
        /* Prevent channel from destroying the websocket unexpectedly */
        aws_channel_acquire_hold(websocket->channel_slot->channel);
    }
}

void aws_websocket_release_hold(struct aws_websocket *websocket) {
    AWS_ASSERT(websocket);
    AWS_ASSERT(websocket->channel_slot);

    size_t prev_refcount = aws_atomic_fetch_sub(&websocket->refcount, 1);
    if (prev_refcount == 1) {
        AWS_LOGF_TRACE(
            AWS_LS_HTTP_WEBSOCKET,
            "id=%p: Final websocket refcount released, shut down if necessary.",
            (void *)websocket);

        /* Channel might already be shut down, but make sure */
        aws_channel_shutdown(websocket->channel_slot->channel, AWS_ERROR_SUCCESS);

        /* Channel won't destroy its slots/handlers until its refcount reaches 0 */
        aws_channel_release_hold(websocket->channel_slot->channel);

    } else {
        AWS_ASSERT(prev_refcount != 0);

        AWS_LOGF_TRACE(
            AWS_LS_HTTP_WEBSOCKET,
            "id=%p: Websocket refcount released, %zu remaining.",
            (void *)websocket,
            prev_refcount - 1);
    }
}

/* Insert frame into list, sorting by priority, then by age (high-priority and older frames towards the front) */
static void s_enqueue_prioritized_frame(struct aws_linked_list *list, struct outgoing_frame *to_add) {
    /* Iterate in reverse so that common case (a bunch of low-priority frames) is O(1) */
    struct aws_linked_list_node *rev_iter = aws_linked_list_rbegin(list);
    const struct aws_linked_list_node *rev_end = aws_linked_list_rend(list);
    while (rev_iter != rev_end) {
        struct outgoing_frame *frame_i = AWS_CONTAINER_OF(rev_iter, struct outgoing_frame, node);
        if (to_add->def.high_priority == frame_i->def.high_priority) {
            break;
        }
        rev_iter = aws_linked_list_prev(rev_iter);
    }

    aws_linked_list_insert_after(rev_iter, &to_add->node);
}

int aws_websocket_send_frame(struct aws_websocket *websocket, const struct aws_websocket_send_frame_options *options) {

    AWS_ASSERT(websocket);
    AWS_ASSERT(options);

    /* Check for bad input. Log about non-obvious errors. */
    if (options->high_priority && aws_websocket_is_data_frame(options->opcode)) {
        AWS_LOGF_ERROR(AWS_LS_HTTP_WEBSOCKET, "id=%p: Data frames cannot be sent as high-priority.", (void *)websocket);
        return aws_raise_error(AWS_ERROR_INVALID_ARGUMENT);
    }
    if (options->payload_length > 0 && !options->stream_outgoing_payload) {
        AWS_LOGF_ERROR(
            AWS_LS_HTTP_WEBSOCKET,
            "id=%p: Invalid frame options, payload streaming function required when payload length is non-zero.",
            (void *)websocket);
        return aws_raise_error(AWS_ERROR_INVALID_ARGUMENT);
    }

    struct outgoing_frame *frame = aws_mem_acquire(websocket->alloc, sizeof(struct outgoing_frame));
    if (!frame) {
        return AWS_OP_ERR;
    }
    AWS_ZERO_STRUCT(*frame);

    frame->def = *options;

    /* Enqueue frame, unless no further sending is allowed. */
    int send_error = 0;
    bool should_schedule_task = false;

    /* BEGIN CRITICAL SECTION */
<<<<<<< HEAD
    s_lock_synced_data(websocket);
=======
    int err = aws_mutex_lock(&websocket->synced_data.lock);
    AWS_ASSERT(!err);
    (void)err;
>>>>>>> 07663b4d

    if (websocket->synced_data.send_frame_error_code) {
        send_error = websocket->synced_data.send_frame_error_code;
    } else {
        aws_linked_list_push_back(&websocket->synced_data.outgoing_frame_list, &frame->node);
        if (!websocket->synced_data.is_move_synced_data_to_thread_task_scheduled) {
            websocket->synced_data.is_move_synced_data_to_thread_task_scheduled = true;
            should_schedule_task = true;
        }
    }

<<<<<<< HEAD
    s_unlock_synced_data(websocket);
=======
    err = aws_mutex_unlock(&websocket->synced_data.lock);
    AWS_ASSERT(!err);
    (void)err;

>>>>>>> 07663b4d
    /* END CRITICAL SECTION */

    if (send_error) {
        AWS_LOGF_ERROR(
            AWS_LS_HTTP_WEBSOCKET,
            "id=%p: Cannot send frame, error %d (%s).",
            (void *)websocket,
            send_error,
            aws_error_name(send_error));

        aws_mem_release(websocket->alloc, frame);
        return aws_raise_error(send_error);
    }

    AWS_LOGF_DEBUG(
        AWS_LS_HTTP_WEBSOCKET,
        "id=%p: Enqueuing frame with opcode=%" PRIu8 "(%s) length=%" PRIu64 " fin=%s priority=%s",
        (void *)websocket,
        options->opcode,
        aws_websocket_opcode_str(options->opcode),
        options->payload_length,
        options->fin ? "T" : "F",
        options->high_priority ? "high" : "normal");

    if (should_schedule_task) {
        AWS_LOGF_TRACE(AWS_LS_HTTP_WEBSOCKET, "id=%p: Scheduling synced data task.", (void *)websocket);
        aws_channel_schedule_task_now(websocket->channel_slot->channel, &websocket->move_synced_data_to_thread_task);
    }

    return AWS_OP_SUCCESS;
}

static void s_move_synced_data_to_thread_task(struct aws_channel_task *task, void *arg, enum aws_task_status status) {
    (void)task;
    if (status != AWS_TASK_STATUS_RUN_READY) {
        return;
    }

    struct aws_websocket *websocket = arg;
    struct aws_linked_list tmp_list;
    aws_linked_list_init(&tmp_list);

    /* BEGIN CRITICAL SECTION */
<<<<<<< HEAD
    s_lock_synced_data(websocket);
=======
    int err = aws_mutex_lock(&websocket->synced_data.lock);
    AWS_ASSERT(!err);
    (void)err;
>>>>>>> 07663b4d

    aws_linked_list_swap_contents(&websocket->synced_data.outgoing_frame_list, &tmp_list);

    websocket->synced_data.is_move_synced_data_to_thread_task_scheduled = false;

<<<<<<< HEAD
    s_unlock_synced_data(websocket);
=======
    err = aws_mutex_unlock(&websocket->synced_data.lock);
    AWS_ASSERT(!err);
    (void)err;
>>>>>>> 07663b4d
    /* END CRITICAL SECTION */

    if (!aws_linked_list_empty(&tmp_list)) {
        do {
            struct aws_linked_list_node *node = aws_linked_list_pop_front(&tmp_list);
            struct outgoing_frame *frame = AWS_CONTAINER_OF(node, struct outgoing_frame, node);
            s_enqueue_prioritized_frame(&websocket->thread_data.outgoing_frame_list, frame);
        } while (!aws_linked_list_empty(&tmp_list));

        s_try_write_outgoing_frames(websocket);
    }
}

static void s_try_write_outgoing_frames(struct aws_websocket *websocket) {
    AWS_ASSERT(aws_channel_thread_is_callers_thread(websocket->channel_slot->channel));

    /* Check whether we should be writing data */
    if (!websocket->thread_data.current_outgoing_frame &&
        aws_linked_list_empty(&websocket->thread_data.outgoing_frame_list)) {

        AWS_LOGF_TRACE(AWS_LS_HTTP_WEBSOCKET, "id=%p: No data to write at this time.", (void *)websocket);
        return;
    }

    if (websocket->thread_data.is_waiting_for_write_completion) {
        AWS_LOGF_TRACE(
            AWS_LS_HTTP_WEBSOCKET,
            "id=%p: Waiting until outstanding aws_io_message is written to socket before sending more data.",
            (void *)websocket);
        return;
    }

    if (websocket->thread_data.is_writing_stopped) {
        AWS_LOGF_TRACE(AWS_LS_HTTP_WEBSOCKET, "id=%p: Websocket is no longer sending data.", (void *)websocket);
        return;
    }

    /* Acquire aws_io_message */
    struct aws_io_message *io_msg = NULL;
    int err;

    size_t io_msg_hint = MESSAGE_SIZE_HINT;
    size_t upstream_overhead = aws_channel_slot_upstream_message_overhead(websocket->channel_slot);
    if (io_msg_hint <= upstream_overhead) {
        AWS_LOGF_ERROR(
            AWS_LS_HTTP_WEBSOCKET,
            "id=%p: Unexpected error while calculating message size, closing websocket.",
            (void *)websocket);

        aws_raise_error(AWS_ERROR_UNKNOWN);
        goto error;
    }
    io_msg_hint -= upstream_overhead;

    io_msg = aws_channel_acquire_message_from_pool(
        websocket->channel_slot->channel, AWS_IO_MESSAGE_APPLICATION_DATA, io_msg_hint);
    if (!io_msg) {
        AWS_LOGF_ERROR(
            AWS_LS_HTTP_WEBSOCKET,
            "id=%p: Failed acquire message from pool, error %d (%s).",
            (void *)websocket,
            aws_last_error(),
            aws_error_name(aws_last_error()));
        goto error;
    }

    io_msg->user_data = websocket;
    io_msg->on_completion = s_io_message_write_completed;

    /* Loop through frames, writing their data into the io_msg */
    bool wrote_close_frame = false;
    while (!websocket->thread_data.is_writing_stopped) {
        if (websocket->thread_data.current_outgoing_frame) {
            AWS_LOGF_TRACE(
                AWS_LS_HTTP_WEBSOCKET,
                "id=%p: Resuming write of frame=%p opcode=%" PRIu8 "(%s) payload-length=%" PRIu64 ".",
                (void *)websocket,
                (void *)websocket->thread_data.current_outgoing_frame,
                websocket->thread_data.current_outgoing_frame->def.opcode,
                aws_websocket_opcode_str(websocket->thread_data.current_outgoing_frame->def.opcode),
                websocket->thread_data.current_outgoing_frame->def.payload_length);

        } else {
            /* We're not in the middle of encoding a frame, so pop off the next one to encode. */
            if (aws_linked_list_empty(&websocket->thread_data.outgoing_frame_list)) {
                AWS_LOGF_TRACE(AWS_LS_HTTP_WEBSOCKET, "id=%p: No more frames to write.", (void *)websocket);
                break;
            }

            struct aws_linked_list_node *node = aws_linked_list_pop_front(&websocket->thread_data.outgoing_frame_list);
            websocket->thread_data.current_outgoing_frame = AWS_CONTAINER_OF(node, struct outgoing_frame, node);

            struct aws_websocket_frame frame = {
                .fin = websocket->thread_data.current_outgoing_frame->def.fin,
                .opcode = websocket->thread_data.current_outgoing_frame->def.opcode,
                .payload_length = websocket->thread_data.current_outgoing_frame->def.payload_length,
            };

            /* RFC-6455 Section 5.3 Client-to-Server Masking
             * Clients must mask payload with key derived from an unpredictable source of entropy. */
            if (!websocket->is_server) {
                frame.masked = true;
                /* TODO: faster source of random (but still seeded by device_random) */
                struct aws_byte_buf masking_key_buf = aws_byte_buf_from_empty_array(frame.masking_key, 4);
                err = aws_device_random_buffer(&masking_key_buf);
                if (err) {
                    AWS_LOGF_ERROR(
                        AWS_LS_HTTP_WEBSOCKET,
                        "id=%p: Failed to derive masking key, error %d (%s).",
                        (void *)websocket,
                        aws_last_error(),
                        aws_error_name(aws_last_error()));
                    goto error;
                }
            }

            err = aws_websocket_encoder_start_frame(&websocket->thread_data.encoder, &frame);
            if (err) {
                AWS_LOGF_ERROR(
                    AWS_LS_HTTP_WEBSOCKET,
                    "id=%p: Failed to start frame encoding, error %d (%s).",
                    (void *)websocket,
                    aws_last_error(),
                    aws_error_name(aws_last_error()));
                goto error;
            }

            AWS_LOGF_TRACE(
                AWS_LS_HTTP_WEBSOCKET,
                "id=%p: Start writing frame=%p opcode=%" PRIu8 "(%s) payload-length=%" PRIu64 ".",
                (void *)websocket,
                (void *)websocket->thread_data.current_outgoing_frame,
                websocket->thread_data.current_outgoing_frame->def.opcode,
                aws_websocket_opcode_str(websocket->thread_data.current_outgoing_frame->def.opcode),
                websocket->thread_data.current_outgoing_frame->def.payload_length);
        }

        err = aws_websocket_encoder_process(&websocket->thread_data.encoder, &io_msg->message_data);
        if (err) {
            AWS_LOGF_ERROR(
                AWS_LS_HTTP_WEBSOCKET,
                "id=%p: Frame encoding failed with error %d (%s).",
                (void *)websocket,
                aws_last_error(),
                aws_error_name(aws_last_error()));
            goto error;
        }

        if (aws_websocket_encoder_is_frame_in_progress(&websocket->thread_data.encoder)) {
            AWS_LOGF_TRACE(
                AWS_LS_HTTP_WEBSOCKET,
                "id=%p: Frame still in progress, but no more data can be written at this time.",
                (void *)websocket);
            break;
        }

        if (websocket->thread_data.current_outgoing_frame->def.opcode == AWS_WEBSOCKET_OPCODE_CLOSE) {
            wrote_close_frame = true;
        }

        s_destroy_outgoing_frame(websocket, websocket->thread_data.current_outgoing_frame, AWS_ERROR_SUCCESS);
        websocket->thread_data.current_outgoing_frame = NULL;

        if (wrote_close_frame) {
            break;
        }
    }

    /* Send aws_io_message up the channel */
    AWS_LOGF_TRACE(
        AWS_LS_HTTP_WEBSOCKET,
        "id=%p: Sending aws_io_message of size %zu.",
        (void *)websocket,
        io_msg->message_data.len);

    err = aws_channel_slot_send_message(websocket->channel_slot, io_msg, AWS_CHANNEL_DIR_WRITE);
    if (err) {
        AWS_LOGF_ERROR(
            AWS_LS_HTTP_WEBSOCKET,
            "id=%p: Failed to send message up channel, error %d (%s).",
            (void *)websocket,
            aws_last_error(),
            aws_error_name(aws_last_error()));
        goto error;
    }

    websocket->thread_data.is_waiting_for_write_completion = true;

    /* If CLOSE frame was written, that's the last data we'll write */
    if (wrote_close_frame) {
        s_stop_writing(websocket, AWS_ERROR_HTTP_WEBSOCKET_CLOSE_FRAME_SENT);

        if (websocket->thread_data.is_shutting_down_and_waiting_for_close_frame_to_be_written) {
            AWS_LOGF_TRACE(
                AWS_LS_HTTP_WEBSOCKET,
                "id=%p: CLOSE frame sent, finishing handler shutdown sequence.",
                (void *)websocket);

            s_finish_shutdown(websocket);
        }
    }

    return;

error:
    if (io_msg) {
        aws_mem_release(io_msg->allocator, io_msg);
    }

    s_shutdown_due_to_write_err(websocket, aws_last_error());
}

/* Encoder's outgoing_payload callback invokes current frame's callback */
static int s_encoder_stream_outgoing_payload(struct aws_byte_buf *out_buf, void *user_data) {
    struct aws_websocket *websocket = user_data;
    AWS_ASSERT(aws_channel_thread_is_callers_thread(websocket->channel_slot->channel));
    AWS_ASSERT(websocket->thread_data.current_outgoing_frame);

    struct outgoing_frame *current_frame = websocket->thread_data.current_outgoing_frame;
    AWS_ASSERT(current_frame->def.stream_outgoing_payload);

    bool callback_result = current_frame->def.stream_outgoing_payload(websocket, out_buf, current_frame->def.user_data);
    if (!callback_result) {
        AWS_LOGF_ERROR(
            AWS_LS_HTTP_WEBSOCKET, "id=%p: Outgoing payload callback has reported a failure.", (void *)websocket);
        return aws_raise_error(AWS_ERROR_HTTP_CALLBACK_FAILURE);
    }

    return AWS_OP_SUCCESS;
}

static void s_io_message_write_completed(
    struct aws_channel *channel,
    struct aws_io_message *message,
    int err_code,
    void *user_data) {

    (void)channel;
    (void)message;
    struct aws_websocket *websocket = user_data;
    AWS_ASSERT(aws_channel_thread_is_callers_thread(channel));

    if (err_code == AWS_ERROR_SUCCESS) {
        AWS_LOGF_TRACE(
            AWS_LS_HTTP_WEBSOCKET, "id=%p: aws_io_message written to socket, sending more data...", (void *)websocket);

        websocket->thread_data.is_waiting_for_write_completion = false;
        s_try_write_outgoing_frames(websocket);
    } else {
        AWS_LOGF_TRACE(
            AWS_LS_HTTP_WEBSOCKET,
            "id=%p: aws_io_message did not finish writing to socket, error %d (%s).",
            (void *)websocket,
            err_code,
            aws_error_name(err_code));

        s_shutdown_due_to_write_err(websocket, err_code);
    }
}

static int s_handler_process_write_message(
    struct aws_channel_handler *handler,
    struct aws_channel_slot *slot,
    struct aws_io_message *message) {

    (void)handler;
    (void)slot;
    (void)message;
    return aws_raise_error(AWS_ERROR_UNIMPLEMENTED);
}

static void s_destroy_outgoing_frame(struct aws_websocket *websocket, struct outgoing_frame *frame, int error_code) {
    AWS_LOGF_TRACE(
        AWS_LS_HTTP_WEBSOCKET,
        "id=%p: Completed outgoing frame=%p opcode=%" PRIu8 "(%s) payload-length=%" PRIu64 " with error_code %d (%s).",
        (void *)websocket,
        (void *)frame,
        frame->def.opcode,
        aws_websocket_opcode_str(frame->def.opcode),
        frame->def.payload_length,
        error_code,
        aws_error_name(error_code));

    if (frame->def.on_complete) {
        frame->def.on_complete(websocket, error_code, frame->def.user_data);
    }

    aws_mem_release(websocket->alloc, frame);
}

static void s_stop_writing(struct aws_websocket *websocket, int send_frame_error_code) {
    AWS_ASSERT(aws_channel_thread_is_callers_thread(websocket->channel_slot->channel));
    AWS_ASSERT(send_frame_error_code != AWS_ERROR_SUCCESS);

    if (websocket->thread_data.is_writing_stopped) {
        return;
    }

    AWS_LOGF_TRACE(
        AWS_LS_HTTP_WEBSOCKET,
        "id=%p: Websocket will send no more data, future attempts to send will get error %d (%s).",
        (void *)websocket,
        send_frame_error_code,
        aws_error_name(send_frame_error_code));

    /* BEGIN CRITICAL SECTION */
<<<<<<< HEAD
    s_lock_synced_data(websocket);

    websocket->synced_data.send_frame_error_code = send_frame_error_code;

    s_unlock_synced_data(websocket);
=======
    int err = aws_mutex_lock(&websocket->synced_data.lock);
    AWS_ASSERT(!err);
    (void)err;

    websocket->synced_data.send_frame_error_code = send_frame_error_code;

    err = aws_mutex_unlock(&websocket->synced_data.lock);
    AWS_ASSERT(!err);
    (void)err;
>>>>>>> 07663b4d
    /* END CRITICAL SECTION */

    websocket->thread_data.is_writing_stopped = true;
}

static void s_shutdown_due_to_write_err(struct aws_websocket *websocket, int error_code) {
    AWS_ASSERT(aws_channel_thread_is_callers_thread(websocket->channel_slot->channel));

    /* No more writing allowed (it's ok to call this redundantly). */
    s_stop_writing(websocket, AWS_ERROR_HTTP_CONNECTION_CLOSED);

    /* If there's a current outgoing frame, complete it with the specific error code.
     * Any other pending frames will complete with the generic CONNECTION_CLOSED error. */
    if (websocket->thread_data.current_outgoing_frame) {
        s_destroy_outgoing_frame(websocket, websocket->thread_data.current_outgoing_frame, error_code);
        websocket->thread_data.current_outgoing_frame = NULL;
    }

    /* If we're in the final stages of shutdown, ensure shutdown completes.
     * Otherwise tell the channel to shutdown (it's ok to shutdown the channel redundantly). */
    if (websocket->thread_data.is_shutting_down_and_waiting_for_close_frame_to_be_written) {
        s_finish_shutdown(websocket);
    } else {
        AWS_LOGF_ERROR(
            AWS_LS_HTTP_WEBSOCKET,
            "id=%p: Closing websocket due to failure during write, error %d (%s).",
            (void *)websocket,
            error_code,
            aws_error_name(error_code));
        s_schedule_channel_shutdown(websocket, error_code);
    }
}

static void s_shutdown_due_to_read_err(struct aws_websocket *websocket, int error_code) {
    AWS_ASSERT(aws_channel_thread_is_callers_thread(websocket->channel_slot->channel));

    AWS_LOGF_ERROR(
        AWS_LS_HTTP_WEBSOCKET,
        "id=%p: Closing websocket due to failure during read, error %d (%s).",
        (void *)websocket,
        error_code,
        aws_error_name(error_code));

    websocket->thread_data.is_reading_stopped = true;

    /* If there's a current incoming frame, complete it with the specific error code. */
    if (websocket->thread_data.current_incoming_frame) {
        s_complete_incoming_frame(websocket, error_code, NULL);
    }

    /* Tell channel to shutdown (it's ok to call this redundantly) */
    s_schedule_channel_shutdown(websocket, error_code);
}

static void s_shutdown_channel_task(struct aws_channel_task *task, void *arg, enum aws_task_status status) {
    (void)task;

    if (status != AWS_TASK_STATUS_RUN_READY) {
        return;
    }

    struct aws_websocket *websocket = arg;
    int error_code;

    /* BEGIN CRITICAL SECTION */
    s_lock_synced_data(websocket);

    error_code = websocket->synced_data.shutdown_channel_task_error_code;

    s_unlock_synced_data(websocket);
    /* END CRITICAL SECTION */

    aws_channel_shutdown(websocket->channel_slot->channel, error_code);
}

/* Tell the channel to shut down. It is safe to call this multiple times.
 * The call to aws_channel_shutdown() is delayed so that a user invoking aws_websocket_close doesn't
 * have completion callbacks firing before the function call even returns */
static void s_schedule_channel_shutdown(struct aws_websocket *websocket, int error_code) {
    bool schedule_shutdown = false;

    /* BEGIN CRITICAL SECTION */
    s_lock_synced_data(websocket);

    if (!websocket->synced_data.is_shutdown_channel_task_scheduled) {
        schedule_shutdown = true;
        websocket->synced_data.is_shutdown_channel_task_scheduled = true;
        websocket->synced_data.shutdown_channel_task_error_code = error_code;
    }

    s_unlock_synced_data(websocket);
    /* END CRITICAL SECTION */

    if (schedule_shutdown) {
        aws_channel_schedule_task_now(websocket->channel_slot->channel, &websocket->shutdown_channel_task);
    }
}

void aws_websocket_close(struct aws_websocket *websocket, bool free_scarce_resources_immediately) {
    int error_code = AWS_ERROR_SUCCESS;

    /* TODO: aws_channel_shutdown() should let users specify error_code and "immediate" as separate parameters.
     * Currently, any non-zero error_code results in "immediate" shutdown */
    if (free_scarce_resources_immediately) {
        error_code = AWS_ERROR_HTTP_CONNECTION_CLOSED;
    }

    s_schedule_channel_shutdown(websocket, error_code);
}

static int s_handler_shutdown(
    struct aws_channel_handler *handler,
    struct aws_channel_slot *slot,
    enum aws_channel_direction dir,
    int error_code,
    bool free_scarce_resources_immediately) {

    AWS_ASSERT(aws_channel_thread_is_callers_thread(slot->channel));
    struct aws_websocket *websocket = handler->impl;
    int err;

    AWS_LOGF_DEBUG(
        AWS_LS_HTTP_WEBSOCKET,
        "id=%p: Websocket handler shutting down dir=%s error_code=%d immediate=%d.",
        (void *)websocket,
        dir == AWS_CHANNEL_DIR_READ ? "READ" : "WRITE",
        error_code,
        free_scarce_resources_immediately);

    if (dir == AWS_CHANNEL_DIR_READ) {
        /* Shutdown in the read direction is immediate and simple. */
        websocket->thread_data.is_reading_stopped = true;
        aws_channel_slot_on_handler_shutdown_complete(slot, dir, error_code, free_scarce_resources_immediately);

    } else {
        websocket->thread_data.channel_shutdown_error_code = error_code;
        websocket->thread_data.channel_shutdown_free_scarce_resources_immediately = free_scarce_resources_immediately;
        websocket->thread_data.is_shutting_down_and_waiting_for_close_frame_to_be_written = true;

        if (websocket->thread_data.channel_shutdown_free_scarce_resources_immediately ||
            websocket->thread_data.is_writing_stopped) {

            AWS_LOGF_TRACE(
                AWS_LS_HTTP_WEBSOCKET,
                "id=%p: Finishing handler shutdown immediately, without ensuring a CLOSE frame was sent.",
                (void *)websocket);

            s_stop_writing(websocket, AWS_ERROR_HTTP_CONNECTION_CLOSED);
            s_finish_shutdown(websocket);
        } else {
            /* Attempt to queue a CLOSE frame, then wait for it to send before finishing shutdown. */
            struct aws_websocket_send_frame_options close_frame = {
                .opcode = AWS_WEBSOCKET_OPCODE_CLOSE,
                .fin = true,
            };
            err = aws_websocket_send_frame(websocket, &close_frame);
            if (err) {
                AWS_LOGF_WARN(
                    AWS_LS_HTTP_WEBSOCKET,
                    "id=%p: Failed to send CLOSE frame, error %d (%s).",
                    (void *)websocket,
                    aws_last_error(),
                    aws_error_name(aws_last_error()));

                s_stop_writing(websocket, AWS_ERROR_HTTP_CONNECTION_CLOSED);
                s_finish_shutdown(websocket);
            } else {
                AWS_LOGF_TRACE(
                    AWS_LS_HTTP_WEBSOCKET,
                    "id=%p: CLOSE frame queued, handler will finish shutdown once it's sent.",
                    (void *)websocket);
            }
        }
    }

    return AWS_OP_SUCCESS;
}

static void s_finish_shutdown(struct aws_websocket *websocket) {
    AWS_ASSERT(aws_channel_thread_is_callers_thread(websocket->channel_slot->channel));
    AWS_ASSERT(websocket->thread_data.is_writing_stopped);
    AWS_ASSERT(websocket->thread_data.is_shutting_down_and_waiting_for_close_frame_to_be_written);

    AWS_LOGF_TRACE(AWS_LS_HTTP_WEBSOCKET, "id=%p: Finishing websocket handler shutdown.", (void *)websocket);

    websocket->thread_data.is_shutting_down_and_waiting_for_close_frame_to_be_written = false;

    /* Cancel all incomplete frames */
    if (websocket->thread_data.current_incoming_frame) {
        s_complete_incoming_frame(websocket, AWS_ERROR_HTTP_CONNECTION_CLOSED, NULL);
    }

    if (websocket->thread_data.current_outgoing_frame) {
        s_destroy_outgoing_frame(
            websocket, websocket->thread_data.current_outgoing_frame, AWS_ERROR_HTTP_CONNECTION_CLOSED);
        websocket->thread_data.current_outgoing_frame = NULL;
    }

    /* BEGIN CRITICAL SECTION */
<<<<<<< HEAD
    s_lock_synced_data(websocket);
=======
    int err = aws_mutex_lock(&websocket->synced_data.lock);
    AWS_ASSERT(!err);
    (void)err;
>>>>>>> 07663b4d

    while (!aws_linked_list_empty(&websocket->synced_data.outgoing_frame_list)) {
        /* Move frames from synced_data to thread_data, then cancel them together outside critical section */
        struct aws_linked_list_node *node = aws_linked_list_pop_front(&websocket->synced_data.outgoing_frame_list);
        aws_linked_list_push_back(&websocket->thread_data.outgoing_frame_list, node);
    }

<<<<<<< HEAD
    s_unlock_synced_data(websocket);
=======
    err = aws_mutex_unlock(&websocket->synced_data.lock);
    AWS_ASSERT(!err);
    (void)err;
>>>>>>> 07663b4d
    /* END CRITICAL SECTION */

    while (!aws_linked_list_empty(&websocket->thread_data.outgoing_frame_list)) {
        struct aws_linked_list_node *node = aws_linked_list_pop_front(&websocket->thread_data.outgoing_frame_list);
        struct outgoing_frame *frame = AWS_CONTAINER_OF(node, struct outgoing_frame, node);
        s_destroy_outgoing_frame(websocket, frame, AWS_ERROR_HTTP_CONNECTION_CLOSED);
    }

    if (websocket->on_connection_shutdown) {
        AWS_LOGF_TRACE(AWS_LS_HTTP_WEBSOCKET, "id=%p: Invoking user's shutdown callback.", (void *)websocket);
        websocket->on_connection_shutdown(
            websocket, websocket->thread_data.channel_shutdown_error_code, websocket->user_data);
    }

    aws_channel_slot_on_handler_shutdown_complete(
        websocket->channel_slot,
        AWS_CHANNEL_DIR_WRITE,
        websocket->thread_data.channel_shutdown_error_code,
        websocket->thread_data.channel_shutdown_free_scarce_resources_immediately);
}

static int s_handler_process_read_message(
    struct aws_channel_handler *handler,
    struct aws_channel_slot *slot,
    struct aws_io_message *message) {

    AWS_ASSERT(message);
    AWS_ASSERT(aws_channel_thread_is_callers_thread(slot->channel));
    struct aws_websocket *websocket = handler->impl;
    struct aws_byte_cursor cursor = aws_byte_cursor_from_buf(&message->message_data);
    int err;

    websocket->thread_data.incoming_message_window_update = message->message_data.len;

    AWS_LOGF_TRACE(
        AWS_LS_HTTP_WEBSOCKET,
        "id=%p: Begin processing message of size %zu.",
        (void *)websocket,
        message->message_data.len);

    while (cursor.len) {
        if (websocket->thread_data.is_reading_stopped) {
            goto clean_up;
        }

        bool frame_complete;
        err = aws_websocket_decoder_process(&websocket->thread_data.decoder, &cursor, &frame_complete);
        if (err) {
            AWS_LOGF_ERROR(
                AWS_LS_HTTP_WEBSOCKET,
                "id=%p: Message processing failed, error %d (%s). Closing connection.",
                (void *)websocket,
                aws_last_error(),
                aws_error_name(aws_last_error()));

            goto error;
        }

        if (frame_complete) {
            bool callback_result;
            s_complete_incoming_frame(websocket, AWS_ERROR_SUCCESS, &callback_result);
            if (!callback_result) {
                AWS_LOGF_ERROR(
                    AWS_LS_HTTP_WEBSOCKET,
                    "id=%p: Incoming frame completion callback has reported a failure. Closing connection",
                    (void *)websocket);

                aws_raise_error(AWS_ERROR_HTTP_CALLBACK_FAILURE);
                goto error;
            }
        }
    }

    if (websocket->thread_data.incoming_message_window_update > 0) {
        err = aws_channel_slot_increment_read_window(slot, websocket->thread_data.incoming_message_window_update);
        if (err) {
            AWS_LOGF_ERROR(
                AWS_LS_HTTP_WEBSOCKET,
                "id=%p: Failed to increment read window after message processing, error %d (%s). Closing connection.",
                (void *)websocket,
                aws_last_error(),
                aws_error_name(aws_last_error()));
            goto error;
        }
    }

    goto clean_up;

error:
    s_shutdown_due_to_read_err(websocket, aws_last_error());

clean_up:
    if (cursor.len > 0) {
        AWS_LOGF_TRACE(
            AWS_LS_HTTP_WEBSOCKET,
            "id=%p: Done processing message, final %zu bytes ignored.",
            (void *)websocket,
            cursor.len);
    } else {
        AWS_LOGF_TRACE(AWS_LS_HTTP_WEBSOCKET, "id=%p: Done processing message.", (void *)websocket);
    }
    aws_mem_release(message->allocator, message);
    return AWS_OP_SUCCESS;
}

static int s_decoder_on_frame(const struct aws_websocket_frame *frame, void *user_data) {
    struct aws_websocket *websocket = user_data;
    AWS_ASSERT(aws_channel_thread_is_callers_thread(websocket->channel_slot->channel));
    AWS_ASSERT(!websocket->thread_data.current_incoming_frame);
    AWS_ASSERT(!websocket->thread_data.is_reading_stopped);

    websocket->thread_data.current_incoming_frame = &websocket->thread_data.incoming_frame_storage;

    websocket->thread_data.current_incoming_frame->payload_length = frame->payload_length;
    websocket->thread_data.current_incoming_frame->opcode = frame->opcode;
    websocket->thread_data.current_incoming_frame->fin = frame->fin;
    websocket->thread_data.current_incoming_frame->rsv[0] = frame->rsv[0];
    websocket->thread_data.current_incoming_frame->rsv[1] = frame->rsv[1];
    websocket->thread_data.current_incoming_frame->rsv[2] = frame->rsv[2];

    /* Invoke user cb */
    bool callback_result = true;
    if (websocket->on_incoming_frame_begin) {
        callback_result = websocket->on_incoming_frame_begin(
            websocket, websocket->thread_data.current_incoming_frame, websocket->user_data);
    }

    if (!callback_result) {
        AWS_LOGF_ERROR(
            AWS_LS_HTTP_WEBSOCKET, "id=%p: Incoming frame callback has reported a failure.", (void *)websocket);
        return aws_raise_error(AWS_ERROR_HTTP_CALLBACK_FAILURE);
    }

    return AWS_OP_SUCCESS;
}

static int s_decoder_on_payload(struct aws_byte_cursor data, void *user_data) {
    struct aws_websocket *websocket = user_data;
    AWS_ASSERT(aws_channel_thread_is_callers_thread(websocket->channel_slot->channel));
    AWS_ASSERT(websocket->thread_data.current_incoming_frame);
    AWS_ASSERT(!websocket->thread_data.is_reading_stopped);

    /* Invoke user cb */
    bool callback_result = true;
    if (websocket->on_incoming_frame_payload) {
        size_t window_update_size = data.len;

        callback_result = websocket->on_incoming_frame_payload(
            websocket, websocket->thread_data.current_incoming_frame, data, &window_update_size, websocket->user_data);

        /* If user reduced window_update_size, reduce how much the websocket will update its window */
        size_t reduce = data.len - window_update_size;
        AWS_ASSERT(reduce <= websocket->thread_data.incoming_message_window_update);
        websocket->thread_data.incoming_message_window_update -= reduce;

        AWS_LOGF_DEBUG(
            AWS_LS_HTTP_WEBSOCKET,
            "id=%p: Incoming payload callback changed window update size, window will shrink by %zu.",
            (void *)websocket,
            reduce);
    }

    /* TODO: pass data to channel handler on right */

    if (!callback_result) {
        AWS_LOGF_ERROR(
            AWS_LS_HTTP_WEBSOCKET, "id=%p: Incoming payload callback has reported a failure.", (void *)websocket);
        return aws_raise_error(AWS_ERROR_HTTP_CALLBACK_FAILURE);
    }

    return AWS_OP_SUCCESS;
}

<<<<<<< HEAD
static void s_complete_incoming_frame(struct aws_websocket *websocket, int error_code, bool *out_callback_result) {
    assert(aws_channel_thread_is_callers_thread(websocket->channel_slot->channel));
    assert(websocket->thread_data.current_incoming_frame);
=======
static void s_complete_incoming_frame(struct aws_websocket *websocket, int error_code) {
    AWS_ASSERT(aws_channel_thread_is_callers_thread(websocket->channel_slot->channel));
    AWS_ASSERT(websocket->thread_data.current_incoming_frame);
>>>>>>> 07663b4d

    if (error_code == AWS_OP_SUCCESS) {
        /* If this was a CLOSE frame, don't read any more data. */
        if (websocket->thread_data.current_incoming_frame->opcode == AWS_WEBSOCKET_OPCODE_CLOSE) {
            AWS_LOGF_DEBUG(
                AWS_LS_HTTP_WEBSOCKET,
                "id=%p: Close frame received, any further data received will be ignored.",
                (void *)websocket);
            websocket->thread_data.is_reading_stopped = true;

            /* TODO: auto-close if there's a channel-handler to the right */
        }

        /* TODO: auto-respond to PING with PONG */
    }

    /* Invoke user cb */
    bool callback_result = true;
    if (websocket->on_incoming_frame_complete) {
        callback_result = websocket->on_incoming_frame_complete(
            websocket, websocket->thread_data.current_incoming_frame, error_code, websocket->user_data);
    }

    if (out_callback_result) {
        *out_callback_result = callback_result;
    }

    websocket->thread_data.current_incoming_frame = NULL;
}

static size_t s_handler_initial_window_size(struct aws_channel_handler *handler) {
    struct aws_websocket *websocket = handler->impl;
    return websocket->initial_window_size;
}

static size_t s_handler_message_overhead(struct aws_channel_handler *handler) {
    (void)handler;
    return AWS_WEBSOCKET_MAX_FRAME_OVERHEAD;
}

static int s_handler_increment_read_window(
    struct aws_channel_handler *handler,
    struct aws_channel_slot *slot,
    size_t size) {

    (void)handler;
    (void)slot;
    (void)size;
    return aws_raise_error(AWS_ERROR_UNIMPLEMENTED);
}<|MERGE_RESOLUTION|>--- conflicted
+++ resolved
@@ -201,13 +201,13 @@
 
 void s_lock_synced_data(struct aws_websocket *websocket) {
     int err = aws_mutex_lock(&websocket->synced_data.lock);
-    assert(!err);
+    AWS_ASSERT(!err);
     (void)err;
 }
 
 void s_unlock_synced_data(struct aws_websocket *websocket) {
     int err = aws_mutex_unlock(&websocket->synced_data.lock);
-    assert(!err);
+    AWS_ASSERT(!err);
     (void)err;
 }
 
@@ -368,13 +368,7 @@
     bool should_schedule_task = false;
 
     /* BEGIN CRITICAL SECTION */
-<<<<<<< HEAD
     s_lock_synced_data(websocket);
-=======
-    int err = aws_mutex_lock(&websocket->synced_data.lock);
-    AWS_ASSERT(!err);
-    (void)err;
->>>>>>> 07663b4d
 
     if (websocket->synced_data.send_frame_error_code) {
         send_error = websocket->synced_data.send_frame_error_code;
@@ -386,14 +380,7 @@
         }
     }
 
-<<<<<<< HEAD
     s_unlock_synced_data(websocket);
-=======
-    err = aws_mutex_unlock(&websocket->synced_data.lock);
-    AWS_ASSERT(!err);
-    (void)err;
-
->>>>>>> 07663b4d
     /* END CRITICAL SECTION */
 
     if (send_error) {
@@ -437,25 +424,13 @@
     aws_linked_list_init(&tmp_list);
 
     /* BEGIN CRITICAL SECTION */
-<<<<<<< HEAD
     s_lock_synced_data(websocket);
-=======
-    int err = aws_mutex_lock(&websocket->synced_data.lock);
-    AWS_ASSERT(!err);
-    (void)err;
->>>>>>> 07663b4d
 
     aws_linked_list_swap_contents(&websocket->synced_data.outgoing_frame_list, &tmp_list);
 
     websocket->synced_data.is_move_synced_data_to_thread_task_scheduled = false;
 
-<<<<<<< HEAD
     s_unlock_synced_data(websocket);
-=======
-    err = aws_mutex_unlock(&websocket->synced_data.lock);
-    AWS_ASSERT(!err);
-    (void)err;
->>>>>>> 07663b4d
     /* END CRITICAL SECTION */
 
     if (!aws_linked_list_empty(&tmp_list)) {
@@ -762,23 +737,11 @@
         aws_error_name(send_frame_error_code));
 
     /* BEGIN CRITICAL SECTION */
-<<<<<<< HEAD
     s_lock_synced_data(websocket);
 
     websocket->synced_data.send_frame_error_code = send_frame_error_code;
 
     s_unlock_synced_data(websocket);
-=======
-    int err = aws_mutex_lock(&websocket->synced_data.lock);
-    AWS_ASSERT(!err);
-    (void)err;
-
-    websocket->synced_data.send_frame_error_code = send_frame_error_code;
-
-    err = aws_mutex_unlock(&websocket->synced_data.lock);
-    AWS_ASSERT(!err);
-    (void)err;
->>>>>>> 07663b4d
     /* END CRITICAL SECTION */
 
     websocket->thread_data.is_writing_stopped = true;
@@ -978,13 +941,7 @@
     }
 
     /* BEGIN CRITICAL SECTION */
-<<<<<<< HEAD
     s_lock_synced_data(websocket);
-=======
-    int err = aws_mutex_lock(&websocket->synced_data.lock);
-    AWS_ASSERT(!err);
-    (void)err;
->>>>>>> 07663b4d
 
     while (!aws_linked_list_empty(&websocket->synced_data.outgoing_frame_list)) {
         /* Move frames from synced_data to thread_data, then cancel them together outside critical section */
@@ -992,13 +949,7 @@
         aws_linked_list_push_back(&websocket->thread_data.outgoing_frame_list, node);
     }
 
-<<<<<<< HEAD
     s_unlock_synced_data(websocket);
-=======
-    err = aws_mutex_unlock(&websocket->synced_data.lock);
-    AWS_ASSERT(!err);
-    (void)err;
->>>>>>> 07663b4d
     /* END CRITICAL SECTION */
 
     while (!aws_linked_list_empty(&websocket->thread_data.outgoing_frame_list)) {
@@ -1172,15 +1123,9 @@
     return AWS_OP_SUCCESS;
 }
 
-<<<<<<< HEAD
-static void s_complete_incoming_frame(struct aws_websocket *websocket, int error_code, bool *out_callback_result) {
-    assert(aws_channel_thread_is_callers_thread(websocket->channel_slot->channel));
-    assert(websocket->thread_data.current_incoming_frame);
-=======
 static void s_complete_incoming_frame(struct aws_websocket *websocket, int error_code) {
     AWS_ASSERT(aws_channel_thread_is_callers_thread(websocket->channel_slot->channel));
     AWS_ASSERT(websocket->thread_data.current_incoming_frame);
->>>>>>> 07663b4d
 
     if (error_code == AWS_OP_SUCCESS) {
         /* If this was a CLOSE frame, don't read any more data. */
