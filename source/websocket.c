/*
 * Copyright 2010-2018 Amazon.com, Inc. or its affiliates. All Rights Reserved.
 *
 * Licensed under the Apache License, Version 2.0 (the "License").
 * You may not use this file except in compliance with the License.
 * A copy of the License is located at
 *
 *  http://aws.amazon.com/apache2.0
 *
 * or in the "license" file accompanying this file. This file is distributed
 * on an "AS IS" BASIS, WITHOUT WARRANTIES OR CONDITIONS OF ANY KIND, either
 * express or implied. See the License for the specific language governing
 * permissions and limitations under the License.
 */

#include <aws/http/private/websocket_impl.h>

#include <aws/common/atomics.h>
#include <aws/common/device_random.h>
#include <aws/common/encoding.h>
#include <aws/common/mutex.h>
#include <aws/http/private/websocket_decoder.h>
#include <aws/http/private/websocket_encoder.h>
#include <aws/http/request_response.h>
#include <aws/io/channel.h>
#include <aws/io/logging.h>

#include <inttypes.h>

#if _MSC_VER
#    pragma warning(disable : 4204) /* non-constant aggregate initializer */
#endif

/* TODO: echo payload of peer CLOSE */

/* TODO: Can we be sure socket will always mark aws_io_messages as complete? */

/* TODO: If something goes wrong during normal shutdown, do I change the error_code? */

/* TODO: Delayed payload works by sending 0-size io_msgs down pipe and trying again when they're compele.
 *       Do something more efficient? */

/* TODO: don't fire send completion until data written to socket .. which also means delaying on_shutdown cb */

/* TODO: stop using the HTTP_PARSE error, give websocket its own error */

enum {
    MESSAGE_SIZE_HINT = 16 * 1024,
};

struct outgoing_frame {
    struct aws_websocket_send_frame_options def;
    struct aws_linked_list_node node;
};

struct aws_websocket {
    struct aws_allocator *alloc;
    struct aws_channel_handler channel_handler;
    struct aws_channel_slot *channel_slot;
    size_t initial_window_size;

    void *user_data;
    aws_websocket_on_incoming_frame_begin_fn *on_incoming_frame_begin;
    aws_websocket_on_incoming_frame_payload_fn *on_incoming_frame_payload;
    aws_websocket_on_incoming_frame_complete_fn *on_incoming_frame_complete;

    struct aws_channel_task move_synced_data_to_thread_task;
    struct aws_channel_task shutdown_channel_task;
    struct aws_channel_task increment_read_window_task;
    struct aws_channel_task waiting_on_payload_stream_task;
    bool is_server;

    /* Data that should only be accessed from the websocket's channel thread. */
    struct {
        struct aws_websocket_encoder encoder;
        struct aws_linked_list outgoing_frame_list;
        struct outgoing_frame *current_outgoing_frame;

        struct aws_websocket_decoder decoder;
        struct aws_websocket_incoming_frame *current_incoming_frame;
        struct aws_websocket_incoming_frame incoming_frame_storage;

        /* If current incoming frame is CONTINUATION, this is the data type it is a continuation of. */
        enum aws_websocket_opcode continuation_of_opcode;

        /* Amount to increment window after a channel message has been processed. */
        size_t incoming_message_window_update;

        /* Cached slot to right */
        struct aws_channel_slot *last_known_right_slot;

        /* True when no more frames will be read, due to:
         * - a CLOSE frame was received
         * - decoder error
         * - channel shutdown in read-dir */
        bool is_reading_stopped;

        /* True when no more frames will be written, due to:
         * - a CLOSE frame was sent
         * - encoder error
         * - channel shutdown in write-dir */
        bool is_writing_stopped;

        /* During normal shutdown websocket ensures that a CLOSE frame is sent */
        bool is_shutting_down_and_waiting_for_close_frame_to_be_written;
        int channel_shutdown_error_code;
        bool channel_shutdown_free_scarce_resources_immediately;

        /* Wait until each aws_io_message is completely written to
         * the socket before sending the next aws_io_message */
        bool is_waiting_for_write_completion;

        /* If, while writing out data from a payload stream, we experience "read would block",
         * schedule a task to try again in the near-future. */
        bool is_waiting_on_payload_stream_task;

        /* True if this websocket is being used as a dumb mid-channel handler.
         * The websocket will no longer respond to its public API or invoke callbacks. */
        bool is_midchannel_handler;
    } thread_data;

    /* Data that may be touched from any thread (lock must be held). */
    struct {
        struct aws_mutex lock;

        struct aws_linked_list outgoing_frame_list;

        /* If non-zero, then increment_read_window_task is scheduled */
        size_t window_increment_size;

        /* Error-code returned by aws_websocket_send_frame() when is_writing_stopped is true */
        int send_frame_error_code;

        /* Use a task to issue a channel shutdown. */
        int shutdown_channel_task_error_code;
        bool is_shutdown_channel_task_scheduled;

        bool is_move_synced_data_to_thread_task_scheduled;

        /* Mirrors variable from thread_data */
        bool is_midchannel_handler;

        /* Whether aws_websocket_release() has been called */
        bool is_released;
    } synced_data;
};

static int s_handler_process_read_message(
    struct aws_channel_handler *handler,
    struct aws_channel_slot *slot,
    struct aws_io_message *message);

static int s_handler_process_write_message(
    struct aws_channel_handler *handler,
    struct aws_channel_slot *slot,
    struct aws_io_message *message);

static int s_handler_increment_read_window(
    struct aws_channel_handler *handler,
    struct aws_channel_slot *slot,
    size_t size);

static int s_handler_shutdown(
    struct aws_channel_handler *handler,
    struct aws_channel_slot *slot,
    enum aws_channel_direction dir,
    int error_code,
    bool free_scarce_resources_immediately);

static size_t s_handler_initial_window_size(struct aws_channel_handler *handler);
static size_t s_handler_message_overhead(struct aws_channel_handler *handler);
static void s_handler_destroy(struct aws_channel_handler *handler);

static int s_encoder_stream_outgoing_payload(struct aws_byte_buf *out_buf, void *user_data);

static int s_decoder_on_frame(const struct aws_websocket_frame *frame, void *user_data);
static int s_decoder_on_payload(struct aws_byte_cursor data, void *user_data);
static int s_decoder_on_user_payload(struct aws_websocket *websocket, struct aws_byte_cursor data);
static int s_decoder_on_midchannel_payload(struct aws_websocket *websocket, struct aws_byte_cursor data);

static void s_destroy_outgoing_frame(struct aws_websocket *websocket, struct outgoing_frame *frame, int error_code);
static void s_complete_incoming_frame(struct aws_websocket *websocket, int error_code, bool *out_callback_result);
static void s_finish_shutdown(struct aws_websocket *websocket);
static void s_io_message_write_completed(
    struct aws_channel *channel,
    struct aws_io_message *message,
    int err_code,
    void *user_data);
static int s_send_frame(
    struct aws_websocket *websocket,
    const struct aws_websocket_send_frame_options *options,
    bool from_public_api);
static bool s_midchannel_send_payload(struct aws_websocket *websocket, struct aws_byte_buf *out_buf, void *user_data);
static void s_midchannel_send_complete(struct aws_websocket *websocket, int error_code, void *user_data);
static void s_move_synced_data_to_thread_task(struct aws_channel_task *task, void *arg, enum aws_task_status status);
static void s_increment_read_window_task(struct aws_channel_task *task, void *arg, enum aws_task_status status);
static void s_shutdown_channel_task(struct aws_channel_task *task, void *arg, enum aws_task_status status);
static void s_waiting_on_payload_stream_task(struct aws_channel_task *task, void *arg, enum aws_task_status status);
static void s_schedule_channel_shutdown(struct aws_websocket *websocket, int error_code);
static void s_shutdown_due_to_write_err(struct aws_websocket *websocket, int error_code);
static void s_shutdown_due_to_read_err(struct aws_websocket *websocket, int error_code);
static void s_stop_writing(struct aws_websocket *websocket, int send_frame_error_code);
static void s_try_write_outgoing_frames(struct aws_websocket *websocket);

static struct aws_channel_handler_vtable s_channel_handler_vtable = {
    .process_read_message = s_handler_process_read_message,
    .process_write_message = s_handler_process_write_message,
    .increment_read_window = s_handler_increment_read_window,
    .shutdown = s_handler_shutdown,
    .initial_window_size = s_handler_initial_window_size,
    .message_overhead = s_handler_message_overhead,
    .destroy = s_handler_destroy,
};

const char *aws_websocket_opcode_str(uint8_t opcode) {
    switch (opcode) {
        case AWS_WEBSOCKET_OPCODE_CONTINUATION:
            return "continuation";
        case AWS_WEBSOCKET_OPCODE_TEXT:
            return "text";
        case AWS_WEBSOCKET_OPCODE_BINARY:
            return "binary";
        case AWS_WEBSOCKET_OPCODE_CLOSE:
            return "close";
        case AWS_WEBSOCKET_OPCODE_PING:
            return "ping";
        case AWS_WEBSOCKET_OPCODE_PONG:
            return "pong";
        default:
            return "";
    }
}

bool aws_websocket_is_data_frame(uint8_t opcode) {
    /* RFC-6455 Section 5.6: Most significant bit of (4 bit) data frame opcode is 0 */
    return !(opcode & 0x08);
}

void s_lock_synced_data(struct aws_websocket *websocket) {
    int err = aws_mutex_lock(&websocket->synced_data.lock);
    AWS_ASSERT(!err);
    (void)err;
}

void s_unlock_synced_data(struct aws_websocket *websocket) {
    int err = aws_mutex_unlock(&websocket->synced_data.lock);
    AWS_ASSERT(!err);
    (void)err;
}

struct aws_websocket *aws_websocket_handler_new(const struct aws_websocket_handler_options *options) {
    /* TODO: validate options */

    struct aws_channel_slot *slot = NULL;
    struct aws_websocket *websocket = NULL;
    int err;

    slot = aws_channel_slot_new(options->channel);
    if (!slot) {
        goto error;
    }

    err = aws_channel_slot_insert_end(options->channel, slot);
    if (err) {
        goto error;
    }

    websocket = aws_mem_calloc(options->allocator, 1, sizeof(struct aws_websocket));
    if (!websocket) {
        goto error;
    }

    websocket->alloc = options->allocator;
    websocket->channel_handler.vtable = &s_channel_handler_vtable;
    websocket->channel_handler.alloc = options->allocator;
    websocket->channel_handler.impl = websocket;

    websocket->channel_slot = slot;

    websocket->initial_window_size = options->initial_window_size;

    websocket->user_data = options->user_data;
    websocket->on_incoming_frame_begin = options->on_incoming_frame_begin;
    websocket->on_incoming_frame_payload = options->on_incoming_frame_payload;
    websocket->on_incoming_frame_complete = options->on_incoming_frame_complete;

    websocket->is_server = options->is_server;

<<<<<<< HEAD
    aws_channel_task_init(
        &websocket->move_synced_data_to_thread_task,
        s_move_synced_data_to_thread_task,
        websocket,
        "websocket_move_synced_data_to_thread");
    aws_channel_task_init(
        &websocket->shutdown_channel_task, s_shutdown_channel_task, websocket, "websocket_shutdown_channel");
    aws_channel_task_init(
        &websocket->increment_read_window_task,
        s_increment_read_window_task,
        websocket,
        "websocket_increment_read_window");
=======
    aws_channel_task_init(&websocket->move_synced_data_to_thread_task, s_move_synced_data_to_thread_task, websocket);
    aws_channel_task_init(&websocket->shutdown_channel_task, s_shutdown_channel_task, websocket);
    aws_channel_task_init(&websocket->increment_read_window_task, s_increment_read_window_task, websocket);
    aws_channel_task_init(&websocket->waiting_on_payload_stream_task, s_waiting_on_payload_stream_task, websocket);
>>>>>>> 9875dbfe

    aws_linked_list_init(&websocket->thread_data.outgoing_frame_list);

    aws_websocket_encoder_init(&websocket->thread_data.encoder, s_encoder_stream_outgoing_payload, websocket);

    aws_websocket_decoder_init(&websocket->thread_data.decoder, s_decoder_on_frame, s_decoder_on_payload, websocket);

    aws_linked_list_init(&websocket->synced_data.outgoing_frame_list);

    err = aws_mutex_init(&websocket->synced_data.lock);
    if (err) {
        AWS_LOGF_ERROR(
            AWS_LS_HTTP_WEBSOCKET,
            "static: Failed to initialize mutex, error %d (%s).",
            aws_last_error(),
            aws_error_name(aws_last_error()));

        goto error;
    }

    err = aws_channel_slot_set_handler(slot, &websocket->channel_handler);
    if (err) {
        goto error;
    }

    /* Ensure websocket (and the rest of the channel) can't be destroyed until aws_websocket_release() is called */
    aws_channel_acquire_hold(options->channel);

    return websocket;

error:
    if (slot) {
        if (websocket && !slot->handler) {
            websocket->channel_handler.vtable->destroy(&websocket->channel_handler);
        }
        aws_channel_slot_remove(slot);
    }
    return NULL;
}

static void s_handler_destroy(struct aws_channel_handler *handler) {
    struct aws_websocket *websocket = handler->impl;
    AWS_ASSERT(!websocket->thread_data.current_outgoing_frame);
    AWS_ASSERT(!websocket->thread_data.current_incoming_frame);

    AWS_LOGF_TRACE(AWS_LS_HTTP_WEBSOCKET, "id=%p: Destroying websocket.", (void *)websocket);

    aws_mutex_clean_up(&websocket->synced_data.lock);
    aws_mem_release(websocket->alloc, websocket);
}

void aws_websocket_release(struct aws_websocket *websocket) {
    AWS_ASSERT(websocket);
    AWS_ASSERT(websocket->channel_slot);

    bool was_already_released;

    /* BEGIN CRITICAL SECTION */
    s_lock_synced_data(websocket);
    if (websocket->synced_data.is_released) {
        was_already_released = true;
    } else {
        was_already_released = false;
        websocket->synced_data.is_released = true;
    }
    s_unlock_synced_data(websocket);
    /* END CRITICAL SECTION */

    if (was_already_released) {
        AWS_LOGF_TRACE(
            AWS_LS_HTTP_WEBSOCKET, "id=%p: Ignoring multiple calls to websocket release.", (void *)websocket);
        return;
    }

    AWS_LOGF_TRACE(AWS_LS_HTTP_WEBSOCKET, "id=%p: Websocket released, shut down if necessary.", (void *)websocket);

    /* Channel might already be shut down, but make sure */
    s_schedule_channel_shutdown(websocket, AWS_ERROR_SUCCESS);

    /* Channel won't destroy its slots/handlers until its refcount reaches 0 */
    aws_channel_release_hold(websocket->channel_slot->channel);
}

struct aws_channel *aws_websocket_get_channel(const struct aws_websocket *websocket) {
    return websocket->channel_slot->channel;
}

int aws_websocket_convert_to_midchannel_handler(struct aws_websocket *websocket) {
    if (!aws_channel_thread_is_callers_thread(websocket->channel_slot->channel)) {
        AWS_LOGF_ERROR(
            AWS_LS_HTTP_WEBSOCKET, "id=%p: Cannot convert to midchannel handler on this thread.", (void *)websocket);
        return aws_raise_error(AWS_ERROR_IO_EVENT_LOOP_THREAD_ONLY);
    }

    if (websocket->thread_data.is_midchannel_handler) {
        AWS_LOGF_ERROR(
            AWS_LS_HTTP_WEBSOCKET, "id=%p: Websocket has already converted to midchannel handler.", (void *)websocket);
        return aws_raise_error(AWS_ERROR_HTTP_WEBSOCKET_IS_MIDCHANNEL_HANDLER);
    }

    if (websocket->thread_data.is_reading_stopped || websocket->thread_data.is_writing_stopped) {
        AWS_LOGF_ERROR(
            AWS_LS_HTTP_WEBSOCKET,
            "id=%p: Cannot convert websocket to midchannel handler because it is closed or closing.",
            (void *)websocket);
        return aws_raise_error(AWS_ERROR_HTTP_CONNECTION_CLOSED);
    }

    if (websocket->thread_data.current_incoming_frame) {
        AWS_LOGF_ERROR(
            AWS_LS_HTTP_WEBSOCKET,
            "id=%p: Cannot convert to midchannel handler in the middle of an incoming frame.",
            (void *)websocket);
        return aws_raise_error(AWS_ERROR_INVALID_STATE);
    }

    bool was_released = false;

    /* BEGIN CRITICAL SECTION */
    s_lock_synced_data(websocket);
    if (websocket->synced_data.is_released) {
        was_released = true;
    } else {
        websocket->synced_data.is_midchannel_handler = true;
    }
    s_unlock_synced_data(websocket);
    /* END CRITICAL SECTION */

    if (was_released) {
        AWS_LOGF_ERROR(
            AWS_LS_HTTP_WEBSOCKET,
            "id=%p: Cannot convert websocket to midchannel handler because it was already released.",
            (void *)websocket);
        return aws_raise_error(AWS_ERROR_HTTP_CONNECTION_CLOSED);
    }

    websocket->thread_data.is_midchannel_handler = true;

    return AWS_OP_SUCCESS;
}

/* Insert frame into list, sorting by priority, then by age (high-priority and older frames towards the front) */
static void s_enqueue_prioritized_frame(struct aws_linked_list *list, struct outgoing_frame *to_add) {
    /* Iterate in reverse so that common case (a bunch of low-priority frames) is O(1) */
    struct aws_linked_list_node *rev_iter = aws_linked_list_rbegin(list);
    const struct aws_linked_list_node *rev_end = aws_linked_list_rend(list);
    while (rev_iter != rev_end) {
        struct outgoing_frame *frame_i = AWS_CONTAINER_OF(rev_iter, struct outgoing_frame, node);
        if (to_add->def.high_priority == frame_i->def.high_priority) {
            break;
        }
        rev_iter = aws_linked_list_prev(rev_iter);
    }

    aws_linked_list_insert_after(rev_iter, &to_add->node);
}

static int s_send_frame(
    struct aws_websocket *websocket,
    const struct aws_websocket_send_frame_options *options,
    bool from_public_api) {

    AWS_ASSERT(websocket);
    AWS_ASSERT(options);

    /* Check for bad input. Log about non-obvious errors. */
    if (options->high_priority && aws_websocket_is_data_frame(options->opcode)) {
        AWS_LOGF_ERROR(AWS_LS_HTTP_WEBSOCKET, "id=%p: Data frames cannot be sent as high-priority.", (void *)websocket);
        return aws_raise_error(AWS_ERROR_INVALID_ARGUMENT);
    }
    if (options->payload_length > 0 && !options->stream_outgoing_payload) {
        AWS_LOGF_ERROR(
            AWS_LS_HTTP_WEBSOCKET,
            "id=%p: Invalid frame options, payload streaming function required when payload length is non-zero.",
            (void *)websocket);
        return aws_raise_error(AWS_ERROR_INVALID_ARGUMENT);
    }

    struct outgoing_frame *frame = aws_mem_calloc(websocket->alloc, 1, sizeof(struct outgoing_frame));
    if (!frame) {
        return AWS_OP_ERR;
    }

    frame->def = *options;

    /* Enqueue frame, unless no further sending is allowed. */
    int send_error = 0;
    bool should_schedule_task = false;

    /* BEGIN CRITICAL SECTION */
    s_lock_synced_data(websocket);

    if (websocket->synced_data.is_midchannel_handler && from_public_api) {
        send_error = AWS_ERROR_HTTP_WEBSOCKET_IS_MIDCHANNEL_HANDLER;
    } else if (websocket->synced_data.send_frame_error_code) {
        send_error = websocket->synced_data.send_frame_error_code;
    } else {
        aws_linked_list_push_back(&websocket->synced_data.outgoing_frame_list, &frame->node);
        if (!websocket->synced_data.is_move_synced_data_to_thread_task_scheduled) {
            websocket->synced_data.is_move_synced_data_to_thread_task_scheduled = true;
            should_schedule_task = true;
        }
    }

    s_unlock_synced_data(websocket);
    /* END CRITICAL SECTION */

    if (send_error) {
        AWS_LOGF_ERROR(
            AWS_LS_HTTP_WEBSOCKET,
            "id=%p: Cannot send frame, error %d (%s).",
            (void *)websocket,
            send_error,
            aws_error_name(send_error));

        aws_mem_release(websocket->alloc, frame);
        return aws_raise_error(send_error);
    }

    AWS_LOGF_DEBUG(
        AWS_LS_HTTP_WEBSOCKET,
        "id=%p: Enqueuing outgoing frame with opcode=%" PRIu8 "(%s) length=%" PRIu64 " fin=%s priority=%s",
        (void *)websocket,
        options->opcode,
        aws_websocket_opcode_str(options->opcode),
        options->payload_length,
        options->fin ? "T" : "F",
        options->high_priority ? "high" : "normal");

    if (should_schedule_task) {
        AWS_LOGF_TRACE(AWS_LS_HTTP_WEBSOCKET, "id=%p: Scheduling synced data task.", (void *)websocket);
        aws_channel_schedule_task_now(websocket->channel_slot->channel, &websocket->move_synced_data_to_thread_task);
    }

    return AWS_OP_SUCCESS;
}

int aws_websocket_send_frame(struct aws_websocket *websocket, const struct aws_websocket_send_frame_options *options) {
    return s_send_frame(websocket, options, true);
}

static void s_move_synced_data_to_thread_task(struct aws_channel_task *task, void *arg, enum aws_task_status status) {
    (void)task;
    if (status != AWS_TASK_STATUS_RUN_READY) {
        return;
    }

    struct aws_websocket *websocket = arg;
    struct aws_linked_list tmp_list;
    aws_linked_list_init(&tmp_list);

    /* BEGIN CRITICAL SECTION */
    s_lock_synced_data(websocket);

    aws_linked_list_swap_contents(&websocket->synced_data.outgoing_frame_list, &tmp_list);

    websocket->synced_data.is_move_synced_data_to_thread_task_scheduled = false;

    s_unlock_synced_data(websocket);
    /* END CRITICAL SECTION */

    if (!aws_linked_list_empty(&tmp_list)) {
        do {
            struct aws_linked_list_node *node = aws_linked_list_pop_front(&tmp_list);
            struct outgoing_frame *frame = AWS_CONTAINER_OF(node, struct outgoing_frame, node);
            s_enqueue_prioritized_frame(&websocket->thread_data.outgoing_frame_list, frame);
        } while (!aws_linked_list_empty(&tmp_list));

        s_try_write_outgoing_frames(websocket);
    }
}

static void s_try_write_outgoing_frames(struct aws_websocket *websocket) {
    AWS_ASSERT(aws_channel_thread_is_callers_thread(websocket->channel_slot->channel));

    /* Check whether we should be writing data */
    if (!websocket->thread_data.current_outgoing_frame &&
        aws_linked_list_empty(&websocket->thread_data.outgoing_frame_list)) {

        AWS_LOGF_TRACE(AWS_LS_HTTP_WEBSOCKET, "id=%p: No data to write at this time.", (void *)websocket);
        return;
    }

    if (websocket->thread_data.is_waiting_for_write_completion) {
        AWS_LOGF_TRACE(
            AWS_LS_HTTP_WEBSOCKET,
            "id=%p: Waiting until outstanding aws_io_message is written to socket before sending more data.",
            (void *)websocket);
        return;
    }

    if (websocket->thread_data.is_writing_stopped) {
        AWS_LOGF_TRACE(AWS_LS_HTTP_WEBSOCKET, "id=%p: Websocket is no longer sending data.", (void *)websocket);
        return;
    }

    /* Acquire aws_io_message */
    struct aws_io_message *io_msg = NULL;
    int err;

    size_t io_msg_hint = MESSAGE_SIZE_HINT;
    size_t upstream_overhead = aws_channel_slot_upstream_message_overhead(websocket->channel_slot);
    if (io_msg_hint <= upstream_overhead) {
        AWS_LOGF_ERROR(
            AWS_LS_HTTP_WEBSOCKET,
            "id=%p: Unexpected error while calculating message size, closing websocket.",
            (void *)websocket);

        aws_raise_error(AWS_ERROR_UNKNOWN);
        goto error;
    }
    io_msg_hint -= upstream_overhead;

    io_msg = aws_channel_acquire_message_from_pool(
        websocket->channel_slot->channel, AWS_IO_MESSAGE_APPLICATION_DATA, io_msg_hint);
    if (!io_msg) {
        AWS_LOGF_ERROR(
            AWS_LS_HTTP_WEBSOCKET,
            "id=%p: Failed acquire message from pool, error %d (%s).",
            (void *)websocket,
            aws_last_error(),
            aws_error_name(aws_last_error()));
        goto error;
    }

    io_msg->user_data = websocket;
    io_msg->on_completion = s_io_message_write_completed;

    /* Loop through frames, writing their data into the io_msg */
    bool wrote_close_frame = false;
    while (!websocket->thread_data.is_writing_stopped) {
        if (websocket->thread_data.current_outgoing_frame) {
            AWS_LOGF_TRACE(
                AWS_LS_HTTP_WEBSOCKET,
                "id=%p: Resuming write of frame=%p opcode=%" PRIu8 "(%s) payload-length=%" PRIu64 ".",
                (void *)websocket,
                (void *)websocket->thread_data.current_outgoing_frame,
                websocket->thread_data.current_outgoing_frame->def.opcode,
                aws_websocket_opcode_str(websocket->thread_data.current_outgoing_frame->def.opcode),
                websocket->thread_data.current_outgoing_frame->def.payload_length);

        } else {
            /* We're not in the middle of encoding a frame, so pop off the next one to encode. */
            if (aws_linked_list_empty(&websocket->thread_data.outgoing_frame_list)) {
                AWS_LOGF_TRACE(AWS_LS_HTTP_WEBSOCKET, "id=%p: No more frames to write.", (void *)websocket);
                break;
            }

            struct aws_linked_list_node *node = aws_linked_list_pop_front(&websocket->thread_data.outgoing_frame_list);
            websocket->thread_data.current_outgoing_frame = AWS_CONTAINER_OF(node, struct outgoing_frame, node);

            struct aws_websocket_frame frame = {
                .fin = websocket->thread_data.current_outgoing_frame->def.fin,
                .opcode = websocket->thread_data.current_outgoing_frame->def.opcode,
                .payload_length = websocket->thread_data.current_outgoing_frame->def.payload_length,
            };

            /* RFC-6455 Section 5.3 Client-to-Server Masking
             * Clients must mask payload with key derived from an unpredictable source of entropy. */
            if (!websocket->is_server) {
                frame.masked = true;
                /* TODO: faster source of random (but still seeded by device_random) */
                struct aws_byte_buf masking_key_buf = aws_byte_buf_from_empty_array(frame.masking_key, 4);
                err = aws_device_random_buffer(&masking_key_buf);
                if (err) {
                    AWS_LOGF_ERROR(
                        AWS_LS_HTTP_WEBSOCKET,
                        "id=%p: Failed to derive masking key, error %d (%s).",
                        (void *)websocket,
                        aws_last_error(),
                        aws_error_name(aws_last_error()));
                    goto error;
                }
            }

            err = aws_websocket_encoder_start_frame(&websocket->thread_data.encoder, &frame);
            if (err) {
                AWS_LOGF_ERROR(
                    AWS_LS_HTTP_WEBSOCKET,
                    "id=%p: Failed to start frame encoding, error %d (%s).",
                    (void *)websocket,
                    aws_last_error(),
                    aws_error_name(aws_last_error()));
                goto error;
            }

            AWS_LOGF_TRACE(
                AWS_LS_HTTP_WEBSOCKET,
                "id=%p: Start writing frame=%p opcode=%" PRIu8 "(%s) payload-length=%" PRIu64 ".",
                (void *)websocket,
                (void *)websocket->thread_data.current_outgoing_frame,
                websocket->thread_data.current_outgoing_frame->def.opcode,
                aws_websocket_opcode_str(websocket->thread_data.current_outgoing_frame->def.opcode),
                websocket->thread_data.current_outgoing_frame->def.payload_length);
        }

        err = aws_websocket_encoder_process(&websocket->thread_data.encoder, &io_msg->message_data);
        if (err) {
            AWS_LOGF_ERROR(
                AWS_LS_HTTP_WEBSOCKET,
                "id=%p: Frame encoding failed with error %d (%s).",
                (void *)websocket,
                aws_last_error(),
                aws_error_name(aws_last_error()));
            goto error;
        }

        if (aws_websocket_encoder_is_frame_in_progress(&websocket->thread_data.encoder)) {
            AWS_LOGF_TRACE(
                AWS_LS_HTTP_WEBSOCKET,
                "id=%p: Outgoing frame still in progress, but no more data can be written at this time.",
                (void *)websocket);
            break;
        }

        if (websocket->thread_data.current_outgoing_frame->def.opcode == AWS_WEBSOCKET_OPCODE_CLOSE) {
            wrote_close_frame = true;
        }

        s_destroy_outgoing_frame(websocket, websocket->thread_data.current_outgoing_frame, AWS_ERROR_SUCCESS);
        websocket->thread_data.current_outgoing_frame = NULL;

        if (wrote_close_frame) {
            break;
        }
    }

    /* If payload stream didn't have any bytes available to read right now, then the aws_io_message might be empty.
     * If this is the case schedule a task to try again in the future. */
    if (io_msg->message_data.len == 0) {
        AWS_LOGF_TRACE(
            AWS_LS_HTTP_WEBSOCKET,
            "id=%p: Reading from payload stream would block, will try again later.",
            (void *)websocket);

        if (!websocket->thread_data.is_waiting_on_payload_stream_task) {
            websocket->thread_data.is_waiting_on_payload_stream_task = true;

            /* Future Optimization Idea: Minimize work while we wait. Use some kind of backoff for the retry timing,
             * or have some way for stream to notify when more data is available. */
            aws_channel_schedule_task_now(websocket->channel_slot->channel, &websocket->waiting_on_payload_stream_task);
        }

        aws_mem_release(io_msg->allocator, io_msg);
        return;
    }

    /* Prepare to send aws_io_message up the channel.
     * Note that the write-completion callback may fire before send_message() returns */

    /* If CLOSE frame was written, that's the last data we'll write */
    if (wrote_close_frame) {
        s_stop_writing(websocket, AWS_ERROR_HTTP_WEBSOCKET_CLOSE_FRAME_SENT);
    }

    AWS_LOGF_TRACE(
        AWS_LS_HTTP_WEBSOCKET,
        "id=%p: Sending aws_io_message of size %zu in write direction.",
        (void *)websocket,
        io_msg->message_data.len);

    websocket->thread_data.is_waiting_for_write_completion = true;
    err = aws_channel_slot_send_message(websocket->channel_slot, io_msg, AWS_CHANNEL_DIR_WRITE);
    if (err) {
        websocket->thread_data.is_waiting_for_write_completion = false;
        AWS_LOGF_ERROR(
            AWS_LS_HTTP_WEBSOCKET,
            "id=%p: Failed to send message in write direction, error %d (%s).",
            (void *)websocket,
            aws_last_error(),
            aws_error_name(aws_last_error()));
        goto error;
    }

    /* Finish shutdown if we were waiting for theCLOSE frame to be written */
    if (wrote_close_frame && websocket->thread_data.is_shutting_down_and_waiting_for_close_frame_to_be_written) {
        AWS_LOGF_TRACE(
            AWS_LS_HTTP_WEBSOCKET, "id=%p: CLOSE frame sent, finishing handler shutdown sequence.", (void *)websocket);

        s_finish_shutdown(websocket);
    }

    return;

error:
    if (io_msg) {
        aws_mem_release(io_msg->allocator, io_msg);
    }

    s_shutdown_due_to_write_err(websocket, aws_last_error());
}

/* Encoder's outgoing_payload callback invokes current frame's callback */
static int s_encoder_stream_outgoing_payload(struct aws_byte_buf *out_buf, void *user_data) {
    struct aws_websocket *websocket = user_data;
    AWS_ASSERT(aws_channel_thread_is_callers_thread(websocket->channel_slot->channel));
    AWS_ASSERT(websocket->thread_data.current_outgoing_frame);

    struct outgoing_frame *current_frame = websocket->thread_data.current_outgoing_frame;
    AWS_ASSERT(current_frame->def.stream_outgoing_payload);

    bool callback_result = current_frame->def.stream_outgoing_payload(websocket, out_buf, current_frame->def.user_data);
    if (!callback_result) {
        AWS_LOGF_ERROR(
            AWS_LS_HTTP_WEBSOCKET, "id=%p: Outgoing payload callback has reported a failure.", (void *)websocket);
        return aws_raise_error(AWS_ERROR_HTTP_CALLBACK_FAILURE);
    }

    return AWS_OP_SUCCESS;
}

static void s_waiting_on_payload_stream_task(struct aws_channel_task *task, void *arg, enum aws_task_status status) {
    (void)task;
    if (status != AWS_TASK_STATUS_RUN_READY) {
        /* If channel has shut down, don't need to resume sending payload */
        return;
    }

    struct aws_websocket *websocket = arg;
    AWS_ASSERT(aws_channel_thread_is_callers_thread(websocket->channel_slot->channel));

    AWS_LOGF_TRACE(
        AWS_LS_HTTP_WEBSOCKET, "id=%p: Done waiting for payload stream, sending more data...", (void *)websocket);

    websocket->thread_data.is_waiting_on_payload_stream_task = false;
    s_try_write_outgoing_frames(websocket);
}

static void s_io_message_write_completed(
    struct aws_channel *channel,
    struct aws_io_message *message,
    int err_code,
    void *user_data) {

    (void)channel;
    (void)message;
    struct aws_websocket *websocket = user_data;
    AWS_ASSERT(aws_channel_thread_is_callers_thread(channel));

    if (err_code == AWS_ERROR_SUCCESS) {
        AWS_LOGF_TRACE(
            AWS_LS_HTTP_WEBSOCKET, "id=%p: aws_io_message written to socket, sending more data...", (void *)websocket);

        websocket->thread_data.is_waiting_for_write_completion = false;
        s_try_write_outgoing_frames(websocket);
    } else {
        AWS_LOGF_TRACE(
            AWS_LS_HTTP_WEBSOCKET,
            "id=%p: aws_io_message did not finish writing to socket, error %d (%s).",
            (void *)websocket,
            err_code,
            aws_error_name(err_code));

        s_shutdown_due_to_write_err(websocket, err_code);
    }
}

static int s_handler_process_write_message(
    struct aws_channel_handler *handler,
    struct aws_channel_slot *slot,
    struct aws_io_message *message) {

    (void)slot;
    struct aws_websocket *websocket = handler->impl;
    AWS_ASSERT(aws_channel_thread_is_callers_thread(websocket->channel_slot->channel));

    /* For each aws_io_message headed in the write direction, send a BINARY frame,
     * where the frame's payload is the data from this aws_io_message. */
    struct aws_websocket_send_frame_options options = {
        .payload_length = message->message_data.len,
        .user_data = message,
        .stream_outgoing_payload = s_midchannel_send_payload,
        .on_complete = s_midchannel_send_complete,
        .opcode = AWS_WEBSOCKET_OPCODE_BINARY,
        .fin = true,
    };

    /* Use copy_mark to track progress as the data is streamed out */
    message->copy_mark = 0;

    int err = s_send_frame(websocket, &options, false);
    if (err) {
        /* TODO: mqtt handler needs to clean up messsages that fail to send. */
        return AWS_OP_ERR;
    }

    return AWS_OP_SUCCESS;
}

/* Callback for writing data from downstream aws_io_messages into payload of BINARY frames headed upstream */
static bool s_midchannel_send_payload(struct aws_websocket *websocket, struct aws_byte_buf *out_buf, void *user_data) {
    (void)websocket;
    struct aws_io_message *io_msg = user_data;

    /* copy_mark is used to track progress */
    size_t src_available = io_msg->message_data.len - io_msg->copy_mark;
    size_t dst_available = out_buf->capacity - out_buf->len;
    size_t sending = dst_available < src_available ? dst_available : src_available;

    bool success = aws_byte_buf_write(out_buf, io_msg->message_data.buffer + io_msg->copy_mark, sending);

    io_msg->copy_mark += sending;
    return success;
}

/* Callback when data from downstream aws_io_messages, finishes being sent as a BINARY frame upstream. */
static void s_midchannel_send_complete(struct aws_websocket *websocket, int error_code, void *user_data) {
    (void)websocket;
    struct aws_io_message *io_msg = user_data;

    if (io_msg->on_completion) {
        io_msg->on_completion(io_msg->owning_channel, io_msg, error_code, io_msg->user_data);
    }

    aws_mem_release(io_msg->allocator, io_msg);
}

static void s_destroy_outgoing_frame(struct aws_websocket *websocket, struct outgoing_frame *frame, int error_code) {
    AWS_LOGF_TRACE(
        AWS_LS_HTTP_WEBSOCKET,
        "id=%p: Completed outgoing frame=%p opcode=%" PRIu8 "(%s) payload-length=%" PRIu64 " with error_code %d (%s).",
        (void *)websocket,
        (void *)frame,
        frame->def.opcode,
        aws_websocket_opcode_str(frame->def.opcode),
        frame->def.payload_length,
        error_code,
        aws_error_name(error_code));

    if (frame->def.on_complete) {
        frame->def.on_complete(websocket, error_code, frame->def.user_data);
    }

    aws_mem_release(websocket->alloc, frame);
}

static void s_stop_writing(struct aws_websocket *websocket, int send_frame_error_code) {
    AWS_ASSERT(aws_channel_thread_is_callers_thread(websocket->channel_slot->channel));
    AWS_ASSERT(send_frame_error_code != AWS_ERROR_SUCCESS);

    if (websocket->thread_data.is_writing_stopped) {
        return;
    }

    AWS_LOGF_TRACE(
        AWS_LS_HTTP_WEBSOCKET,
        "id=%p: Websocket will send no more data, future attempts to send will get error %d (%s).",
        (void *)websocket,
        send_frame_error_code,
        aws_error_name(send_frame_error_code));

    /* BEGIN CRITICAL SECTION */
    s_lock_synced_data(websocket);

    websocket->synced_data.send_frame_error_code = send_frame_error_code;

    s_unlock_synced_data(websocket);
    /* END CRITICAL SECTION */

    websocket->thread_data.is_writing_stopped = true;
}

static void s_shutdown_due_to_write_err(struct aws_websocket *websocket, int error_code) {
    AWS_ASSERT(aws_channel_thread_is_callers_thread(websocket->channel_slot->channel));

    /* No more writing allowed (it's ok to call this redundantly). */
    s_stop_writing(websocket, AWS_ERROR_HTTP_CONNECTION_CLOSED);

    /* If there's a current outgoing frame, complete it with the specific error code.
     * Any other pending frames will complete with the generic CONNECTION_CLOSED error. */
    if (websocket->thread_data.current_outgoing_frame) {
        s_destroy_outgoing_frame(websocket, websocket->thread_data.current_outgoing_frame, error_code);
        websocket->thread_data.current_outgoing_frame = NULL;
    }

    /* If we're in the final stages of shutdown, ensure shutdown completes.
     * Otherwise tell the channel to shutdown (it's ok to shutdown the channel redundantly). */
    if (websocket->thread_data.is_shutting_down_and_waiting_for_close_frame_to_be_written) {
        s_finish_shutdown(websocket);
    } else {
        AWS_LOGF_ERROR(
            AWS_LS_HTTP_WEBSOCKET,
            "id=%p: Closing websocket due to failure during write, error %d (%s).",
            (void *)websocket,
            error_code,
            aws_error_name(error_code));
        s_schedule_channel_shutdown(websocket, error_code);
    }
}

static void s_shutdown_due_to_read_err(struct aws_websocket *websocket, int error_code) {
    AWS_ASSERT(aws_channel_thread_is_callers_thread(websocket->channel_slot->channel));

    AWS_LOGF_ERROR(
        AWS_LS_HTTP_WEBSOCKET,
        "id=%p: Closing websocket due to failure during read, error %d (%s).",
        (void *)websocket,
        error_code,
        aws_error_name(error_code));

    websocket->thread_data.is_reading_stopped = true;

    /* If there's a current incoming frame, complete it with the specific error code. */
    if (websocket->thread_data.current_incoming_frame) {
        s_complete_incoming_frame(websocket, error_code, NULL);
    }

    /* Tell channel to shutdown (it's ok to call this redundantly) */
    s_schedule_channel_shutdown(websocket, error_code);
}

static void s_shutdown_channel_task(struct aws_channel_task *task, void *arg, enum aws_task_status status) {
    (void)task;

    if (status != AWS_TASK_STATUS_RUN_READY) {
        return;
    }

    struct aws_websocket *websocket = arg;
    int error_code;

    /* BEGIN CRITICAL SECTION */
    s_lock_synced_data(websocket);

    error_code = websocket->synced_data.shutdown_channel_task_error_code;

    s_unlock_synced_data(websocket);
    /* END CRITICAL SECTION */

    aws_channel_shutdown(websocket->channel_slot->channel, error_code);
}

/* Tell the channel to shut down. It is safe to call this multiple times.
 * The call to aws_channel_shutdown() is delayed so that a user invoking aws_websocket_close doesn't
 * have completion callbacks firing before the function call even returns */
static void s_schedule_channel_shutdown(struct aws_websocket *websocket, int error_code) {
    bool schedule_shutdown = false;

    /* BEGIN CRITICAL SECTION */
    s_lock_synced_data(websocket);

    if (!websocket->synced_data.is_shutdown_channel_task_scheduled) {
        schedule_shutdown = true;
        websocket->synced_data.is_shutdown_channel_task_scheduled = true;
        websocket->synced_data.shutdown_channel_task_error_code = error_code;
    }

    s_unlock_synced_data(websocket);
    /* END CRITICAL SECTION */

    if (schedule_shutdown) {
        aws_channel_schedule_task_now(websocket->channel_slot->channel, &websocket->shutdown_channel_task);
    }
}

void aws_websocket_close(struct aws_websocket *websocket, bool free_scarce_resources_immediately) {
    bool is_midchannel_handler;

    /* BEGIN CRITICAL SECTION */
    s_lock_synced_data(websocket);
    is_midchannel_handler = websocket->synced_data.is_midchannel_handler;
    s_unlock_synced_data(websocket);
    /* END CRITICAL SECTION */

    if (is_midchannel_handler) {
        AWS_LOGF_ERROR(
            AWS_LS_HTTP_WEBSOCKET,
            "id=%p: Ignoring close call, websocket has converted to midchannel handler.",
            (void *)websocket);
        return;
    }

    /* TODO: aws_channel_shutdown() should let users specify error_code and "immediate" as separate parameters.
     * Currently, any non-zero error_code results in "immediate" shutdown */
    int error_code = AWS_ERROR_SUCCESS;
    if (free_scarce_resources_immediately) {
        error_code = AWS_ERROR_HTTP_CONNECTION_CLOSED;
    }

    s_schedule_channel_shutdown(websocket, error_code);
}

static int s_handler_shutdown(
    struct aws_channel_handler *handler,
    struct aws_channel_slot *slot,
    enum aws_channel_direction dir,
    int error_code,
    bool free_scarce_resources_immediately) {

    AWS_ASSERT(aws_channel_thread_is_callers_thread(slot->channel));
    struct aws_websocket *websocket = handler->impl;
    int err;

    AWS_LOGF_DEBUG(
        AWS_LS_HTTP_WEBSOCKET,
        "id=%p: Websocket handler shutting down dir=%s error_code=%d immediate=%d.",
        (void *)websocket,
        dir == AWS_CHANNEL_DIR_READ ? "READ" : "WRITE",
        error_code,
        free_scarce_resources_immediately);

    if (dir == AWS_CHANNEL_DIR_READ) {
        /* Shutdown in the read direction is immediate and simple. */
        websocket->thread_data.is_reading_stopped = true;
        aws_channel_slot_on_handler_shutdown_complete(slot, dir, error_code, free_scarce_resources_immediately);

    } else {
        websocket->thread_data.channel_shutdown_error_code = error_code;
        websocket->thread_data.channel_shutdown_free_scarce_resources_immediately = free_scarce_resources_immediately;
        websocket->thread_data.is_shutting_down_and_waiting_for_close_frame_to_be_written = true;

        if (websocket->thread_data.channel_shutdown_free_scarce_resources_immediately ||
            websocket->thread_data.is_writing_stopped) {

            AWS_LOGF_TRACE(
                AWS_LS_HTTP_WEBSOCKET,
                "id=%p: Finishing handler shutdown immediately, without ensuring a CLOSE frame was sent.",
                (void *)websocket);

            s_stop_writing(websocket, AWS_ERROR_HTTP_CONNECTION_CLOSED);
            s_finish_shutdown(websocket);
        } else {
            /* Attempt to queue a CLOSE frame, then wait for it to send before finishing shutdown. */
            struct aws_websocket_send_frame_options close_frame = {
                .opcode = AWS_WEBSOCKET_OPCODE_CLOSE,
                .fin = true,
            };
            err = s_send_frame(websocket, &close_frame, false);
            if (err) {
                AWS_LOGF_WARN(
                    AWS_LS_HTTP_WEBSOCKET,
                    "id=%p: Failed to send CLOSE frame, error %d (%s).",
                    (void *)websocket,
                    aws_last_error(),
                    aws_error_name(aws_last_error()));

                s_stop_writing(websocket, AWS_ERROR_HTTP_CONNECTION_CLOSED);
                s_finish_shutdown(websocket);
            } else {
                AWS_LOGF_TRACE(
                    AWS_LS_HTTP_WEBSOCKET,
                    "id=%p: Outgoing CLOSE frame queued, handler will finish shutdown once it's sent.",
                    (void *)websocket);
            }
        }
    }

    return AWS_OP_SUCCESS;
}

static void s_finish_shutdown(struct aws_websocket *websocket) {
    AWS_ASSERT(aws_channel_thread_is_callers_thread(websocket->channel_slot->channel));
    AWS_ASSERT(websocket->thread_data.is_writing_stopped);
    AWS_ASSERT(websocket->thread_data.is_shutting_down_and_waiting_for_close_frame_to_be_written);

    AWS_LOGF_TRACE(AWS_LS_HTTP_WEBSOCKET, "id=%p: Finishing websocket handler shutdown.", (void *)websocket);

    websocket->thread_data.is_shutting_down_and_waiting_for_close_frame_to_be_written = false;

    /* Cancel all incomplete frames */
    if (websocket->thread_data.current_incoming_frame) {
        s_complete_incoming_frame(websocket, AWS_ERROR_HTTP_CONNECTION_CLOSED, NULL);
    }

    if (websocket->thread_data.current_outgoing_frame) {
        s_destroy_outgoing_frame(
            websocket, websocket->thread_data.current_outgoing_frame, AWS_ERROR_HTTP_CONNECTION_CLOSED);
        websocket->thread_data.current_outgoing_frame = NULL;
    }

    /* BEGIN CRITICAL SECTION */
    s_lock_synced_data(websocket);

    while (!aws_linked_list_empty(&websocket->synced_data.outgoing_frame_list)) {
        /* Move frames from synced_data to thread_data, then cancel them together outside critical section */
        struct aws_linked_list_node *node = aws_linked_list_pop_front(&websocket->synced_data.outgoing_frame_list);
        aws_linked_list_push_back(&websocket->thread_data.outgoing_frame_list, node);
    }

    s_unlock_synced_data(websocket);
    /* END CRITICAL SECTION */

    while (!aws_linked_list_empty(&websocket->thread_data.outgoing_frame_list)) {
        struct aws_linked_list_node *node = aws_linked_list_pop_front(&websocket->thread_data.outgoing_frame_list);
        struct outgoing_frame *frame = AWS_CONTAINER_OF(node, struct outgoing_frame, node);
        s_destroy_outgoing_frame(websocket, frame, AWS_ERROR_HTTP_CONNECTION_CLOSED);
    }

    aws_channel_slot_on_handler_shutdown_complete(
        websocket->channel_slot,
        AWS_CHANNEL_DIR_WRITE,
        websocket->thread_data.channel_shutdown_error_code,
        websocket->thread_data.channel_shutdown_free_scarce_resources_immediately);
}

static int s_handler_process_read_message(
    struct aws_channel_handler *handler,
    struct aws_channel_slot *slot,
    struct aws_io_message *message) {

    AWS_ASSERT(message);
    AWS_ASSERT(aws_channel_thread_is_callers_thread(slot->channel));
    struct aws_websocket *websocket = handler->impl;
    struct aws_byte_cursor cursor = aws_byte_cursor_from_buf(&message->message_data);
    int err;

    websocket->thread_data.incoming_message_window_update = message->message_data.len;

    AWS_LOGF_TRACE(
        AWS_LS_HTTP_WEBSOCKET,
        "id=%p: Begin processing incoming message of size %zu.",
        (void *)websocket,
        message->message_data.len);

    while (cursor.len) {
        if (websocket->thread_data.is_reading_stopped) {
            goto clean_up;
        }

        bool frame_complete;
        err = aws_websocket_decoder_process(&websocket->thread_data.decoder, &cursor, &frame_complete);
        if (err) {
            AWS_LOGF_ERROR(
                AWS_LS_HTTP_WEBSOCKET,
                "id=%p: Failed processing incoming message, error %d (%s). Closing connection.",
                (void *)websocket,
                aws_last_error(),
                aws_error_name(aws_last_error()));

            goto error;
        }

        if (frame_complete) {
            bool callback_result;
            s_complete_incoming_frame(websocket, AWS_ERROR_SUCCESS, &callback_result);
            if (!callback_result) {
                AWS_LOGF_ERROR(
                    AWS_LS_HTTP_WEBSOCKET,
                    "id=%p: Incoming frame completion callback has reported a failure. Closing connection",
                    (void *)websocket);

                aws_raise_error(AWS_ERROR_HTTP_CALLBACK_FAILURE);
                goto error;
            }
        }
    }

    if (websocket->thread_data.incoming_message_window_update > 0) {
        err = aws_channel_slot_increment_read_window(slot, websocket->thread_data.incoming_message_window_update);
        if (err) {
            AWS_LOGF_ERROR(
                AWS_LS_HTTP_WEBSOCKET,
                "id=%p: Failed to increment read window after message processing, error %d (%s). Closing "
                "connection.",
                (void *)websocket,
                aws_last_error(),
                aws_error_name(aws_last_error()));
            goto error;
        }
    }

    goto clean_up;

error:
    s_shutdown_due_to_read_err(websocket, aws_last_error());

clean_up:
    if (cursor.len > 0) {
        AWS_LOGF_TRACE(
            AWS_LS_HTTP_WEBSOCKET,
            "id=%p: Done processing incoming message, final %zu bytes ignored.",
            (void *)websocket,
            cursor.len);
    } else {
        AWS_LOGF_TRACE(AWS_LS_HTTP_WEBSOCKET, "id=%p: Done processing incoming message.", (void *)websocket);
    }
    aws_mem_release(message->allocator, message);
    return AWS_OP_SUCCESS;
}

static int s_decoder_on_frame(const struct aws_websocket_frame *frame, void *user_data) {
    struct aws_websocket *websocket = user_data;
    AWS_ASSERT(aws_channel_thread_is_callers_thread(websocket->channel_slot->channel));
    AWS_ASSERT(!websocket->thread_data.current_incoming_frame);
    AWS_ASSERT(!websocket->thread_data.is_reading_stopped);

    websocket->thread_data.current_incoming_frame = &websocket->thread_data.incoming_frame_storage;

    websocket->thread_data.current_incoming_frame->payload_length = frame->payload_length;
    websocket->thread_data.current_incoming_frame->opcode = frame->opcode;
    websocket->thread_data.current_incoming_frame->fin = frame->fin;
    websocket->thread_data.current_incoming_frame->rsv[0] = frame->rsv[0];
    websocket->thread_data.current_incoming_frame->rsv[1] = frame->rsv[1];
    websocket->thread_data.current_incoming_frame->rsv[2] = frame->rsv[2];

    /* If CONTINUATION frames are expected, remember which type of data is being continued.
     * RFC-6455 Section 5.4 Fragmentation */
    if (aws_websocket_is_data_frame(frame->opcode)) {
        if (frame->opcode != AWS_WEBSOCKET_OPCODE_CONTINUATION) {
            if (frame->fin) {
                websocket->thread_data.continuation_of_opcode = 0;
            } else {
                websocket->thread_data.continuation_of_opcode = frame->opcode;
            }
        }
    }

    /* Invoke user cb */
    bool callback_result = true;
    if (websocket->on_incoming_frame_begin && !websocket->thread_data.is_midchannel_handler) {
        callback_result = websocket->on_incoming_frame_begin(
            websocket, websocket->thread_data.current_incoming_frame, websocket->user_data);
    }

    if (!callback_result) {
        AWS_LOGF_ERROR(
            AWS_LS_HTTP_WEBSOCKET, "id=%p: Incoming frame callback has reported a failure.", (void *)websocket);
        return aws_raise_error(AWS_ERROR_HTTP_CALLBACK_FAILURE);
    }

    return AWS_OP_SUCCESS;
}

static int s_decoder_on_payload(struct aws_byte_cursor data, void *user_data) {
    struct aws_websocket *websocket = user_data;
    AWS_ASSERT(aws_channel_thread_is_callers_thread(websocket->channel_slot->channel));
    AWS_ASSERT(websocket->thread_data.current_incoming_frame);
    AWS_ASSERT(!websocket->thread_data.is_reading_stopped);

    if (websocket->thread_data.is_midchannel_handler) {
        return s_decoder_on_midchannel_payload(websocket, data);
    }

    return s_decoder_on_user_payload(websocket, data);
}

/* Invoke user cb */
static int s_decoder_on_user_payload(struct aws_websocket *websocket, struct aws_byte_cursor data) {
    if (!websocket->on_incoming_frame_payload) {
        return AWS_OP_SUCCESS;
    }

    size_t window_update_size = data.len;

    if (!websocket->on_incoming_frame_payload(
            websocket,
            websocket->thread_data.current_incoming_frame,
            data,
            &window_update_size,
            websocket->user_data)) {

        AWS_LOGF_ERROR(
            AWS_LS_HTTP_WEBSOCKET, "id=%p: Incoming payload callback has reported a failure.", (void *)websocket);
        return aws_raise_error(AWS_ERROR_HTTP_CALLBACK_FAILURE);
    }

    /* If user reduced window_update_size, reduce how much the websocket will update its window */
    if (data.len > window_update_size) {
        size_t reduce = data.len - window_update_size;
        AWS_ASSERT(websocket->thread_data.incoming_message_window_update >= reduce);
        websocket->thread_data.incoming_message_window_update -= reduce;
        AWS_LOGF_DEBUG(
            AWS_LS_HTTP_WEBSOCKET,
            "id=%p: Incoming payload callback changed window update size, window will shrink by %zu.",
            (void *)websocket,
            reduce);
    }

    return AWS_OP_SUCCESS;
}

/* Pass data to channel handler on the right */
static int s_decoder_on_midchannel_payload(struct aws_websocket *websocket, struct aws_byte_cursor data) {
    struct aws_io_message *io_msg = NULL;

    /* Only pass data to next handler if it's from a BINARY frame (or the CONTINUATION of a BINARY frame) */
    bool is_binary_data = websocket->thread_data.current_incoming_frame->opcode == AWS_WEBSOCKET_OPCODE_BINARY ||
                          (websocket->thread_data.current_incoming_frame->opcode == AWS_WEBSOCKET_OPCODE_CONTINUATION &&
                           websocket->thread_data.continuation_of_opcode == AWS_WEBSOCKET_OPCODE_BINARY);
    if (!is_binary_data) {
        return AWS_OP_SUCCESS;
    }

    AWS_ASSERT(websocket->channel_slot->adj_right); /* Expected another slot in the read direction */

    /* Note that current implementation of websocket handler does not buffer data travelling in the "read" direction,
     * so the downstream read window needs to be large enough to immediately receive incoming data. */
    if (aws_channel_slot_downstream_read_window(websocket->channel_slot) < data.len) {
        AWS_LOGF_ERROR(
            AWS_LS_HTTP_WEBSOCKET,
            "id=%p: Cannot send entire message without exceeding read window.",
            (void *)websocket);
        aws_raise_error(AWS_IO_CHANNEL_READ_WOULD_EXCEED_WINDOW);
        goto error;
    }

    io_msg = aws_channel_acquire_message_from_pool(
        websocket->channel_slot->channel, AWS_IO_MESSAGE_APPLICATION_DATA, data.len);
    if (!io_msg) {
        AWS_LOGF_ERROR(AWS_LS_HTTP_WEBSOCKET, "id=%p: Failed to acquire message.", (void *)websocket);
        goto error;
    }

    if (io_msg->message_data.capacity < data.len) {
        /* Probably can't happen. Data is coming an aws_io_message, should be able to acquire another just as big */
        AWS_LOGF_ERROR(
            AWS_LS_HTTP_WEBSOCKET, "id=%p: Failed to acquire sufficiently large message.", (void *)websocket);
        aws_raise_error(AWS_ERROR_UNKNOWN);
        goto error;
    }

    if (!aws_byte_buf_write_from_whole_cursor(&io_msg->message_data, data)) {
        AWS_LOGF_ERROR(AWS_LS_HTTP_WEBSOCKET, "id=%p: Unexpected error while copying data.", (void *)websocket);
        aws_raise_error(AWS_ERROR_UNKNOWN);
        goto error;
    }

    int err = aws_channel_slot_send_message(websocket->channel_slot, io_msg, AWS_CHANNEL_DIR_READ);
    if (err) {
        AWS_LOGF_ERROR(
            AWS_LS_HTTP_WEBSOCKET,
            "id=%p: Failed to send read message, error %d (%s).",
            (void *)websocket,
            aws_last_error(),
            aws_error_name(aws_last_error()));
        goto error;
    }

    /* Reduce amount by which websocket will update its read window */
    AWS_ASSERT(websocket->thread_data.incoming_message_window_update >= data.len);
    websocket->thread_data.incoming_message_window_update -= data.len;

    return AWS_OP_SUCCESS;

error:
    if (io_msg) {
        aws_mem_release(io_msg->allocator, io_msg);
    }
    return AWS_OP_ERR;
}

static void s_complete_incoming_frame(struct aws_websocket *websocket, int error_code, bool *out_callback_result) {
    AWS_ASSERT(aws_channel_thread_is_callers_thread(websocket->channel_slot->channel));
    AWS_ASSERT(websocket->thread_data.current_incoming_frame);

    if (error_code == AWS_OP_SUCCESS) {
        /* If this was a CLOSE frame, don't read any more data. */
        if (websocket->thread_data.current_incoming_frame->opcode == AWS_WEBSOCKET_OPCODE_CLOSE) {
            AWS_LOGF_DEBUG(
                AWS_LS_HTTP_WEBSOCKET,
                "id=%p: Close frame received, any further data received will be ignored.",
                (void *)websocket);
            websocket->thread_data.is_reading_stopped = true;

            /* TODO: auto-close if there's a channel-handler to the right */
        }

        /* TODO: auto-respond to PING with PONG */
    }

    /* Invoke user cb */
    bool callback_result = true;
    if (websocket->on_incoming_frame_complete && !websocket->thread_data.is_midchannel_handler) {
        callback_result = websocket->on_incoming_frame_complete(
            websocket, websocket->thread_data.current_incoming_frame, error_code, websocket->user_data);
    }

    if (out_callback_result) {
        *out_callback_result = callback_result;
    }

    websocket->thread_data.current_incoming_frame = NULL;
}

static size_t s_handler_initial_window_size(struct aws_channel_handler *handler) {
    struct aws_websocket *websocket = handler->impl;
    return websocket->initial_window_size;
}

static size_t s_handler_message_overhead(struct aws_channel_handler *handler) {
    (void)handler;
    return AWS_WEBSOCKET_MAX_FRAME_OVERHEAD;
}

static int s_handler_increment_read_window(
    struct aws_channel_handler *handler,
    struct aws_channel_slot *slot,
    size_t size) {

    struct aws_websocket *websocket = handler->impl;
    AWS_ASSERT(aws_channel_thread_is_callers_thread(slot->channel));
    AWS_ASSERT(websocket->thread_data.is_midchannel_handler);

    /* NOTE: This is pretty hacky and should change if it ever causes issues.
     *
     * Currently, all read messages are processed the moment they're received.
     * If the downstream read window is open enough to accept this data, we can send it right along.
     * BUT if the downstream window were too small, we'd need to buffer the data and wait until
     * the downstream window opened again to finish sending.
     *
     * To avoid that complexity, we go to pains here to ensure that the websocket's window exactly
     * matches the window to the right, allowing us to avoid buffering in the read direction.
     */
    size_t increment = size;
    if (websocket->thread_data.last_known_right_slot != slot->adj_right) {
        if (size < slot->window_size) {
            AWS_LOGF_ERROR(
                AWS_LS_HTTP_WEBSOCKET,
                "id=%p: The websocket does not support downstream handlers with a smaller window.",
                (void *)websocket);
            aws_raise_error(AWS_IO_CHANNEL_READ_WOULD_EXCEED_WINDOW);
            goto error;
        }

        /* New handler to the right, make sure websocket's window matches its window. */
        websocket->thread_data.last_known_right_slot = slot->adj_right;
        increment = size - slot->window_size;
    }

    if (increment != 0) {
        int err = aws_channel_slot_increment_read_window(slot, increment);
        if (err) {
            goto error;
        }
    }

    return AWS_OP_SUCCESS;

error:
    websocket->thread_data.is_reading_stopped = true;
    /* Shutting down channel because I know that no one ever checks these errors */
    s_shutdown_due_to_read_err(websocket, aws_last_error());
    return AWS_OP_ERR;
}

static void s_increment_read_window_action(struct aws_websocket *websocket, size_t size) {
    AWS_ASSERT(aws_channel_thread_is_callers_thread(websocket->channel_slot->channel));

    int err = aws_channel_slot_increment_read_window(websocket->channel_slot, size);
    if (err) {
        AWS_LOGF_ERROR(
            AWS_LS_HTTP_WEBSOCKET,
            "id=%p: Failed to increment read window, error %d (%s). Closing websocket.",
            (void *)websocket,
            aws_last_error(),
            aws_error_name(aws_last_error()));

        s_schedule_channel_shutdown(websocket, aws_last_error());
    }
}

static void s_increment_read_window_task(struct aws_channel_task *task, void *arg, enum aws_task_status status) {
    (void)task;

    if (status != AWS_TASK_STATUS_RUN_READY) {
        return;
    }

    struct aws_websocket *websocket = arg;
    size_t size;

    /* BEGIN CRITICAL SECTION */
    s_lock_synced_data(websocket);

    size = websocket->synced_data.window_increment_size;
    websocket->synced_data.window_increment_size = 0;

    s_unlock_synced_data(websocket);
    /* END CRITICAL SECTION */

    AWS_LOGF_TRACE(
        AWS_LS_HTTP_WEBSOCKET, "id=%p: Running task to increment read window by %zu.", (void *)websocket, size);

    s_increment_read_window_action(websocket, size);
}

void aws_websocket_increment_read_window(struct aws_websocket *websocket, size_t size) {
    if (size == 0) {
        AWS_LOGF_TRACE(AWS_LS_HTTP_WEBSOCKET, "id=%p: Ignoring window increment of size 0.", (void *)websocket);
        return;
    }

    /* Schedule a task to do the increment.
     * If task is already scheduled, just increase size to be incremented */
    bool is_midchannel_handler = false;
    bool should_schedule_task = false;

    /* BEGIN CRITICAL SECTION */
    s_lock_synced_data(websocket);

    if (websocket->synced_data.is_midchannel_handler) {
        is_midchannel_handler = true;
    } else if (websocket->synced_data.window_increment_size == 0) {
        should_schedule_task = true;
        websocket->synced_data.window_increment_size = size;
    } else {
        websocket->synced_data.window_increment_size =
            aws_add_size_saturating(websocket->synced_data.window_increment_size, size);
    }

    s_unlock_synced_data(websocket);
    /* END CRITICAL SECTION */

    if (is_midchannel_handler) {
        AWS_LOGF_TRACE(
            AWS_LS_HTTP_WEBSOCKET,
            "id=%p: Ignoring window increment call, websocket has converted to midchannel handler.",
            (void *)websocket);
    } else if (should_schedule_task) {
        AWS_LOGF_TRACE(
            AWS_LS_HTTP_WEBSOCKET, "id=%p: Scheduling task to increment read window by %zu.", (void *)websocket, size);
        aws_channel_schedule_task_now(websocket->channel_slot->channel, &websocket->increment_read_window_task);
    } else {
        AWS_LOGF_TRACE(
            AWS_LS_HTTP_WEBSOCKET,
            "id=%p: Task to increment read window already scheduled, increasing scheduled size by %zu.",
            (void *)websocket,
            size);
    }
}

int aws_websocket_random_handshake_key(struct aws_byte_buf *dst) {
    /* RFC-6455 Section 4.1.
     * Derive random 16-byte value, base64-encoded, for the Sec-WebSocket-Key header */
    uint8_t key_random_storage[16];
    struct aws_byte_buf key_random_buf = aws_byte_buf_from_empty_array(key_random_storage, sizeof(key_random_storage));
    int err = aws_device_random_buffer(&key_random_buf);
    if (err) {
        return AWS_OP_ERR;
    }

    struct aws_byte_cursor key_random_cur = aws_byte_cursor_from_buf(&key_random_buf);
    err = aws_base64_encode(&key_random_cur, dst);
    if (err) {
        return AWS_OP_ERR;
    }

    return AWS_OP_SUCCESS;
}

struct aws_http_request *aws_http_request_init_websocket_handshake(
    struct aws_allocator *allocator,
    struct aws_byte_cursor path,
    struct aws_byte_cursor host) {

    AWS_PRECONDITION(allocator);
    AWS_PRECONDITION(aws_byte_cursor_is_valid(&path))
    AWS_PRECONDITION(aws_byte_cursor_is_valid(&host))

    struct aws_http_request *request = aws_http_request_new(allocator);
    if (!request) {
        goto error;
    }

    struct aws_byte_cursor method = AWS_BYTE_CUR_INIT_FROM_STRING_LITERAL("GET");
    int err = aws_http_request_set_method(request, method);
    if (err) {
        goto error;
    }

    err = aws_http_request_set_path(request, path);
    if (err) {
        goto error;
    }

    uint8_t key_storage[AWS_WEBSOCKET_MAX_HANDSHAKE_KEY_LENGTH];
    struct aws_byte_buf key_buf = aws_byte_buf_from_empty_array(key_storage, sizeof(key_storage));
    err = aws_websocket_random_handshake_key(&key_buf);
    if (err) {
        goto error;
    }

    struct aws_http_header required_headers[] = {
        {
            .name = AWS_BYTE_CUR_INIT_FROM_STRING_LITERAL("Host"),
            .value = host,
        },
        {
            .name = AWS_BYTE_CUR_INIT_FROM_STRING_LITERAL("Upgrade"),
            .value = AWS_BYTE_CUR_INIT_FROM_STRING_LITERAL("websocket"),
        },
        {
            .name = AWS_BYTE_CUR_INIT_FROM_STRING_LITERAL("Connection"),
            .value = AWS_BYTE_CUR_INIT_FROM_STRING_LITERAL("Upgrade"),
        },
        {
            .name = AWS_BYTE_CUR_INIT_FROM_STRING_LITERAL("Sec-WebSocket-Key"),
            .value = aws_byte_cursor_from_buf(&key_buf),
        },
        {
            .name = AWS_BYTE_CUR_INIT_FROM_STRING_LITERAL("Sec-WebSocket-Version"),
            .value = AWS_BYTE_CUR_INIT_FROM_STRING_LITERAL("13"),
        },
    };

    for (size_t i = 0; i < AWS_ARRAY_SIZE(required_headers); ++i) {
        err = aws_http_request_add_header(request, required_headers[i]);
        if (err) {
            goto error;
        }
    }

    return request;

error:
    aws_http_request_destroy(request);
    return NULL;
}<|MERGE_RESOLUTION|>--- conflicted
+++ resolved
@@ -286,7 +286,6 @@
 
     websocket->is_server = options->is_server;
 
-<<<<<<< HEAD
     aws_channel_task_init(
         &websocket->move_synced_data_to_thread_task,
         s_move_synced_data_to_thread_task,
@@ -299,12 +298,11 @@
         s_increment_read_window_task,
         websocket,
         "websocket_increment_read_window");
-=======
-    aws_channel_task_init(&websocket->move_synced_data_to_thread_task, s_move_synced_data_to_thread_task, websocket);
-    aws_channel_task_init(&websocket->shutdown_channel_task, s_shutdown_channel_task, websocket);
-    aws_channel_task_init(&websocket->increment_read_window_task, s_increment_read_window_task, websocket);
-    aws_channel_task_init(&websocket->waiting_on_payload_stream_task, s_waiting_on_payload_stream_task, websocket);
->>>>>>> 9875dbfe
+    aws_channel_task_init(
+        &websocket->waiting_on_payload_stream_task, 
+        s_waiting_on_payload_stream_task, 
+        websocket,
+        "websocket_waiting_on_payload_stream");
 
     aws_linked_list_init(&websocket->thread_data.outgoing_frame_list);
 
