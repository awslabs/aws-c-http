/**
 * Copyright Amazon.com, Inc. or its affiliates. All Rights Reserved.
 * SPDX-License-Identifier: Apache-2.0.
 */

#include <aws/http/private/h2_stream.h>

#include <aws/http/private/h2_connection.h>
#include <aws/http/private/strutil.h>
#include <aws/http/status_code.h>
#include <aws/io/channel.h>
#include <aws/io/logging.h>
#include <aws/io/stream.h>

/* Apple toolchains such as xcode and swiftpm define the DEBUG symbol. undef it here so we can actually use the token */
#undef DEBUG

static void s_stream_destroy(struct aws_http_stream *stream_base);
static void s_stream_update_window(struct aws_http_stream *stream_base, size_t increment_size);
static int s_stream_reset_stream(struct aws_http_stream *stream_base, uint32_t http2_error);
static int s_stream_get_received_error_code(struct aws_http_stream *stream_base, uint32_t *out_http2_error);
static int s_stream_get_sent_error_code(struct aws_http_stream *stream_base, uint32_t *out_http2_error);
static int s_stream_write_data(
    struct aws_http_stream *stream_base,
    const struct aws_http2_stream_write_data_options *options);
static int s_stream_end(struct aws_http_stream *stream_base);

static void s_stream_cross_thread_work_task(struct aws_channel_task *task, void *arg, enum aws_task_status status);
static struct aws_h2err s_send_rst_and_close_stream(struct aws_h2_stream *stream, struct aws_h2err stream_error);
static int s_stream_reset_stream_internal(struct aws_http_stream *stream_base, struct aws_h2err stream_error);

struct aws_http_stream_vtable s_h2_stream_vtable = {
    .destroy = s_stream_destroy,
    .update_window = s_stream_update_window,
    .activate = aws_h2_stream_activate,
    .http1_write_chunk = NULL,
    .http2_reset_stream = s_stream_reset_stream,
    .http2_get_received_error_code = s_stream_get_received_error_code,
    .http2_get_sent_error_code = s_stream_get_sent_error_code,
    .http2_write_data = s_stream_write_data,
    .http2_end_stream = s_stream_end,
};

const char *aws_h2_stream_state_to_str(enum aws_h2_stream_state state) {
    switch (state) {
        case AWS_H2_STREAM_STATE_IDLE:
            return "IDLE";
        case AWS_H2_STREAM_STATE_RESERVED_LOCAL:
            return "RESERVED_LOCAL";
        case AWS_H2_STREAM_STATE_RESERVED_REMOTE:
            return "RESERVED_REMOTE";
        case AWS_H2_STREAM_STATE_OPEN:
            return "OPEN";
        case AWS_H2_STREAM_STATE_HALF_CLOSED_LOCAL:
            return "HALF_CLOSED_LOCAL";
        case AWS_H2_STREAM_STATE_HALF_CLOSED_REMOTE:
            return "HALF_CLOSED_REMOTE";
        case AWS_H2_STREAM_STATE_CLOSED:
            return "CLOSED";
        default:
            /* unreachable */
            AWS_ASSERT(0);
            return "*** UNKNOWN ***";
    }
}

static struct aws_h2_connection *s_get_h2_connection(const struct aws_h2_stream *stream) {
    return AWS_CONTAINER_OF(stream->base.owning_connection, struct aws_h2_connection, base);
}

static void s_lock_synced_data(struct aws_h2_stream *stream) {
    int err = aws_mutex_lock(&stream->synced_data.lock);
    AWS_ASSERT(!err && "lock failed");
    (void)err;
}

static void s_unlock_synced_data(struct aws_h2_stream *stream) {
    int err = aws_mutex_unlock(&stream->synced_data.lock);
    AWS_ASSERT(!err && "unlock failed");
    (void)err;
}

#define AWS_PRECONDITION_ON_CHANNEL_THREAD(STREAM)                                                                     \
    AWS_PRECONDITION(aws_channel_thread_is_callers_thread(s_get_h2_connection(STREAM)->base.channel_slot->channel))

static bool s_client_state_allows_frame_type[AWS_H2_STREAM_STATE_COUNT][AWS_H2_FRAME_TYPE_COUNT] = {
    /* State before anything is sent or received */
    [AWS_H2_STREAM_STATE_IDLE] = {0},
    /* Client streams are never in reserved (local) state */
    [AWS_H2_STREAM_STATE_RESERVED_LOCAL] = {0},
    /* Client received push-request via PUSH_PROMISE on another stream.
     * Waiting for push-response to start arriving on this server-initiated stream. */
    [AWS_H2_STREAM_STATE_RESERVED_REMOTE] =
        {
            [AWS_H2_FRAME_T_HEADERS] = true,
            [AWS_H2_FRAME_T_RST_STREAM] = true,
        },
    /* Client is sending request and has not received full response yet. */
    [AWS_H2_STREAM_STATE_OPEN] =
        {
            [AWS_H2_FRAME_T_DATA] = true,
            [AWS_H2_FRAME_T_HEADERS] = true,
            [AWS_H2_FRAME_T_RST_STREAM] = true,
            [AWS_H2_FRAME_T_PUSH_PROMISE] = true,
            [AWS_H2_FRAME_T_WINDOW_UPDATE] = true,
        },
    /* Client has sent full request (END_STREAM), but has not received full response yet. */
    [AWS_H2_STREAM_STATE_HALF_CLOSED_LOCAL] =
        {
            [AWS_H2_FRAME_T_DATA] = true,
            [AWS_H2_FRAME_T_HEADERS] = true,
            [AWS_H2_FRAME_T_RST_STREAM] = true,
            [AWS_H2_FRAME_T_PUSH_PROMISE] = true,
            [AWS_H2_FRAME_T_WINDOW_UPDATE] = true,
        },
    /* Client has received full response (END_STREAM), but is still sending request (uncommon). */
    [AWS_H2_STREAM_STATE_HALF_CLOSED_REMOTE] =
        {
            [AWS_H2_FRAME_T_RST_STREAM] = true,
            [AWS_H2_FRAME_T_WINDOW_UPDATE] = true,
        },
    /* Full request sent (END_STREAM) and full response received (END_STREAM).
     * OR sent RST_STREAM. OR received RST_STREAM. */
    [AWS_H2_STREAM_STATE_CLOSED] = {0},
};

static bool s_server_state_allows_frame_type[AWS_H2_STREAM_STATE_COUNT][AWS_H2_FRAME_TYPE_COUNT] = {
    /* State before anything is sent or received, waiting for request headers to arrives and start things off */
    [AWS_H2_STREAM_STATE_IDLE] =
        {
            [AWS_H2_FRAME_T_HEADERS] = true,
        },
    /* Server sent push-request via PUSH_PROMISE on a client-initiated stream,
     * but hasn't started sending the push-response on this server-initiated stream yet. */
    [AWS_H2_STREAM_STATE_RESERVED_LOCAL] =
        {
            [AWS_H2_FRAME_T_RST_STREAM] = true,
            [AWS_H2_FRAME_T_WINDOW_UPDATE] = true,
        },
    /* Server streams are never in reserved (remote) state */
    [AWS_H2_STREAM_STATE_RESERVED_REMOTE] = {0},
    /* Server is receiving request, and has sent full response yet. */
    [AWS_H2_STREAM_STATE_OPEN] =
        {
            [AWS_H2_FRAME_T_HEADERS] = true,
            [AWS_H2_FRAME_T_DATA] = true,
            [AWS_H2_FRAME_T_RST_STREAM] = true,
            [AWS_H2_FRAME_T_WINDOW_UPDATE] = true,
        },
    /* Server has sent full response (END_STREAM), but has not received full response yet (uncommon). */
    [AWS_H2_STREAM_STATE_HALF_CLOSED_LOCAL] =
        {
            [AWS_H2_FRAME_T_HEADERS] = true,
            [AWS_H2_FRAME_T_DATA] = true,
            [AWS_H2_FRAME_T_RST_STREAM] = true,
            [AWS_H2_FRAME_T_WINDOW_UPDATE] = true,
        },
    /* Server has received full request (END_STREAM), and is still sending response. */
    [AWS_H2_STREAM_STATE_HALF_CLOSED_REMOTE] =
        {
            [AWS_H2_FRAME_T_RST_STREAM] = true,
            [AWS_H2_FRAME_T_WINDOW_UPDATE] = true,
        },
    /* Full request received (END_STREAM) and full response sent (END_STREAM).
     * OR sent RST_STREAM. OR received RST_STREAM. */
    [AWS_H2_STREAM_STATE_CLOSED] = {0},
};

/* Returns the appropriate Stream Error if given frame not allowed in current state */
static struct aws_h2err s_check_state_allows_frame_type(
    const struct aws_h2_stream *stream,
    enum aws_h2_frame_type frame_type) {

    AWS_PRECONDITION(frame_type < AWS_H2_FRAME_T_UNKNOWN); /* Decoder won't invoke callbacks for unknown frame types */
    AWS_PRECONDITION_ON_CHANNEL_THREAD(stream);

    const enum aws_h2_stream_state state = stream->thread_data.state;

    bool allowed;
    if (stream->base.server_data) {
        allowed = s_server_state_allows_frame_type[state][frame_type];
    } else {
        allowed = s_client_state_allows_frame_type[state][frame_type];
    }

    if (allowed) {
        return AWS_H2ERR_SUCCESS;
    }

    /* Determine specific error code */
    enum aws_http2_error_code h2_error_code = AWS_HTTP2_ERR_PROTOCOL_ERROR;

    /* If peer knows the state is closed, then it's a STREAM_CLOSED error */
    if (state == AWS_H2_STREAM_STATE_CLOSED || state == AWS_H2_STREAM_STATE_HALF_CLOSED_REMOTE) {
        h2_error_code = AWS_HTTP2_ERR_STREAM_CLOSED;
    }

    AWS_H2_STREAM_LOGF(
        ERROR,
        stream,
        "Malformed message, cannot receive %s frame in %s state",
        aws_h2_frame_type_to_str(frame_type),
        aws_h2_stream_state_to_str(state));

    return aws_h2err_from_h2_code(h2_error_code);
}

static int s_stream_send_update_window_frame(struct aws_h2_stream *stream, size_t increment_size) {
    AWS_PRECONDITION_ON_CHANNEL_THREAD(stream);
    AWS_PRECONDITION(increment_size <= AWS_H2_WINDOW_UPDATE_MAX);

    struct aws_h2_connection *connection = s_get_h2_connection(stream);
    struct aws_h2_frame *stream_window_update_frame =
        aws_h2_frame_new_window_update(stream->base.alloc, stream->base.id, (uint32_t)increment_size);

    if (!stream_window_update_frame) {
        AWS_H2_STREAM_LOGF(
            ERROR,
            stream,
            "Failed to create WINDOW_UPDATE frame on connection, error %s",
            aws_error_name(aws_last_error()));
        return AWS_OP_ERR;
    }
    aws_h2_connection_enqueue_outgoing_frame(connection, stream_window_update_frame);

    return AWS_OP_SUCCESS;
}

struct aws_h2_stream *aws_h2_stream_new_request(
    struct aws_http_connection *client_connection,
    const struct aws_http_make_request_options *options) {
    AWS_PRECONDITION(client_connection);
    AWS_PRECONDITION(options);

    struct aws_h2_stream *stream = aws_mem_calloc(client_connection->alloc, 1, sizeof(struct aws_h2_stream));

    /* Initialize base stream */
    stream->base.vtable = &s_h2_stream_vtable;
    stream->base.alloc = client_connection->alloc;
    stream->base.owning_connection = client_connection;
    stream->base.user_data = options->user_data;
    stream->base.on_incoming_headers = options->on_response_headers;
    stream->base.on_incoming_header_block_done = options->on_response_header_block_done;
    stream->base.on_incoming_body = options->on_response_body;
    stream->base.on_complete = options->on_complete;
    stream->base.client_data = &stream->base.client_or_server_data.client;
    stream->base.client_data->response_status = AWS_HTTP_STATUS_CODE_UNKNOWN;

    /* Stream refcount starts at 1, and gets incremented again for the connection upon a call to activate() */
    aws_atomic_init_int(&stream->base.refcount, 1);

    /* Init H2 specific stuff */
    stream->thread_data.state = AWS_H2_STREAM_STATE_IDLE;
<<<<<<< HEAD
    /* stream end is implicit if the request isn't using manual data writes */
    stream->synced_data.end_called = !options->http2_use_manual_data_writes;
    stream->thread_data.outgoing_message = options->request;
    /* init outgoing write queue */
    aws_linked_list_init(&stream->thread_data.outgoing_writes);

    /* if there's a request body to write, add it as the first outgoing write */
    struct aws_input_stream *body_stream = aws_http_message_get_body_stream(options->request);
    if (body_stream) {
        struct aws_h2_stream_data_write *body_write =
            aws_mem_calloc(stream->base.alloc, 1, sizeof(struct aws_h2_stream_data_write));
        body_write->data_stream = body_stream;
        body_write->end_stream = true;
        aws_linked_list_push_back(&stream->thread_data.outgoing_writes, &body_write->node);
=======
    enum aws_http_version message_version = aws_http_message_get_protocol_version(options->request);
    switch (message_version) {
        case AWS_HTTP_VERSION_1_1:
            stream->thread_data.outgoing_message =
                aws_http2_message_new_from_http1(options->request, stream->base.alloc);
            if (!stream->thread_data.outgoing_message) {
                AWS_H2_STREAM_LOG(ERROR, stream, "Stream failed to create the HTTP/2 message from HTTP/1.1 message");
                goto error;
            }
            stream->backup_outgoing_message = options->request;
            aws_http_message_acquire(stream->backup_outgoing_message);
            break;
        case AWS_HTTP_VERSION_2:
            stream->thread_data.outgoing_message = options->request;
            aws_http_message_acquire(stream->thread_data.outgoing_message);
            break;
        default:
            /* Not supported */
            aws_raise_error(AWS_ERROR_HTTP_UNSUPPORTED_PROTOCOL);
            goto error;
>>>>>>> 73af2aa2
    }

    stream->sent_reset_error_code = -1;
    stream->received_reset_error_code = -1;
    stream->synced_data.reset_error.h2_code = AWS_HTTP2_ERR_COUNT;
    stream->synced_data.api_state = AWS_H2_STREAM_API_STATE_INIT;
    aws_linked_list_init(&stream->synced_data.pending_write_list);
    if (aws_mutex_init(&stream->synced_data.lock)) {
        AWS_H2_STREAM_LOGF(
            ERROR, stream, "Mutex init error %d (%s).", aws_last_error(), aws_error_name(aws_last_error()));
        goto error;
    }
    aws_channel_task_init(
        &stream->cross_thread_work_task, s_stream_cross_thread_work_task, stream, "HTTP/2 stream cross-thread work");
    return stream;
error:
    s_stream_destroy(&stream->base);
    return NULL;
}

static void s_stream_cross_thread_work_task(struct aws_channel_task *task, void *arg, enum aws_task_status status) {
    (void)task;

    struct aws_h2_stream *stream = arg;
    if (status != AWS_TASK_STATUS_RUN_READY) {
        goto end;
    }

    struct aws_h2_connection *connection = s_get_h2_connection(stream);

    if (aws_h2_stream_get_state(stream) == AWS_H2_STREAM_STATE_CLOSED) {
        /* stream is closed, silently ignoring the requests from user */
        AWS_H2_STREAM_LOG(
            TRACE, stream, "Stream closed before cross thread work task runs, ignoring everything was sent by user.");
        goto end;
    }

    /* Not sending window update at half closed remote state */
    bool ignore_window_update = (aws_h2_stream_get_state(stream) == AWS_H2_STREAM_STATE_HALF_CLOSED_REMOTE);
    bool reset_called;
    size_t window_update_size;
    struct aws_h2err reset_error;

    struct aws_linked_list pending_writes;
    aws_linked_list_init(&pending_writes);

    { /* BEGIN CRITICAL SECTION */
        s_lock_synced_data(stream);
        stream->synced_data.is_cross_thread_work_task_scheduled = false;

        /* window_update_size is ensured to be not greater than AWS_H2_WINDOW_UPDATE_MAX */
        window_update_size = stream->synced_data.window_update_size;
        stream->synced_data.window_update_size = 0;
        reset_called = stream->synced_data.reset_called;
        reset_error = stream->synced_data.reset_error;

        /* copy out pending writes */
        aws_linked_list_swap_contents(&pending_writes, &stream->synced_data.pending_write_list);

        s_unlock_synced_data(stream);
    } /* END CRITICAL SECTION */

    if (window_update_size > 0 && !ignore_window_update) {
        if (s_stream_send_update_window_frame(stream, window_update_size)) {
            /* Treat this as a connection error */
            aws_h2_connection_shutdown_due_to_write_err(connection, aws_last_error());
        }
    }

    /* The largest legal value will be 2 * max window size, which is way less than INT64_MAX, so if the window_size_self
     * overflows, remote peer will find it out. So just apply the change and ignore the possible overflow.*/
    stream->thread_data.window_size_self += window_update_size;

    if (reset_called) {
        struct aws_h2err returned_h2err = s_send_rst_and_close_stream(stream, reset_error);
        if (aws_h2err_failed(returned_h2err)) {
            aws_h2_connection_shutdown_due_to_write_err(connection, returned_h2err.aws_code);
        }
    }

    /* move any pending writes to the outgoing write queue */
    aws_linked_list_move_all_back(&stream->thread_data.outgoing_writes, &pending_writes);

    /* It's likely that frames were queued while processing cross-thread work.
     * If so, try writing them now */
    aws_h2_try_write_outgoing_frames(connection);

end:
    aws_http_stream_release(&stream->base);
}

static void s_stream_data_write_destroy(
    struct aws_h2_stream *stream,
    struct aws_h2_stream_data_write *write,
    int error_code) {
    AWS_PRECONDITION(stream);
    AWS_PRECONDITION(write);
    if (write->on_complete) {
        write->on_complete(&stream->base, error_code, write->user_data);
    }
    aws_mem_release(stream->base.alloc, write);
}

static void s_stream_destroy(struct aws_http_stream *stream_base) {
    AWS_PRECONDITION(stream_base);
    struct aws_h2_stream *stream = AWS_CONTAINER_OF(stream_base, struct aws_h2_stream, base);

    /* This will have been called already from connection closing the stream, but if the stream never successfully
     * activated, we need to make sure we clean up any queued writes. The call is idempotent.
     */
    aws_h2_stream_on_closed(stream, AWS_HTTP2_ERR_STREAM_CLOSED);

    AWS_H2_STREAM_LOG(DEBUG, stream, "Destroying stream");
    aws_mutex_clean_up(&stream->synced_data.lock);
    aws_http_message_release(stream->thread_data.outgoing_message);
    aws_http_message_release(stream->backup_outgoing_message);

    aws_mem_release(stream->base.alloc, stream);
}

void aws_h2_stream_on_closed(struct aws_h2_stream *stream, int error_code) {
    /* clean up any pending writes */
    s_lock_synced_data(stream);
    /* The stream is complete now, this will prevent further writes from being queued */
    stream->synced_data.api_state = AWS_H2_STREAM_API_STATE_COMPLETE;
    while (!aws_linked_list_empty(&stream->synced_data.pending_write_list)) {
        struct aws_linked_list_node *node = aws_linked_list_pop_front(&stream->synced_data.pending_write_list);
        struct aws_h2_stream_data_write *write = AWS_CONTAINER_OF(node, struct aws_h2_stream_data_write, node);
        AWS_LOGF_DEBUG(
            AWS_LS_HTTP_STREAM, "Stream closing, cancelling pending write of stream %p", (void *)write->data_stream);
        s_stream_data_write_destroy(stream, write, error_code);
    }
    s_unlock_synced_data(stream);

    /* clean up any outgoing writes */
    while (!aws_linked_list_empty(&stream->thread_data.outgoing_writes)) {
        struct aws_linked_list_node *node = aws_linked_list_pop_front(&stream->thread_data.outgoing_writes);
        struct aws_h2_stream_data_write *write = AWS_CONTAINER_OF(node, struct aws_h2_stream_data_write, node);
        AWS_LOGF_DEBUG(
            AWS_LS_HTTP_STREAM, "Stream closing, cancelling active write of stream %p", (void *)write->data_stream);
        s_stream_data_write_destroy(stream, write, error_code);
    }
}

static void s_stream_update_window(struct aws_http_stream *stream_base, size_t increment_size) {
    AWS_PRECONDITION(stream_base);
    struct aws_h2_stream *stream = AWS_CONTAINER_OF(stream_base, struct aws_h2_stream, base);
    struct aws_h2_connection *connection = s_get_h2_connection(stream);
    if (!increment_size) {
        return;
    }
    if (!connection->base.stream_manual_window_management) {
        /* auto-mode, manual update window is not supported */
        AWS_H2_STREAM_LOG(
            DEBUG, stream, "Manual window management is off, update window operations are not supported.");
        return;
    }

    int err = 0;
    bool stream_is_init;
    bool cross_thread_work_should_schedule = false;
    size_t sum_size;
    { /* BEGIN CRITICAL SECTION */
        s_lock_synced_data(stream);

        err |= aws_add_size_checked(stream->synced_data.window_update_size, increment_size, &sum_size);
        err |= sum_size > AWS_H2_WINDOW_UPDATE_MAX;
        stream_is_init = stream->synced_data.api_state == AWS_H2_STREAM_API_STATE_INIT;

        if (!err && !stream_is_init) {
            cross_thread_work_should_schedule = !stream->synced_data.is_cross_thread_work_task_scheduled;
            stream->synced_data.is_cross_thread_work_task_scheduled = true;
            stream->synced_data.window_update_size = sum_size;
        }
        s_unlock_synced_data(stream);
    } /* END CRITICAL SECTION */

    if (cross_thread_work_should_schedule) {
        AWS_H2_STREAM_LOG(TRACE, stream, "Scheduling stream cross-thread work task");
        /* increment the refcount of stream to keep it alive until the task runs */
        aws_atomic_fetch_add(&stream->base.refcount, 1);
        aws_channel_schedule_task_now(connection->base.channel_slot->channel, &stream->cross_thread_work_task);
        return;
    }

    if (stream_is_init) {
        AWS_H2_STREAM_LOG(
            ERROR,
            stream,
            "Stream update window failed. Stream is in initialized state, please activate the stream first.");
        aws_raise_error(AWS_ERROR_INVALID_STATE);
        return;
    }

    if (err) {
        /* The increment_size is still not 100% safe, since we cannot control the incoming data frame. So just
         * ruled out the value that is obviously wrong values */
        AWS_H2_STREAM_LOG(
            ERROR,
            stream,
            "The stream's flow-control window has been incremented beyond 2**31 -1, the max for HTTP/2. The stream "
            "will close.");
        aws_raise_error(AWS_ERROR_OVERFLOW_DETECTED);
        struct aws_h2err stream_error = {
            .aws_code = AWS_ERROR_OVERFLOW_DETECTED,
            .h2_code = AWS_HTTP2_ERR_INTERNAL_ERROR,
        };
        /* Only when stream is not initialized reset will fail. So, we can assert it to be succeed. */
        AWS_FATAL_ASSERT(s_stream_reset_stream_internal(stream_base, stream_error) == AWS_OP_SUCCESS);
    }
    return;
}

static int s_stream_reset_stream_internal(struct aws_http_stream *stream_base, struct aws_h2err stream_error) {

    struct aws_h2_stream *stream = AWS_CONTAINER_OF(stream_base, struct aws_h2_stream, base);
    struct aws_h2_connection *connection = s_get_h2_connection(stream);
    bool reset_called;
    bool stream_is_init;
    bool cross_thread_work_should_schedule = false;

    { /* BEGIN CRITICAL SECTION */
        s_lock_synced_data(stream);

        reset_called = stream->synced_data.reset_called;
        stream_is_init = stream->synced_data.api_state == AWS_H2_STREAM_API_STATE_INIT;
        if (!reset_called && !stream_is_init) {
            cross_thread_work_should_schedule = !stream->synced_data.is_cross_thread_work_task_scheduled;
            stream->synced_data.reset_called = true;
            stream->synced_data.reset_error = stream_error;
        }
        s_unlock_synced_data(stream);
    } /* END CRITICAL SECTION */

    if (stream_is_init) {
        AWS_H2_STREAM_LOG(
            ERROR, stream, "Reset stream failed. Stream is in initialized state, please activate the stream first.");
        return aws_raise_error(AWS_ERROR_INVALID_STATE);
    }
    if (cross_thread_work_should_schedule) {
        AWS_H2_STREAM_LOG(TRACE, stream, "Scheduling stream cross-thread work task");
        /* increment the refcount of stream to keep it alive until the task runs */
        aws_atomic_fetch_add(&stream->base.refcount, 1);
        aws_channel_schedule_task_now(connection->base.channel_slot->channel, &stream->cross_thread_work_task);
        return AWS_OP_SUCCESS;
    }
    if (reset_called) {
        AWS_H2_STREAM_LOG(DEBUG, stream, "Reset stream ignored. Reset stream has been called already.");
    }

    return AWS_OP_SUCCESS;
}

static int s_stream_reset_stream(struct aws_http_stream *stream_base, uint32_t http2_error) {
    struct aws_h2err stream_error = {
        .aws_code = AWS_ERROR_HTTP_RST_STREAM_SENT,
        .h2_code = http2_error,
    };

    AWS_LOGF_TRACE(
        AWS_LS_HTTP_STREAM,
        "id=%p: User requested RST_STREAM with error code %s (0x%x)",
        (void *)stream_base,
        aws_http2_error_code_to_str(http2_error),
        http2_error);
    return s_stream_reset_stream_internal(stream_base, stream_error);
}

static int s_stream_get_received_error_code(struct aws_http_stream *stream_base, uint32_t *out_http2_error) {
    struct aws_h2_stream *stream = AWS_CONTAINER_OF(stream_base, struct aws_h2_stream, base);
    if (stream->received_reset_error_code == -1) {
        return aws_raise_error(AWS_ERROR_HTTP_DATA_NOT_AVAILABLE);
    }
    *out_http2_error = (uint32_t)stream->received_reset_error_code;
    return AWS_OP_SUCCESS;
}

static int s_stream_get_sent_error_code(struct aws_http_stream *stream_base, uint32_t *out_http2_error) {
    struct aws_h2_stream *stream = AWS_CONTAINER_OF(stream_base, struct aws_h2_stream, base);
    if (stream->sent_reset_error_code == -1) {
        return aws_raise_error(AWS_ERROR_HTTP_DATA_NOT_AVAILABLE);
    }
    *out_http2_error = (uint32_t)stream->sent_reset_error_code;
    return AWS_OP_SUCCESS;
}

enum aws_h2_stream_state aws_h2_stream_get_state(const struct aws_h2_stream *stream) {
    AWS_PRECONDITION_ON_CHANNEL_THREAD(stream);
    return stream->thread_data.state;
}

/* Given a Stream Error, send RST_STREAM frame and close stream.
 * A Connection Error is returned if something goes catastrophically wrong */
static struct aws_h2err s_send_rst_and_close_stream(struct aws_h2_stream *stream, struct aws_h2err stream_error) {
    AWS_PRECONDITION_ON_CHANNEL_THREAD(stream);
    AWS_PRECONDITION(stream->thread_data.state != AWS_H2_STREAM_STATE_CLOSED);

    struct aws_h2_connection *connection = s_get_h2_connection(stream);

    stream->thread_data.state = AWS_H2_STREAM_STATE_CLOSED;
    { /* BEGIN CRITICAL SECTION */
        s_lock_synced_data(stream);
        stream->synced_data.api_state = AWS_H2_STREAM_API_STATE_COMPLETE;
        s_unlock_synced_data(stream);
    } /* END CRITICAL SECTION */
    AWS_H2_STREAM_LOGF(
        DEBUG,
        stream,
        "Sending RST_STREAM with error code %s (0x%x). State -> CLOSED",
        aws_http2_error_code_to_str(stream_error.h2_code),
        stream_error.h2_code);

    /* Send RST_STREAM */
    struct aws_h2_frame *rst_stream_frame =
        aws_h2_frame_new_rst_stream(stream->base.alloc, stream->base.id, stream_error.h2_code);
    if (!rst_stream_frame) {
        AWS_H2_STREAM_LOGF(ERROR, stream, "Error creating RST_STREAM frame, %s", aws_error_name(aws_last_error()));
        return aws_h2err_from_last_error();
    }
    aws_h2_connection_enqueue_outgoing_frame(connection, rst_stream_frame); /* connection takes ownership of frame */
    stream->sent_reset_error_code = stream_error.h2_code;

    /* Tell connection that stream is now closed */
    if (aws_h2_connection_on_stream_closed(
            connection, stream, AWS_H2_STREAM_CLOSED_WHEN_RST_STREAM_SENT, stream_error.aws_code)) {
        return aws_h2err_from_last_error();
    }

    return AWS_H2ERR_SUCCESS;
}

struct aws_h2err aws_h2_stream_window_size_change(struct aws_h2_stream *stream, int32_t size_changed, bool self) {
    if (self) {
        if (stream->thread_data.window_size_self + size_changed > AWS_H2_WINDOW_UPDATE_MAX) {
            return aws_h2err_from_h2_code(AWS_HTTP2_ERR_FLOW_CONTROL_ERROR);
        }
        stream->thread_data.window_size_self += size_changed;
    } else {
        if ((int64_t)stream->thread_data.window_size_peer + size_changed > AWS_H2_WINDOW_UPDATE_MAX) {
            return aws_h2err_from_h2_code(AWS_HTTP2_ERR_FLOW_CONTROL_ERROR);
        }
        stream->thread_data.window_size_peer += size_changed;
    }
    return AWS_H2ERR_SUCCESS;
}

static inline bool s_h2_stream_has_outgoing_writes(struct aws_h2_stream *stream) {
    return !aws_linked_list_empty(&stream->thread_data.outgoing_writes);
}

static void s_h2_stream_write_data_complete(struct aws_h2_stream *stream, bool *body_stalled) {
    AWS_PRECONDITION(body_stalled);
    AWS_PRECONDITION(s_h2_stream_has_outgoing_writes(stream));

    /* finish/clean up the current write operation */
    struct aws_linked_list_node *node = aws_linked_list_pop_front(&stream->thread_data.outgoing_writes);
    struct aws_h2_stream_data_write *write_op = AWS_CONTAINER_OF(node, struct aws_h2_stream_data_write, node);
    const bool ending_stream = write_op->end_stream;
    s_stream_data_write_destroy(stream, write_op, AWS_OP_SUCCESS);

    /* check to see if there are more queued writes or stream_end was called */
    *body_stalled = !ending_stream && !s_h2_stream_has_outgoing_writes(stream);
}

static struct aws_h2_stream_data_write *s_h2_stream_get_current_write(struct aws_h2_stream *stream) {
    AWS_PRECONDITION(s_h2_stream_has_outgoing_writes(stream));
    struct aws_linked_list_node *node = aws_linked_list_front(&stream->thread_data.outgoing_writes);
    struct aws_h2_stream_data_write *write = AWS_CONTAINER_OF(node, struct aws_h2_stream_data_write, node);
    return write;
}

static struct aws_input_stream *s_h2_stream_get_data_stream(struct aws_h2_stream *stream) {
    struct aws_h2_stream_data_write *write = s_h2_stream_get_current_write(stream);
    return write->data_stream;
}

static bool s_h2_stream_current_write_ends_stream(struct aws_h2_stream *stream) {
    struct aws_h2_stream_data_write *write = s_h2_stream_get_current_write(stream);
    return write->end_stream;
}

int aws_h2_stream_on_activated(struct aws_h2_stream *stream, bool *out_has_outgoing_data) {
    AWS_PRECONDITION_ON_CHANNEL_THREAD(stream);

    struct aws_h2_connection *connection = s_get_h2_connection(stream);

    /* Create HEADERS frame */
    struct aws_http_message *msg = stream->thread_data.outgoing_message;
    /* Should be ensured when the stream is created */
    AWS_ASSERT(aws_http_message_get_protocol_version(msg) == AWS_HTTP_VERSION_2);
    bool has_body_stream = aws_http_message_get_body_stream(msg) != NULL;
<<<<<<< HEAD
    bool write_ends_stream = !s_h2_stream_has_outgoing_writes(stream) || s_h2_stream_current_write_ends_stream(stream);
    struct aws_http_headers *h2_headers = aws_h2_create_headers_from_request(msg, stream->base.alloc);
    if (!h2_headers) {
        AWS_H2_STREAM_LOGF(
            ERROR, stream, "Failed to create HTTP/2 style headers from request %s", aws_error_name(aws_last_error()));
        goto error;
    }
=======
    struct aws_http_headers *h2_headers = aws_http_message_get_headers(msg);

>>>>>>> 73af2aa2
    struct aws_h2_frame *headers_frame = aws_h2_frame_new_headers(
        stream->base.alloc,
        stream->base.id,
        h2_headers,
        !has_body_stream && write_ends_stream /* end_stream */,
        0 /* padding - not currently configurable via public API */,
        NULL /* priority - not currently configurable via public API */);

    if (!headers_frame) {
        AWS_H2_STREAM_LOGF(ERROR, stream, "Failed to create HEADERS frame: %s", aws_error_name(aws_last_error()));
        goto error;
    }

    /* Initialize the flow-control window size */
    stream->thread_data.window_size_peer =
        connection->thread_data.settings_peer[AWS_HTTP2_SETTINGS_INITIAL_WINDOW_SIZE];
    stream->thread_data.window_size_self =
        connection->thread_data.settings_self[AWS_HTTP2_SETTINGS_INITIAL_WINDOW_SIZE];

    if (has_body_stream) {
        /* If stream has DATA to send, put it in the outgoing_streams_list, and we'll send data later */
        stream->thread_data.state = AWS_H2_STREAM_STATE_OPEN;
        AWS_H2_STREAM_LOG(TRACE, stream, "Sending HEADERS. State -> OPEN");
    } else {
        /* If stream has no body, then HEADERS frame marks the end of outgoing data */
        stream->thread_data.state = AWS_H2_STREAM_STATE_HALF_CLOSED_LOCAL;
        AWS_H2_STREAM_LOG(TRACE, stream, "Sending HEADERS with END_STREAM. State -> HALF_CLOSED_LOCAL");
    }

    *out_has_outgoing_data = has_body_stream;
    aws_h2_connection_enqueue_outgoing_frame(connection, headers_frame);
    return AWS_OP_SUCCESS;

error:
    return AWS_OP_ERR;
}

int aws_h2_stream_encode_data_frame(
    struct aws_h2_stream *stream,
    struct aws_h2_frame_encoder *encoder,
    struct aws_byte_buf *output,
    int *data_encode_status) {

    AWS_PRECONDITION_ON_CHANNEL_THREAD(stream);
    AWS_PRECONDITION(
        stream->thread_data.state == AWS_H2_STREAM_STATE_OPEN ||
        stream->thread_data.state == AWS_H2_STREAM_STATE_HALF_CLOSED_REMOTE);
    struct aws_h2_connection *connection = s_get_h2_connection(stream);
    AWS_PRECONDITION(connection->thread_data.window_size_peer > AWS_H2_MIN_WINDOW_SIZE);

    if (stream->thread_data.window_size_peer <= AWS_H2_MIN_WINDOW_SIZE) {
        /* The stream is stalled now */
        *data_encode_status = AWS_H2_DATA_ENCODE_ONGOING_WINDOW_STALLED;
        return AWS_OP_SUCCESS;
    }

    *data_encode_status = AWS_H2_DATA_ENCODE_COMPLETE;
    struct aws_input_stream *body = s_h2_stream_get_data_stream(stream);
    AWS_ASSERT(body);

    bool body_complete;
    bool body_stalled;
    bool body_ends_stream = s_h2_stream_current_write_ends_stream(stream);
    if (aws_h2_encode_data_frame(
            encoder,
            stream->base.id,
            body,
            body_ends_stream,
            0 /*pad_length*/,
            &stream->thread_data.window_size_peer,
            &connection->thread_data.window_size_peer,
            output,
            &body_complete,
            &body_stalled)) {

        /* Failed to write DATA, treat it as a Stream Error */
        AWS_H2_STREAM_LOGF(ERROR, stream, "Error encoding stream DATA, %s", aws_error_name(aws_last_error()));
        struct aws_h2err returned_h2err = s_send_rst_and_close_stream(stream, aws_h2err_from_last_error());
        if (aws_h2err_failed(returned_h2err)) {
            aws_h2_connection_shutdown_due_to_write_err(connection, returned_h2err.aws_code);
        }
        return AWS_OP_SUCCESS;
    }

    if (body_complete) {
        s_h2_stream_write_data_complete(stream, &body_stalled);
    }

    /*
     * body_complete for manual writes just means the current outgoing_write is complete. The body is not complete
     * for real until the stream is told to close
     */
    if (body_complete && body_ends_stream) {
        if (stream->thread_data.state == AWS_H2_STREAM_STATE_HALF_CLOSED_REMOTE) {
            /* Both sides have sent END_STREAM */
            stream->thread_data.state = AWS_H2_STREAM_STATE_CLOSED;
            AWS_H2_STREAM_LOG(TRACE, stream, "Sent END_STREAM. State -> CLOSED");
            { /* BEGIN CRITICAL SECTION */
                s_lock_synced_data(stream);
                stream->synced_data.api_state = AWS_H2_STREAM_API_STATE_COMPLETE;
                s_unlock_synced_data(stream);
            } /* END CRITICAL SECTION */
            /* Tell connection that stream is now closed */
            if (aws_h2_connection_on_stream_closed(
                    connection, stream, AWS_H2_STREAM_CLOSED_WHEN_BOTH_SIDES_END_STREAM, AWS_ERROR_SUCCESS)) {
                return AWS_OP_ERR;
            }
        } else {
            /* Else can't close until we receive END_STREAM */
            stream->thread_data.state = AWS_H2_STREAM_STATE_HALF_CLOSED_LOCAL;
            AWS_H2_STREAM_LOG(TRACE, stream, "Sent END_STREAM. State -> HALF_CLOSED_LOCAL");
        }
    } else {
        /* Body not complete */
        *data_encode_status = AWS_H2_DATA_ENCODE_ONGOING;
        if (body_stalled) {
            if (body_complete) {
                *data_encode_status = AWS_H2_DATA_ENCODE_ONGOING_WAITING_FOR_DATA;
            } else {
                *data_encode_status = AWS_H2_DATA_ENCODE_ONGOING_BODY_STREAM_STALLED;
            }
        }
        if (stream->thread_data.window_size_peer <= AWS_H2_MIN_WINDOW_SIZE) {
            /* if body and window both stalled, we take the window stalled status, which will take the stream out from
             * outgoing list */
            *data_encode_status = AWS_H2_DATA_ENCODE_ONGOING_WINDOW_STALLED;
        }
    }

    return AWS_OP_SUCCESS;
}

struct aws_h2err aws_h2_stream_on_decoder_headers_begin(struct aws_h2_stream *stream) {
    AWS_PRECONDITION_ON_CHANNEL_THREAD(stream);

    struct aws_h2err stream_err = s_check_state_allows_frame_type(stream, AWS_H2_FRAME_T_HEADERS);
    if (aws_h2err_failed(stream_err)) {
        return s_send_rst_and_close_stream(stream, stream_err);
    }

    return AWS_H2ERR_SUCCESS;
}

struct aws_h2err aws_h2_stream_on_decoder_headers_i(
    struct aws_h2_stream *stream,
    const struct aws_http_header *header,
    enum aws_http_header_name name_enum,
    enum aws_http_header_block block_type) {

    AWS_PRECONDITION_ON_CHANNEL_THREAD(stream);

    /* Not calling s_check_state_allows_frame_type() here because we already checked
     * at start of HEADERS frame in aws_h2_stream_on_decoder_headers_begin() */

    bool is_server = stream->base.server_data;

    /* RFC-7540 8.1 - Message consists of:
     * - 0+ Informational 1xx headers (response-only, decoder validates that this only occurs in responses)
     * - 1 main headers with normal request or response.
     * - 0 or 1 trailing headers with no pseudo-headers */
    switch (block_type) {
        case AWS_HTTP_HEADER_BLOCK_INFORMATIONAL:
            if (stream->thread_data.received_main_headers) {
                AWS_H2_STREAM_LOG(
                    ERROR, stream, "Malformed message, received informational (1xx) response after main response");
                goto malformed;
            }
            break;
        case AWS_HTTP_HEADER_BLOCK_MAIN:
            if (stream->thread_data.received_main_headers) {
                AWS_H2_STREAM_LOG(ERROR, stream, "Malformed message, received second set of headers");
                goto malformed;
            }
            break;
        case AWS_HTTP_HEADER_BLOCK_TRAILING:
            if (!stream->thread_data.received_main_headers) {
                /* A HEADERS frame without any pseudo-headers looks like trailing headers to the decoder */
                AWS_H2_STREAM_LOG(ERROR, stream, "Malformed headers lack required pseudo-header fields.");
                goto malformed;
            }
            break;
        default:
            AWS_ASSERT(0);
    }

    if (is_server) {
        return aws_h2err_from_aws_code(AWS_ERROR_UNIMPLEMENTED);

    } else {
        /* Client */
        if (name_enum == AWS_HTTP_HEADER_STATUS) {
            uint64_t status_code;
            int err = aws_byte_cursor_utf8_parse_u64(header->value, &status_code);
            AWS_ASSERT(!err && "Invalid :status value. Decoder should have already validated this");
            (void)err;

            stream->base.client_data->response_status = (int)status_code;
        }
    }

    if (stream->base.on_incoming_headers) {
        if (stream->base.on_incoming_headers(&stream->base, block_type, header, 1, stream->base.user_data)) {
            AWS_H2_STREAM_LOGF(
                ERROR, stream, "Incoming header callback raised error, %s", aws_error_name(aws_last_error()));
            return s_send_rst_and_close_stream(stream, aws_h2err_from_last_error());
        }
    }

    return AWS_H2ERR_SUCCESS;

malformed:
    return s_send_rst_and_close_stream(stream, aws_h2err_from_h2_code(AWS_HTTP2_ERR_PROTOCOL_ERROR));
}

struct aws_h2err aws_h2_stream_on_decoder_headers_end(
    struct aws_h2_stream *stream,
    bool malformed,
    enum aws_http_header_block block_type) {

    AWS_PRECONDITION_ON_CHANNEL_THREAD(stream);

    /* Not calling s_check_state_allows_frame_type() here because we already checked
     * at start of HEADERS frame in aws_h2_stream_on_decoder_headers_begin() */

    if (malformed) {
        AWS_H2_STREAM_LOG(ERROR, stream, "Headers are malformed");
        return s_send_rst_and_close_stream(stream, aws_h2err_from_h2_code(AWS_HTTP2_ERR_PROTOCOL_ERROR));
    }

    switch (block_type) {
        case AWS_HTTP_HEADER_BLOCK_INFORMATIONAL:
            AWS_H2_STREAM_LOG(TRACE, stream, "Informational 1xx header-block done.");
            break;
        case AWS_HTTP_HEADER_BLOCK_MAIN:
            AWS_H2_STREAM_LOG(TRACE, stream, "Main header-block done.");
            stream->thread_data.received_main_headers = true;
            break;
        case AWS_HTTP_HEADER_BLOCK_TRAILING:
            AWS_H2_STREAM_LOG(TRACE, stream, "Trailing 1xx header-block done.");
            break;
        default:
            AWS_ASSERT(0);
    }

    if (stream->base.on_incoming_header_block_done) {
        if (stream->base.on_incoming_header_block_done(&stream->base, block_type, stream->base.user_data)) {
            AWS_H2_STREAM_LOGF(
                ERROR,
                stream,
                "Incoming-header-block-done callback raised error, %s",
                aws_error_name(aws_last_error()));
            return s_send_rst_and_close_stream(stream, aws_h2err_from_last_error());
        }
    }

    return AWS_H2ERR_SUCCESS;
}

struct aws_h2err aws_h2_stream_on_decoder_push_promise(struct aws_h2_stream *stream, uint32_t promised_stream_id) {
    AWS_PRECONDITION_ON_CHANNEL_THREAD(stream);

    struct aws_h2err stream_err = s_check_state_allows_frame_type(stream, AWS_H2_FRAME_T_PUSH_PROMISE);
    if (aws_h2err_failed(stream_err)) {
        return s_send_rst_and_close_stream(stream, stream_err);
    }

    /* Note: Until we have a need for it, PUSH_PROMISE is not a fully supported feature.
     * Promised streams are automatically rejected in a manner compliant with RFC-7540. */
    AWS_H2_STREAM_LOG(DEBUG, stream, "Automatically rejecting promised stream, PUSH_PROMISE is not fully supported");
    if (aws_h2_connection_send_rst_and_close_reserved_stream(
            s_get_h2_connection(stream), promised_stream_id, AWS_HTTP2_ERR_REFUSED_STREAM)) {
        return aws_h2err_from_last_error();
    }

    return AWS_H2ERR_SUCCESS;
}

static int s_stream_send_update_window(struct aws_h2_stream *stream, uint32_t window_size) {
    struct aws_h2_frame *stream_window_update_frame =
        aws_h2_frame_new_window_update(stream->base.alloc, stream->base.id, window_size);
    if (!stream_window_update_frame) {
        AWS_H2_STREAM_LOGF(
            ERROR,
            stream,
            "WINDOW_UPDATE frame on stream failed to be sent, error %s",
            aws_error_name(aws_last_error()));
        return AWS_OP_ERR;
    }

    aws_h2_connection_enqueue_outgoing_frame(s_get_h2_connection(stream), stream_window_update_frame);
    stream->thread_data.window_size_self += window_size;
    return AWS_OP_SUCCESS;
}

struct aws_h2err aws_h2_stream_on_decoder_data_begin(
    struct aws_h2_stream *stream,
    uint32_t payload_len,
    uint32_t total_padding_bytes,
    bool end_stream) {

    AWS_PRECONDITION_ON_CHANNEL_THREAD(stream);

    struct aws_h2err stream_err = s_check_state_allows_frame_type(stream, AWS_H2_FRAME_T_DATA);
    if (aws_h2err_failed(stream_err)) {
        return s_send_rst_and_close_stream(stream, stream_err);
    }

    if (!stream->thread_data.received_main_headers) {
        AWS_H2_STREAM_LOG(ERROR, stream, "Malformed message, received DATA before main HEADERS");
        return s_send_rst_and_close_stream(stream, aws_h2err_from_h2_code(AWS_HTTP2_ERR_PROTOCOL_ERROR));
    }

    /* RFC-7540 6.9.1:
     * The sender MUST NOT send a flow-controlled frame with a length that exceeds
     * the space available in either of the flow-control windows advertised by the receiver.
     * Frames with zero length with the END_STREAM flag set (that is, an empty DATA frame)
     * MAY be sent if there is no available space in either flow-control window. */
    if ((int32_t)payload_len > stream->thread_data.window_size_self && payload_len != 0) {
        AWS_H2_STREAM_LOGF(
            ERROR,
            stream,
            "DATA length=%" PRIu32 " exceeds flow-control window=%" PRIi64,
            payload_len,
            stream->thread_data.window_size_self);
        return s_send_rst_and_close_stream(stream, aws_h2err_from_h2_code(AWS_HTTP2_ERR_FLOW_CONTROL_ERROR));
    }
    stream->thread_data.window_size_self -= payload_len;

    if (total_padding_bytes != 0 && !end_stream && stream->base.owning_connection->stream_manual_window_management) {
        /**
         * Automatically update the flow-window to account for padding, even if "manual window management"
         * is enabled. We do this because the current API doesn't have any way to inform the user about padding,
         * so we can't expect them to manage it themselves.
         */
        if (s_stream_send_update_window(stream, total_padding_bytes)) {
            return aws_h2err_from_last_error();
        }
        AWS_H2_STREAM_LOGF(
            DEBUG,
            stream,
            "DATA with %" PRIu32
            " padding. Updating the window for padding and one byte for padding length automatically for stream.",
            total_padding_bytes - 1 /* one byte for padding length */);
    }
    /* send a stream window_update frame to automatically maintain the stream self window size, if
     * manual_window_management is not set */
    if (payload_len != 0 && !end_stream && !stream->base.owning_connection->stream_manual_window_management) {
        if (s_stream_send_update_window(stream, payload_len)) {
            return aws_h2err_from_last_error();
        }
        AWS_H2_STREAM_LOGF(
            TRACE,
            stream,
            "Connection with no manual window management, updating window with size %" PRIu32
            " automatically for stream.",
            payload_len);
    }

    return AWS_H2ERR_SUCCESS;
}

struct aws_h2err aws_h2_stream_on_decoder_data_i(struct aws_h2_stream *stream, struct aws_byte_cursor data) {
    AWS_PRECONDITION_ON_CHANNEL_THREAD(stream);

    /* Not calling s_check_state_allows_frame_type() here because we already checked at start of DATA frame in
     * aws_h2_stream_on_decoder_data_begin() */

    if (stream->base.on_incoming_body) {
        if (stream->base.on_incoming_body(&stream->base, &data, stream->base.user_data)) {
            AWS_H2_STREAM_LOGF(
                ERROR, stream, "Incoming body callback raised error, %s", aws_error_name(aws_last_error()));
            return s_send_rst_and_close_stream(stream, aws_h2err_from_last_error());
        }
    }

    return AWS_H2ERR_SUCCESS;
}

struct aws_h2err aws_h2_stream_on_decoder_window_update(
    struct aws_h2_stream *stream,
    uint32_t window_size_increment,
    bool *window_resume) {
    AWS_PRECONDITION_ON_CHANNEL_THREAD(stream);

    *window_resume = false;

    struct aws_h2err stream_err = s_check_state_allows_frame_type(stream, AWS_H2_FRAME_T_WINDOW_UPDATE);
    if (aws_h2err_failed(stream_err)) {
        return s_send_rst_and_close_stream(stream, stream_err);
    }
    if (window_size_increment == 0) {
        /* flow-control window increment of 0 MUST be treated as error (RFC7540 6.9.1) */
        AWS_H2_STREAM_LOG(ERROR, stream, "Window update frame with 0 increment size");
        return s_send_rst_and_close_stream(stream, aws_h2err_from_h2_code(AWS_HTTP2_ERR_PROTOCOL_ERROR));
    }
    int32_t old_window_size = stream->thread_data.window_size_peer;
    stream_err = (aws_h2_stream_window_size_change(stream, window_size_increment, false /*self*/));
    if (aws_h2err_failed(stream_err)) {
        /* We MUST NOT allow a flow-control window to exceed the max */
        AWS_H2_STREAM_LOG(
            ERROR, stream, "Window update frame causes the stream flow-control window to exceed the maximum size");
        return s_send_rst_and_close_stream(stream, stream_err);
    }
    if (stream->thread_data.window_size_peer > AWS_H2_MIN_WINDOW_SIZE && old_window_size <= AWS_H2_MIN_WINDOW_SIZE) {
        *window_resume = true;
    }
    return AWS_H2ERR_SUCCESS;
}

struct aws_h2err aws_h2_stream_on_decoder_end_stream(struct aws_h2_stream *stream) {
    AWS_PRECONDITION_ON_CHANNEL_THREAD(stream);

    /* Not calling s_check_state_allows_frame_type() here because END_STREAM isn't
     * an actual frame type. It's a flag on DATA or HEADERS frames, and we
     * already checked the legality of those frames in their respective callbacks. */

    if (stream->thread_data.state == AWS_H2_STREAM_STATE_HALF_CLOSED_LOCAL) {
        /* Both sides have sent END_STREAM */
        stream->thread_data.state = AWS_H2_STREAM_STATE_CLOSED;
        AWS_H2_STREAM_LOG(TRACE, stream, "Received END_STREAM. State -> CLOSED");
        { /* BEGIN CRITICAL SECTION */
            s_lock_synced_data(stream);
            stream->synced_data.api_state = AWS_H2_STREAM_API_STATE_COMPLETE;
            s_unlock_synced_data(stream);
        } /* END CRITICAL SECTION */
        /* Tell connection that stream is now closed */
        if (aws_h2_connection_on_stream_closed(
                s_get_h2_connection(stream),
                stream,
                AWS_H2_STREAM_CLOSED_WHEN_BOTH_SIDES_END_STREAM,
                AWS_ERROR_SUCCESS)) {
            return aws_h2err_from_last_error();
        }

    } else {
        /* Else can't close until our side sends END_STREAM */
        stream->thread_data.state = AWS_H2_STREAM_STATE_HALF_CLOSED_REMOTE;
        AWS_H2_STREAM_LOG(TRACE, stream, "Received END_STREAM. State -> HALF_CLOSED_REMOTE");
    }

    return AWS_H2ERR_SUCCESS;
}

struct aws_h2err aws_h2_stream_on_decoder_rst_stream(struct aws_h2_stream *stream, uint32_t h2_error_code) {
    AWS_PRECONDITION_ON_CHANNEL_THREAD(stream);

    /* Check that this state allows RST_STREAM. */
    struct aws_h2err err = s_check_state_allows_frame_type(stream, AWS_H2_FRAME_T_RST_STREAM);
    if (aws_h2err_failed(err)) {
        /* Usually we send a RST_STREAM when the state doesn't allow a frame type, but RFC-7540 5.4.2 says:
         * "To avoid looping, an endpoint MUST NOT send a RST_STREAM in response to a RST_STREAM frame." */
        return err;
    }

    /* RFC-7540 8.1 - a server MAY request that the client abort transmission of a request without error by sending a
     * RST_STREAM with an error code of NO_ERROR after sending a complete response (i.e., a frame with the END_STREAM
     * flag). Clients MUST NOT discard responses as a result of receiving such a RST_STREAM */
    int aws_error_code;
    if (stream->base.client_data && (h2_error_code == AWS_HTTP2_ERR_NO_ERROR) &&
        (stream->thread_data.state == AWS_H2_STREAM_STATE_HALF_CLOSED_REMOTE)) {

        aws_error_code = AWS_ERROR_SUCCESS;

    } else {
        aws_error_code = AWS_ERROR_HTTP_RST_STREAM_RECEIVED;
        AWS_H2_STREAM_LOGF(
            ERROR,
            stream,
            "Peer terminated stream with HTTP/2 RST_STREAM frame, error-code=0x%x(%s)",
            h2_error_code,
            aws_http2_error_code_to_str(h2_error_code));
    }

    stream->thread_data.state = AWS_H2_STREAM_STATE_CLOSED;
    { /* BEGIN CRITICAL SECTION */
        s_lock_synced_data(stream);
        stream->synced_data.api_state = AWS_H2_STREAM_API_STATE_COMPLETE;
        s_unlock_synced_data(stream);
    } /* END CRITICAL SECTION */
    stream->received_reset_error_code = h2_error_code;

    AWS_H2_STREAM_LOGF(
        TRACE,
        stream,
        "Received RST_STREAM code=0x%x(%s). State -> CLOSED",
        h2_error_code,
        aws_http2_error_code_to_str(h2_error_code));

    if (aws_h2_connection_on_stream_closed(
            s_get_h2_connection(stream), stream, AWS_H2_STREAM_CLOSED_WHEN_RST_STREAM_RECEIVED, aws_error_code)) {
        return aws_h2err_from_last_error();
    }

    return AWS_H2ERR_SUCCESS;
}

static void s_stream_queue_pending_write(
    struct aws_h2_stream *stream,
    struct aws_input_stream *data,
    aws_http2_stream_write_data_complete_fn *on_complete,
    void *user_data,
    bool end_stream) {
    struct aws_h2_connection *connection = s_get_h2_connection(stream);
    /* queue this new write into the pending write list for the stream */
    struct aws_h2_stream_data_write *pending_write =
        aws_mem_calloc(connection->base.alloc, 1, sizeof(struct aws_h2_stream_data_write));
    pending_write->data_stream = data;
    pending_write->on_complete = on_complete;
    pending_write->user_data = user_data;
    pending_write->end_stream = end_stream;
    aws_linked_list_push_back(&stream->synced_data.pending_write_list, &pending_write->node);

    /* If the stream is currently asleep */
    if (stream->synced_data.waiting_for_writes) {
        /* queue the stream for wake up */
        aws_linked_list_push_back(&connection->synced_data.pending_resume_list, &stream->node);
        stream->synced_data.waiting_for_writes = false;
    }
}

static int s_stream_write_data(
    struct aws_http_stream *stream_base,
    const struct aws_http2_stream_write_data_options *options) {
    struct aws_h2_stream *stream = AWS_CONTAINER_OF(stream_base, struct aws_h2_stream, base);
    struct aws_h2_connection *connection = s_get_h2_connection(stream);

    bool schedule_cross_thread_work = false;
    s_lock_synced_data(stream);
    {
        if (stream->synced_data.api_state != AWS_H2_STREAM_API_STATE_ACTIVE) {
            s_unlock_synced_data(stream);
            AWS_LOGF_ERROR(
                AWS_LS_HTTP_STREAM,
                "Cannot write DATA frames to an inactive or closed stream, stream=%p",
                (void *)stream_base);
            return aws_raise_error(AWS_ERROR_INVALID_STATE);
        }

        if (stream->synced_data.end_called) {
            s_unlock_synced_data(stream);
            AWS_LOGF_ERROR(
                AWS_LS_HTTP_STREAM, "Cannot write DATA frames to a stream after end, stream=%p", (void *)stream_base);
            return AWS_OP_SUCCESS;
        }

        s_stream_queue_pending_write(stream, options->data, options->on_complete, options->user_data, false);
        schedule_cross_thread_work = !stream->synced_data.is_cross_thread_work_task_scheduled;
        stream->synced_data.is_cross_thread_work_task_scheduled = true;
    }
    s_unlock_synced_data(stream);

    if (schedule_cross_thread_work) {
        AWS_H2_STREAM_LOG(TRACE, stream, "Scheduling stream cross-thread work task");
        /* increment the refcount of stream to keep it alive until the task runs */
        aws_atomic_fetch_add(&stream->base.refcount, 1);
        aws_channel_schedule_task_now(connection->base.channel_slot->channel, &stream->cross_thread_work_task);
    }

    return AWS_OP_SUCCESS;
}

static void s_stream_end_stream_destroy(struct aws_input_stream *stream) {
    (void)stream;
}

static int s_stream_end_stream_get_length(struct aws_input_stream *stream, int64_t *length) {
    (void)stream;
    *length = 0;
    return AWS_OP_SUCCESS;
}

static int s_stream_end_stream_get_status(struct aws_input_stream *stream, struct aws_stream_status *status) {
    (void)stream;
    AWS_PRECONDITION(status);
    status->is_end_of_stream = true;
    status->is_valid = true;
    return AWS_OP_SUCCESS;
}

static int s_stream_end_stream_read(struct aws_input_stream *stream, struct aws_byte_buf *buffer) {
    (void)stream;
    (void)buffer;
    return AWS_OP_SUCCESS;
}

static struct aws_input_stream_vtable s_stream_end_stream_vtable = {
    .destroy = s_stream_end_stream_destroy,
    .get_length = s_stream_end_stream_get_length,
    .get_status = s_stream_end_stream_get_status,
    .read = s_stream_end_stream_read,
    .seek = NULL,
};

/* virtual stream whose only job is to communicate EOF and end the DATA frame body write */
static struct aws_input_stream s_stream_end_stream = {
    .vtable = &s_stream_end_stream_vtable,
    .allocator = NULL,
    .impl = NULL,
};

static int s_stream_end(struct aws_http_stream *stream_base) {
    struct aws_h2_stream *stream = AWS_CONTAINER_OF(stream_base, struct aws_h2_stream, base);
    struct aws_h2_connection *connection = s_get_h2_connection(stream);

    bool schedule_cross_thread_work = false;
    s_lock_synced_data(stream);
    {
        if (stream->synced_data.end_called) {
            s_unlock_synced_data(stream);
            AWS_LOGF_WARN(AWS_LS_HTTP_STREAM, "Ignoring redundant request to end stream %p", (void *)stream_base);
            return AWS_OP_SUCCESS;
        }
        stream->synced_data.end_called = true;
        s_stream_queue_pending_write(stream, &s_stream_end_stream, NULL, NULL, true);
        schedule_cross_thread_work = !stream->synced_data.is_cross_thread_work_task_scheduled;
        stream->synced_data.is_cross_thread_work_task_scheduled = true;
    }
    s_unlock_synced_data(stream);

    if (schedule_cross_thread_work) {
        AWS_H2_STREAM_LOG(TRACE, stream, "Scheduling stream cross-thread work task");
        /* increment the refcount of stream to keep it alive until the task runs */
        aws_atomic_fetch_add(&stream->base.refcount, 1);
        aws_channel_schedule_task_now(connection->base.channel_slot->channel, &stream->cross_thread_work_task);
    }

    return AWS_OP_SUCCESS;
}<|MERGE_RESOLUTION|>--- conflicted
+++ resolved
@@ -249,24 +249,6 @@
     /* Stream refcount starts at 1, and gets incremented again for the connection upon a call to activate() */
     aws_atomic_init_int(&stream->base.refcount, 1);
 
-    /* Init H2 specific stuff */
-    stream->thread_data.state = AWS_H2_STREAM_STATE_IDLE;
-<<<<<<< HEAD
-    /* stream end is implicit if the request isn't using manual data writes */
-    stream->synced_data.end_called = !options->http2_use_manual_data_writes;
-    stream->thread_data.outgoing_message = options->request;
-    /* init outgoing write queue */
-    aws_linked_list_init(&stream->thread_data.outgoing_writes);
-
-    /* if there's a request body to write, add it as the first outgoing write */
-    struct aws_input_stream *body_stream = aws_http_message_get_body_stream(options->request);
-    if (body_stream) {
-        struct aws_h2_stream_data_write *body_write =
-            aws_mem_calloc(stream->base.alloc, 1, sizeof(struct aws_h2_stream_data_write));
-        body_write->data_stream = body_stream;
-        body_write->end_stream = true;
-        aws_linked_list_push_back(&stream->thread_data.outgoing_writes, &body_write->node);
-=======
     enum aws_http_version message_version = aws_http_message_get_protocol_version(options->request);
     switch (message_version) {
         case AWS_HTTP_VERSION_1_1:
@@ -287,7 +269,23 @@
             /* Not supported */
             aws_raise_error(AWS_ERROR_HTTP_UNSUPPORTED_PROTOCOL);
             goto error;
->>>>>>> 73af2aa2
+    }
+
+    /* Init H2 specific stuff */
+    stream->thread_data.state = AWS_H2_STREAM_STATE_IDLE;
+    /* stream end is implicit if the request isn't using manual data writes */
+    stream->synced_data.end_called = !options->http2_use_manual_data_writes;
+    /* init outgoing write queue */
+    aws_linked_list_init(&stream->thread_data.outgoing_writes);
+
+    /* if there's a request body to write, add it as the first outgoing write */
+    struct aws_input_stream *body_stream = aws_http_message_get_body_stream(options->request);
+    if (body_stream) {
+        struct aws_h2_stream_data_write *body_write =
+            aws_mem_calloc(stream->base.alloc, 1, sizeof(struct aws_h2_stream_data_write));
+        body_write->data_stream = body_stream;
+        body_write->end_stream = true;
+        aws_linked_list_push_back(&stream->thread_data.outgoing_writes, &body_write->node);
     }
 
     stream->sent_reset_error_code = -1;
@@ -679,24 +677,14 @@
     /* Should be ensured when the stream is created */
     AWS_ASSERT(aws_http_message_get_protocol_version(msg) == AWS_HTTP_VERSION_2);
     bool has_body_stream = aws_http_message_get_body_stream(msg) != NULL;
-<<<<<<< HEAD
     bool write_ends_stream = !s_h2_stream_has_outgoing_writes(stream) || s_h2_stream_current_write_ends_stream(stream);
-    struct aws_http_headers *h2_headers = aws_h2_create_headers_from_request(msg, stream->base.alloc);
-    if (!h2_headers) {
-        AWS_H2_STREAM_LOGF(
-            ERROR, stream, "Failed to create HTTP/2 style headers from request %s", aws_error_name(aws_last_error()));
-        goto error;
-    }
-=======
+
     struct aws_http_headers *h2_headers = aws_http_message_get_headers(msg);
 
->>>>>>> 73af2aa2
     struct aws_h2_frame *headers_frame = aws_h2_frame_new_headers(
         stream->base.alloc,
-        stream->base.id,
         h2_headers,
         !has_body_stream && write_ends_stream /* end_stream */,
-        0 /* padding - not currently configurable via public API */,
         NULL /* priority - not currently configurable via public API */);
 
     if (!headers_frame) {
