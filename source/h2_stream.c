--- conflicted
+++ resolved
@@ -243,17 +243,14 @@
     stream->base.on_complete = options->on_complete;
     stream->base.client_data = &stream->base.client_or_server_data.client;
     stream->base.client_data->response_status = AWS_HTTP_STATUS_CODE_UNKNOWN;
-<<<<<<< HEAD
     struct aws_byte_cursor method;
     AWS_ZERO_STRUCT(method);
     if (aws_http_message_get_request_method(options->request, &method)) {
         goto error;
     }
     stream->base.request_method = aws_http_str_to_method(method);
-=======
     aws_linked_list_init(&stream->thread_data.outgoing_writes);
     aws_linked_list_init(&stream->synced_data.pending_write_list);
->>>>>>> aadc57a3
 
     /* Stream refcount starts at 1, and gets incremented again for the connection upon a call to activate() */
     aws_atomic_init_int(&stream->base.refcount, 1);
@@ -280,8 +277,6 @@
     }
 
     /* Init H2 specific stuff */
-<<<<<<< HEAD
-=======
     stream->thread_data.state = AWS_H2_STREAM_STATE_IDLE;
     /* stream end is implicit if the request isn't using manual data writes */
     stream->synced_data.manual_write_ended = !options->http2_use_manual_data_writes;
@@ -297,7 +292,6 @@
         aws_linked_list_push_back(&stream->thread_data.outgoing_writes, &body_write->node);
     }
 
->>>>>>> aadc57a3
     stream->sent_reset_error_code = -1;
     stream->received_reset_error_code = -1;
     stream->synced_data.reset_error.h2_code = AWS_HTTP2_ERR_COUNT;
