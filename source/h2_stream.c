/**
 * Copyright Amazon.com, Inc. or its affiliates. All Rights Reserved.
 * SPDX-License-Identifier: Apache-2.0.
 */

#include <aws/http/private/h2_stream.h>

#include <aws/http/private/h2_connection.h>
#include <aws/http/private/strutil.h>
#include <aws/http/status_code.h>
#include <aws/io/channel.h>
#include <aws/io/logging.h>
#include <aws/io/stream.h>

/* Apple toolchains such as xcode and swiftpm define the DEBUG symbol. undef it here so we can actually use the token */
#undef DEBUG

static void s_stream_destroy(struct aws_http_stream *stream_base);
static void s_stream_update_window(struct aws_http_stream *stream_base, size_t increment_size);
static int s_stream_reset_stream(struct aws_http_stream *stream_base, uint32_t http2_error);
static int s_stream_get_received_error_code(struct aws_http_stream *stream_base, uint32_t *out_http2_error);
static int s_stream_get_sent_error_code(struct aws_http_stream *stream_base, uint32_t *out_http2_error);
static int s_stream_write_data(
    struct aws_http_stream *stream_base,
    const struct aws_http2_stream_write_data_options *options);
static int s_stream_end(struct aws_http_stream *stream_base);

static void s_stream_cross_thread_work_task(struct aws_channel_task *task, void *arg, enum aws_task_status status);
static struct aws_h2err s_send_rst_and_close_stream(struct aws_h2_stream *stream, struct aws_h2err stream_error);
static int s_stream_reset_stream_internal(struct aws_http_stream *stream_base, struct aws_h2err stream_error);

struct aws_http_stream_vtable s_h2_stream_vtable = {
    .destroy = s_stream_destroy,
    .update_window = s_stream_update_window,
    .activate = aws_h2_stream_activate,
    .http1_write_chunk = NULL,
    .http2_reset_stream = s_stream_reset_stream,
    .http2_get_received_error_code = s_stream_get_received_error_code,
    .http2_get_sent_error_code = s_stream_get_sent_error_code,
    .http2_write_data = s_stream_write_data,
    .http2_end_stream = s_stream_end,
};

const char *aws_h2_stream_state_to_str(enum aws_h2_stream_state state) {
    switch (state) {
        case AWS_H2_STREAM_STATE_IDLE:
            return "IDLE";
        case AWS_H2_STREAM_STATE_RESERVED_LOCAL:
            return "RESERVED_LOCAL";
        case AWS_H2_STREAM_STATE_RESERVED_REMOTE:
            return "RESERVED_REMOTE";
        case AWS_H2_STREAM_STATE_OPEN:
            return "OPEN";
        case AWS_H2_STREAM_STATE_HALF_CLOSED_LOCAL:
            return "HALF_CLOSED_LOCAL";
        case AWS_H2_STREAM_STATE_HALF_CLOSED_REMOTE:
            return "HALF_CLOSED_REMOTE";
        case AWS_H2_STREAM_STATE_CLOSED:
            return "CLOSED";
        default:
            /* unreachable */
            AWS_ASSERT(0);
            return "*** UNKNOWN ***";
    }
}

static struct aws_h2_connection *s_get_h2_connection(const struct aws_h2_stream *stream) {
    return AWS_CONTAINER_OF(stream->base.owning_connection, struct aws_h2_connection, base);
}

static void s_lock_synced_data(struct aws_h2_stream *stream) {
    int err = aws_mutex_lock(&stream->synced_data.lock);
    AWS_ASSERT(!err && "lock failed");
    (void)err;
}

static void s_unlock_synced_data(struct aws_h2_stream *stream) {
    int err = aws_mutex_unlock(&stream->synced_data.lock);
    AWS_ASSERT(!err && "unlock failed");
    (void)err;
}

#define AWS_PRECONDITION_ON_CHANNEL_THREAD(STREAM)                                                                     \
    AWS_PRECONDITION(aws_channel_thread_is_callers_thread(s_get_h2_connection(STREAM)->base.channel_slot->channel))

static bool s_client_state_allows_frame_type[AWS_H2_STREAM_STATE_COUNT][AWS_H2_FRAME_TYPE_COUNT] = {
    /* State before anything is sent or received */
    [AWS_H2_STREAM_STATE_IDLE] = {0},
    /* Client streams are never in reserved (local) state */
    [AWS_H2_STREAM_STATE_RESERVED_LOCAL] = {0},
    /* Client received push-request via PUSH_PROMISE on another stream.
     * Waiting for push-response to start arriving on this server-initiated stream. */
    [AWS_H2_STREAM_STATE_RESERVED_REMOTE] =
        {
            [AWS_H2_FRAME_T_HEADERS] = true,
            [AWS_H2_FRAME_T_RST_STREAM] = true,
        },
    /* Client is sending request and has not received full response yet. */
    [AWS_H2_STREAM_STATE_OPEN] =
        {
            [AWS_H2_FRAME_T_DATA] = true,
            [AWS_H2_FRAME_T_HEADERS] = true,
            [AWS_H2_FRAME_T_RST_STREAM] = true,
            [AWS_H2_FRAME_T_PUSH_PROMISE] = true,
            [AWS_H2_FRAME_T_WINDOW_UPDATE] = true,
        },
    /* Client has sent full request (END_STREAM), but has not received full response yet. */
    [AWS_H2_STREAM_STATE_HALF_CLOSED_LOCAL] =
        {
            [AWS_H2_FRAME_T_DATA] = true,
            [AWS_H2_FRAME_T_HEADERS] = true,
            [AWS_H2_FRAME_T_RST_STREAM] = true,
            [AWS_H2_FRAME_T_PUSH_PROMISE] = true,
            [AWS_H2_FRAME_T_WINDOW_UPDATE] = true,
        },
    /* Client has received full response (END_STREAM), but is still sending request (uncommon). */
    [AWS_H2_STREAM_STATE_HALF_CLOSED_REMOTE] =
        {
            [AWS_H2_FRAME_T_RST_STREAM] = true,
            [AWS_H2_FRAME_T_WINDOW_UPDATE] = true,
        },
    /* Full request sent (END_STREAM) and full response received (END_STREAM).
     * OR sent RST_STREAM. OR received RST_STREAM. */
    [AWS_H2_STREAM_STATE_CLOSED] = {0},
};

static bool s_server_state_allows_frame_type[AWS_H2_STREAM_STATE_COUNT][AWS_H2_FRAME_TYPE_COUNT] = {
    /* State before anything is sent or received, waiting for request headers to arrives and start things off */
    [AWS_H2_STREAM_STATE_IDLE] =
        {
            [AWS_H2_FRAME_T_HEADERS] = true,
        },
    /* Server sent push-request via PUSH_PROMISE on a client-initiated stream,
     * but hasn't started sending the push-response on this server-initiated stream yet. */
    [AWS_H2_STREAM_STATE_RESERVED_LOCAL] =
        {
            [AWS_H2_FRAME_T_RST_STREAM] = true,
            [AWS_H2_FRAME_T_WINDOW_UPDATE] = true,
        },
    /* Server streams are never in reserved (remote) state */
    [AWS_H2_STREAM_STATE_RESERVED_REMOTE] = {0},
    /* Server is receiving request, and has sent full response yet. */
    [AWS_H2_STREAM_STATE_OPEN] =
        {
            [AWS_H2_FRAME_T_HEADERS] = true,
            [AWS_H2_FRAME_T_DATA] = true,
            [AWS_H2_FRAME_T_RST_STREAM] = true,
            [AWS_H2_FRAME_T_WINDOW_UPDATE] = true,
        },
    /* Server has sent full response (END_STREAM), but has not received full response yet (uncommon). */
    [AWS_H2_STREAM_STATE_HALF_CLOSED_LOCAL] =
        {
            [AWS_H2_FRAME_T_HEADERS] = true,
            [AWS_H2_FRAME_T_DATA] = true,
            [AWS_H2_FRAME_T_RST_STREAM] = true,
            [AWS_H2_FRAME_T_WINDOW_UPDATE] = true,
        },
    /* Server has received full request (END_STREAM), and is still sending response. */
    [AWS_H2_STREAM_STATE_HALF_CLOSED_REMOTE] =
        {
            [AWS_H2_FRAME_T_RST_STREAM] = true,
            [AWS_H2_FRAME_T_WINDOW_UPDATE] = true,
        },
    /* Full request received (END_STREAM) and full response sent (END_STREAM).
     * OR sent RST_STREAM. OR received RST_STREAM. */
    [AWS_H2_STREAM_STATE_CLOSED] = {0},
};

/* Returns the appropriate Stream Error if given frame not allowed in current state */
static struct aws_h2err s_check_state_allows_frame_type(
    const struct aws_h2_stream *stream,
    enum aws_h2_frame_type frame_type) {

    AWS_PRECONDITION(frame_type < AWS_H2_FRAME_T_UNKNOWN); /* Decoder won't invoke callbacks for unknown frame types */
    AWS_PRECONDITION_ON_CHANNEL_THREAD(stream);

    const enum aws_h2_stream_state state = stream->thread_data.state;

    bool allowed;
    if (stream->base.server_data) {
        allowed = s_server_state_allows_frame_type[state][frame_type];
    } else {
        allowed = s_client_state_allows_frame_type[state][frame_type];
    }

    if (allowed) {
        return AWS_H2ERR_SUCCESS;
    }

    /* Determine specific error code */
    enum aws_http2_error_code h2_error_code = AWS_HTTP2_ERR_PROTOCOL_ERROR;

    /* If peer knows the state is closed, then it's a STREAM_CLOSED error */
    if (state == AWS_H2_STREAM_STATE_CLOSED || state == AWS_H2_STREAM_STATE_HALF_CLOSED_REMOTE) {
        h2_error_code = AWS_HTTP2_ERR_STREAM_CLOSED;
    }

    AWS_H2_STREAM_LOGF(
        ERROR,
        stream,
        "Malformed message, cannot receive %s frame in %s state",
        aws_h2_frame_type_to_str(frame_type),
        aws_h2_stream_state_to_str(state));

    return aws_h2err_from_h2_code(h2_error_code);
}

static int s_stream_send_update_window_frame(struct aws_h2_stream *stream, size_t increment_size) {
    AWS_PRECONDITION_ON_CHANNEL_THREAD(stream);
    AWS_PRECONDITION(increment_size <= AWS_H2_WINDOW_UPDATE_MAX);

    struct aws_h2_connection *connection = s_get_h2_connection(stream);
    struct aws_h2_frame *stream_window_update_frame =
        aws_h2_frame_new_window_update(stream->base.alloc, stream->base.id, (uint32_t)increment_size);

    if (!stream_window_update_frame) {
        AWS_H2_STREAM_LOGF(
            ERROR,
            stream,
            "Failed to create WINDOW_UPDATE frame on connection, error %s",
            aws_error_name(aws_last_error()));
        return AWS_OP_ERR;
    }
    aws_h2_connection_enqueue_outgoing_frame(connection, stream_window_update_frame);

    return AWS_OP_SUCCESS;
}

struct aws_h2_stream *aws_h2_stream_new_request(
    struct aws_http_connection *client_connection,
    const struct aws_http_make_request_options *options) {
    AWS_PRECONDITION(client_connection);
    AWS_PRECONDITION(options);

    struct aws_h2_stream *stream = aws_mem_calloc(client_connection->alloc, 1, sizeof(struct aws_h2_stream));
    if (!stream) {
        return NULL;
    }

    /* Initialize base stream */
    stream->base.vtable = &s_h2_stream_vtable;
    stream->base.alloc = client_connection->alloc;
    stream->base.owning_connection = client_connection;
    stream->base.user_data = options->user_data;
    stream->base.on_incoming_headers = options->on_response_headers;
    stream->base.on_incoming_header_block_done = options->on_response_header_block_done;
    stream->base.on_incoming_body = options->on_response_body;
    stream->base.on_complete = options->on_complete;
    stream->base.client_data = &stream->base.client_or_server_data.client;
    stream->base.client_data->response_status = AWS_HTTP_STATUS_CODE_UNKNOWN;

    /* Stream refcount starts at 1, and gets incremented again for the connection upon a call to activate() */
    aws_atomic_init_int(&stream->base.refcount, 1);

    /* Init H2 specific stuff */
    stream->thread_data.state = AWS_H2_STREAM_STATE_IDLE;
    stream->use_manual_writes = options->http2_use_manual_data_writes;
    stream->thread_data.outgoing_message = options->request;
    /* init outgoing write queue */
    aws_linked_list_init(&stream->thread_data.outgoing_writes);

    /* if there's a request body to write, add it as the first outgoing write */
    struct aws_input_stream *body_stream = aws_http_message_get_body_stream(options->request);
    if (body_stream) {
        struct aws_h2_stream_data_write *body_write =
            aws_mem_calloc(stream->base.alloc, 1, sizeof(struct aws_h2_stream_data_write));
        body_write->data_stream = body_stream;
        aws_linked_list_push_back(&stream->thread_data.outgoing_writes, &body_write->node);
    }

    stream->sent_reset_error_code = -1;
    stream->received_reset_error_code = -1;

<<<<<<< HEAD
    aws_linked_list_init(&stream->synced_data.pending_write_list);
    stream->synced_data.user_reset_error_code = AWS_HTTP2_ERR_COUNT;
=======
    stream->synced_data.reset_error.h2_code = AWS_HTTP2_ERR_COUNT;
>>>>>>> deab6090
    stream->synced_data.api_state = AWS_H2_STREAM_API_STATE_INIT;
    if (aws_mutex_init(&stream->synced_data.lock)) {
        AWS_H2_STREAM_LOGF(
            ERROR, stream, "Mutex init error %d (%s).", aws_last_error(), aws_error_name(aws_last_error()));
        aws_mem_release(stream->base.alloc, stream);
        return NULL;
    }
    aws_http_message_acquire(stream->thread_data.outgoing_message);
    aws_channel_task_init(
        &stream->cross_thread_work_task, s_stream_cross_thread_work_task, stream, "HTTP/2 stream cross-thread work");
    return stream;
}

static void s_stream_cross_thread_work_task(struct aws_channel_task *task, void *arg, enum aws_task_status status) {
    (void)task;

    struct aws_h2_stream *stream = arg;
    if (status != AWS_TASK_STATUS_RUN_READY) {
        goto end;
    }

    struct aws_h2_connection *connection = s_get_h2_connection(stream);

    if (aws_h2_stream_get_state(stream) == AWS_H2_STREAM_STATE_CLOSED) {
        /* stream is closed, silently ignoring the requests from user */
        AWS_H2_STREAM_LOG(
            TRACE, stream, "Stream closed before cross thread work task runs, ignoring everything was sent by user.");
        goto end;
    }

    /* Not sending window update at half closed remote state */
    bool ignore_window_update = (aws_h2_stream_get_state(stream) == AWS_H2_STREAM_STATE_HALF_CLOSED_REMOTE);
    bool reset_called;
    size_t window_update_size;
    struct aws_h2err reset_error;

    struct aws_linked_list pending_writes;
    aws_linked_list_init(&pending_writes);

    { /* BEGIN CRITICAL SECTION */
        s_lock_synced_data(stream);
        stream->synced_data.is_cross_thread_work_task_scheduled = false;

        /* window_update_size is ensured to be not greater than AWS_H2_WINDOW_UPDATE_MAX */
        window_update_size = stream->synced_data.window_update_size;
        stream->synced_data.window_update_size = 0;
        reset_called = stream->synced_data.reset_called;
        reset_error = stream->synced_data.reset_error;

        /* copy out pending writes */
        aws_linked_list_swap_contents(&pending_writes, &stream->synced_data.pending_write_list);

        s_unlock_synced_data(stream);
    } /* END CRITICAL SECTION */

    if (window_update_size > 0 && !ignore_window_update) {
        if (s_stream_send_update_window_frame(stream, window_update_size)) {
            /* Treat this as a connection error */
            aws_h2_connection_shutdown_due_to_write_err(connection, aws_last_error());
        }
    }

    /* The largest legal value will be 2 * max window size, which is way less than INT64_MAX, so if the window_size_self
     * overflows, remote peer will find it out. So just apply the change and ignore the possible overflow.*/
    stream->thread_data.window_size_self += window_update_size;

    if (reset_called) {
        struct aws_h2err returned_h2err = s_send_rst_and_close_stream(stream, reset_error);
        if (aws_h2err_failed(returned_h2err)) {
            aws_h2_connection_shutdown_due_to_write_err(connection, returned_h2err.aws_code);
        }
    }

    /* move any pending writes to the outgoing write queue */
    aws_linked_list_move_all_back(&stream->thread_data.outgoing_writes, &pending_writes);

    /* It's likely that frames were queued while processing cross-thread work.
     * If so, try writing them now */
    aws_h2_try_write_outgoing_frames(connection);

end:
    aws_http_stream_release(&stream->base);
}

static void s_stream_data_write_destroy(
    struct aws_h2_stream *stream,
    struct aws_h2_stream_data_write *write,
    int error_code) {
    AWS_PRECONDITION(stream);
    AWS_PRECONDITION(write);
    if (write->on_complete) {
        write->on_complete(&stream->base, error_code, write->user_data);
    }
    aws_mem_release(stream->base.alloc, write);
}

static void s_stream_destroy(struct aws_http_stream *stream_base) {
    AWS_PRECONDITION(stream_base);
    struct aws_h2_stream *stream = AWS_CONTAINER_OF(stream_base, struct aws_h2_stream, base);

    /* This will have been called already from connection closing the stream, but if the stream never successfully
     * activated, we need to make sure we clean up any queued writes. The call is idempotent.
     */
    aws_h2_stream_on_closed(stream, AWS_HTTP2_ERR_STREAM_CLOSED);

    AWS_H2_STREAM_LOG(DEBUG, stream, "Destroying stream");
    aws_mutex_clean_up(&stream->synced_data.lock);
    aws_http_message_release(stream->thread_data.outgoing_message);

    aws_mem_release(stream->base.alloc, stream);
}

void aws_h2_stream_on_closed(struct aws_h2_stream *stream, int error_code) {
    /* clean up any outgoing writes */
    while (!aws_linked_list_empty(&stream->thread_data.outgoing_writes)) {
        struct aws_linked_list_node *node = aws_linked_list_pop_front(&stream->thread_data.outgoing_writes);
        struct aws_h2_stream_data_write *write = AWS_CONTAINER_OF(node, struct aws_h2_stream_data_write, node);
        s_stream_data_write_destroy(stream, write, error_code);
    }

    /* clean up any pending writes */
    s_lock_synced_data(stream);
    while (!aws_linked_list_empty(&stream->synced_data.pending_write_list)) {
        struct aws_linked_list_node *node = aws_linked_list_pop_front(&stream->synced_data.pending_write_list);
        struct aws_h2_stream_data_write *write = AWS_CONTAINER_OF(node, struct aws_h2_stream_data_write, node);
        s_stream_data_write_destroy(stream, write, error_code);
    }
    s_unlock_synced_data(stream);
}

static void s_stream_update_window(struct aws_http_stream *stream_base, size_t increment_size) {
    AWS_PRECONDITION(stream_base);
    struct aws_h2_stream *stream = AWS_CONTAINER_OF(stream_base, struct aws_h2_stream, base);
    struct aws_h2_connection *connection = s_get_h2_connection(stream);
    if (!increment_size) {
        return;
    }
    if (!connection->base.manual_window_management) {
        /* auto-mode, manual update window is not supported */
        AWS_H2_STREAM_LOG(
            DEBUG, stream, "Manual window management is off, update window operations are not supported.");
        return;
    }

    int err = 0;
    bool stream_is_init;
    bool cross_thread_work_should_schedule = false;
    size_t sum_size;
    { /* BEGIN CRITICAL SECTION */
        s_lock_synced_data(stream);

        err |= aws_add_size_checked(stream->synced_data.window_update_size, increment_size, &sum_size);
        err |= sum_size > AWS_H2_WINDOW_UPDATE_MAX;
        stream_is_init = stream->synced_data.api_state == AWS_H2_STREAM_API_STATE_INIT;

        if (!err && !stream_is_init) {
            cross_thread_work_should_schedule = !stream->synced_data.is_cross_thread_work_task_scheduled;
            stream->synced_data.is_cross_thread_work_task_scheduled = true;
            stream->synced_data.window_update_size = sum_size;
        }
        s_unlock_synced_data(stream);
    } /* END CRITICAL SECTION */

    if (cross_thread_work_should_schedule) {
        AWS_H2_STREAM_LOG(TRACE, stream, "Scheduling stream cross-thread work task");
        /* increment the refcount of stream to keep it alive until the task runs */
        aws_atomic_fetch_add(&stream->base.refcount, 1);
        aws_channel_schedule_task_now(connection->base.channel_slot->channel, &stream->cross_thread_work_task);
        return;
    }

    if (stream_is_init) {
        AWS_H2_STREAM_LOG(
            ERROR,
            stream,
            "Stream update window failed. Stream is in initialized state, please activate the stream first.");
        aws_raise_error(AWS_ERROR_INVALID_STATE);
        return;
    }

    if (err) {
        /* The increment_size is still not 100% safe, since we cannot control the incoming data frame. So just
         * ruled out the value that is obviously wrong values */
        AWS_H2_STREAM_LOG(
            ERROR,
            stream,
            "The stream's flow-control window has been incremented beyond 2**31 -1, the max for HTTP/2. The stream "
            "will close.");
        aws_raise_error(AWS_ERROR_OVERFLOW_DETECTED);
        struct aws_h2err stream_error = {
            .aws_code = AWS_ERROR_OVERFLOW_DETECTED,
            .h2_code = AWS_HTTP2_ERR_INTERNAL_ERROR,
        };
        /* Only when stream is not initialized reset will fail. So, we can assert it to be succeed. */
        AWS_FATAL_ASSERT(s_stream_reset_stream_internal(stream_base, stream_error) == AWS_OP_SUCCESS);
    }
    return;
}

static int s_stream_reset_stream_internal(struct aws_http_stream *stream_base, struct aws_h2err stream_error) {

    struct aws_h2_stream *stream = AWS_CONTAINER_OF(stream_base, struct aws_h2_stream, base);
    struct aws_h2_connection *connection = s_get_h2_connection(stream);
    bool reset_called;
    bool stream_is_init;
    bool cross_thread_work_should_schedule = false;

    { /* BEGIN CRITICAL SECTION */
        s_lock_synced_data(stream);

        reset_called = stream->synced_data.reset_called;
        stream_is_init = stream->synced_data.api_state == AWS_H2_STREAM_API_STATE_INIT;
        if (!reset_called && !stream_is_init) {
            cross_thread_work_should_schedule = !stream->synced_data.is_cross_thread_work_task_scheduled;
            stream->synced_data.reset_called = true;
            stream->synced_data.reset_error = stream_error;
        }
        s_unlock_synced_data(stream);
    } /* END CRITICAL SECTION */

    if (stream_is_init) {
        AWS_H2_STREAM_LOG(
            ERROR, stream, "Reset stream failed. Stream is in initialized state, please activate the stream first.");
        return aws_raise_error(AWS_ERROR_INVALID_STATE);
    }
    if (cross_thread_work_should_schedule) {
        AWS_H2_STREAM_LOG(TRACE, stream, "Scheduling stream cross-thread work task");
        /* increment the refcount of stream to keep it alive until the task runs */
        aws_atomic_fetch_add(&stream->base.refcount, 1);
        aws_channel_schedule_task_now(connection->base.channel_slot->channel, &stream->cross_thread_work_task);
        return AWS_OP_SUCCESS;
    }
    if (reset_called) {
        AWS_H2_STREAM_LOG(DEBUG, stream, "Reset stream ignored. Reset stream has been called already.");
    }

    return AWS_OP_SUCCESS;
}

static int s_stream_reset_stream(struct aws_http_stream *stream_base, uint32_t http2_error) {
    struct aws_h2err stream_error = {
        .aws_code = AWS_ERROR_HTTP_RST_STREAM_SENT,
        .h2_code = http2_error,
    };

    return s_stream_reset_stream_internal(stream_base, stream_error);
}

static int s_stream_get_received_error_code(struct aws_http_stream *stream_base, uint32_t *out_http2_error) {
    struct aws_h2_stream *stream = AWS_CONTAINER_OF(stream_base, struct aws_h2_stream, base);
    if (stream->received_reset_error_code == -1) {
        return aws_raise_error(AWS_ERROR_HTTP_DATA_NOT_AVAILABLE);
    }
    *out_http2_error = (uint32_t)stream->received_reset_error_code;
    return AWS_OP_SUCCESS;
}

static int s_stream_get_sent_error_code(struct aws_http_stream *stream_base, uint32_t *out_http2_error) {
    struct aws_h2_stream *stream = AWS_CONTAINER_OF(stream_base, struct aws_h2_stream, base);
    if (stream->sent_reset_error_code == -1) {
        return aws_raise_error(AWS_ERROR_HTTP_DATA_NOT_AVAILABLE);
    }
    *out_http2_error = (uint32_t)stream->sent_reset_error_code;
    return AWS_OP_SUCCESS;
}

enum aws_h2_stream_state aws_h2_stream_get_state(const struct aws_h2_stream *stream) {
    AWS_PRECONDITION_ON_CHANNEL_THREAD(stream);
    return stream->thread_data.state;
}

/* Given a Stream Error, send RST_STREAM frame and close stream.
 * A Connection Error is returned if something goes catastrophically wrong */
static struct aws_h2err s_send_rst_and_close_stream(struct aws_h2_stream *stream, struct aws_h2err stream_error) {
    AWS_PRECONDITION_ON_CHANNEL_THREAD(stream);
    AWS_PRECONDITION(stream->thread_data.state != AWS_H2_STREAM_STATE_CLOSED);

    struct aws_h2_connection *connection = s_get_h2_connection(stream);

    stream->thread_data.state = AWS_H2_STREAM_STATE_CLOSED;
    { /* BEGIN CRITICAL SECTION */
        s_lock_synced_data(stream);
        stream->synced_data.api_state = AWS_H2_STREAM_API_STATE_COMPLETE;
        s_unlock_synced_data(stream);
    } /* END CRITICAL SECTION */
    AWS_H2_STREAM_LOGF(
        DEBUG,
        stream,
        "Sending RST_STREAM with error code %s (0x%x). State -> CLOSED",
        aws_http2_error_code_to_str(stream_error.h2_code),
        stream_error.h2_code);

    /* Send RST_STREAM */
    struct aws_h2_frame *rst_stream_frame =
        aws_h2_frame_new_rst_stream(stream->base.alloc, stream->base.id, stream_error.h2_code);
    if (!rst_stream_frame) {
        AWS_H2_STREAM_LOGF(ERROR, stream, "Error creating RST_STREAM frame, %s", aws_error_name(aws_last_error()));
        return aws_h2err_from_last_error();
    }
    aws_h2_connection_enqueue_outgoing_frame(connection, rst_stream_frame); /* connection takes ownership of frame */
    stream->sent_reset_error_code = stream_error.h2_code;

    /* Tell connection that stream is now closed */
    if (aws_h2_connection_on_stream_closed(
            connection, stream, AWS_H2_STREAM_CLOSED_WHEN_RST_STREAM_SENT, stream_error.aws_code)) {
        return aws_h2err_from_last_error();
    }

    return AWS_H2ERR_SUCCESS;
}

struct aws_h2err aws_h2_stream_window_size_change(struct aws_h2_stream *stream, int32_t size_changed, bool self) {
    if (self) {
        if (stream->thread_data.window_size_self + size_changed > AWS_H2_WINDOW_UPDATE_MAX) {
            return aws_h2err_from_h2_code(AWS_HTTP2_ERR_FLOW_CONTROL_ERROR);
        }
        stream->thread_data.window_size_self += size_changed;
    } else {
        if ((int64_t)stream->thread_data.window_size_peer + size_changed > AWS_H2_WINDOW_UPDATE_MAX) {
            return aws_h2err_from_h2_code(AWS_HTTP2_ERR_FLOW_CONTROL_ERROR);
        }
        stream->thread_data.window_size_peer += size_changed;
    }
    return AWS_H2ERR_SUCCESS;
}

int aws_h2_stream_on_activated(struct aws_h2_stream *stream, bool *out_has_outgoing_data) {
    AWS_PRECONDITION_ON_CHANNEL_THREAD(stream);

    struct aws_h2_connection *connection = s_get_h2_connection(stream);

    /* Create HEADERS frame */
    struct aws_http_message *msg = stream->thread_data.outgoing_message;
    bool has_body_stream = aws_http_message_get_body_stream(msg) != NULL;
    struct aws_http_headers *h2_headers = aws_h2_create_headers_from_request(msg, stream->base.alloc);
    if (!h2_headers) {
        AWS_H2_STREAM_LOGF(
            ERROR, stream, "Failed to create HTTP/2 style headers from request %s", aws_error_name(aws_last_error()));
        goto error;
    }
    struct aws_h2_frame *headers_frame = aws_h2_frame_new_headers(
        stream->base.alloc,
        stream->base.id,
        h2_headers,
        !has_body_stream /* end_stream */,
        0 /* padding - not currently configurable via public API */,
        NULL /* priority - not currently configurable via public API */);

    /* Release refcount of h2_headers here, let frame take the full ownership of it */
    aws_http_headers_release(h2_headers);
    if (!headers_frame) {
        AWS_H2_STREAM_LOGF(ERROR, stream, "Failed to create HEADERS frame: %s", aws_error_name(aws_last_error()));
        goto error;
    }

    /* Initialize the flow-control window size */
    stream->thread_data.window_size_peer =
        connection->thread_data.settings_peer[AWS_HTTP2_SETTINGS_INITIAL_WINDOW_SIZE];
    stream->thread_data.window_size_self =
        connection->thread_data.settings_self[AWS_HTTP2_SETTINGS_INITIAL_WINDOW_SIZE];

    if (has_body_stream) {
        /* If stream has DATA to send, put it in the outgoing_streams_list, and we'll send data later */
        stream->thread_data.state = AWS_H2_STREAM_STATE_OPEN;
        AWS_H2_STREAM_LOG(TRACE, stream, "Sending HEADERS. State -> OPEN");
    } else {
        /* If stream has no body, then HEADERS frame marks the end of outgoing data */
        stream->thread_data.state = AWS_H2_STREAM_STATE_HALF_CLOSED_LOCAL;
        AWS_H2_STREAM_LOG(TRACE, stream, "Sending HEADERS with END_STREAM. State -> HALF_CLOSED_LOCAL");
    }

    *out_has_outgoing_data = has_body_stream;
    aws_h2_connection_enqueue_outgoing_frame(connection, headers_frame);
    return AWS_OP_SUCCESS;

error:
    return AWS_OP_ERR;
}

static inline bool s_h2_stream_has_outgoing_writes(struct aws_h2_stream *stream) {
    return !aws_linked_list_empty(&stream->thread_data.outgoing_writes);
}

static void s_h2_stream_manual_write_complete(struct aws_h2_stream *stream, bool *body_stalled) {
    AWS_PRECONDITION(body_stalled);
    AWS_PRECONDITION(s_h2_stream_has_outgoing_writes(stream));

    /* finish/clean up the current write operation */
    struct aws_linked_list_node *node = aws_linked_list_pop_front(&stream->thread_data.outgoing_writes);
    struct aws_h2_stream_data_write *write_op = AWS_CONTAINER_OF(node, struct aws_h2_stream_data_write, node);
    s_stream_data_write_destroy(stream, write_op, AWS_OP_SUCCESS);

    /* check to see if there are more queued writes */
    *body_stalled = !s_h2_stream_has_outgoing_writes(stream);
}

static struct aws_input_stream *s_h2_stream_get_data_stream(struct aws_h2_stream *stream) {
    AWS_PRECONDITION(s_h2_stream_has_outgoing_writes(stream));
    struct aws_linked_list_node *node = aws_linked_list_front(&stream->thread_data.outgoing_writes);
    struct aws_h2_stream_data_write *write = AWS_CONTAINER_OF(node, struct aws_h2_stream_data_write, node);
    return write->data_stream;
}

int aws_h2_stream_encode_data_frame(
    struct aws_h2_stream *stream,
    struct aws_h2_frame_encoder *encoder,
    struct aws_byte_buf *output,
    int *data_encode_status) {

    AWS_PRECONDITION_ON_CHANNEL_THREAD(stream);
    AWS_PRECONDITION(
        stream->thread_data.state == AWS_H2_STREAM_STATE_OPEN ||
        stream->thread_data.state == AWS_H2_STREAM_STATE_HALF_CLOSED_REMOTE);
    struct aws_h2_connection *connection = s_get_h2_connection(stream);
    AWS_PRECONDITION(connection->thread_data.window_size_peer > AWS_H2_MIN_WINDOW_SIZE);

    if (stream->thread_data.window_size_peer <= AWS_H2_MIN_WINDOW_SIZE) {
        /* The stream is stalled now */
        *data_encode_status = AWS_H2_DATA_ENCODE_ONGOING_WINDOW_STALLED;
        return AWS_OP_SUCCESS;
    }

    *data_encode_status = AWS_H2_DATA_ENCODE_COMPLETE;
    struct aws_input_stream *body = s_h2_stream_get_data_stream(stream);
    int64_t body_length = 0;
    aws_input_stream_get_length(body, &body_length);
    AWS_ASSERT(body);

    bool body_complete;
    bool body_stalled;
    bool body_ends_stream = !stream->use_manual_writes || (stream->use_manual_writes && body_length == 0);
    if (aws_h2_encode_data_frame(
            encoder,
            stream->base.id,
            body,
            body_ends_stream,
            0 /*pad_length*/,
            &stream->thread_data.window_size_peer,
            &connection->thread_data.window_size_peer,
            output,
            &body_complete,
            &body_stalled)) {

        /* Failed to write DATA, treat it as a Stream Error */
        AWS_H2_STREAM_LOGF(ERROR, stream, "Error encoding stream DATA, %s", aws_error_name(aws_last_error()));
        struct aws_h2err returned_h2err = s_send_rst_and_close_stream(stream, aws_h2err_from_last_error());
        if (aws_h2err_failed(returned_h2err)) {
            aws_h2_connection_shutdown_due_to_write_err(connection, returned_h2err.aws_code);
        }
        return AWS_OP_SUCCESS;
    }

    if (body_complete) {
        s_h2_stream_manual_write_complete(stream, &body_stalled);
    }

    /* body_complete for manual writes just means the current outgoing_write is complete. The body is not complete
     * for real until the stream is told to close
     */
    if (body_complete && !stream->use_manual_writes) {
        if (stream->thread_data.state == AWS_H2_STREAM_STATE_HALF_CLOSED_REMOTE) {
            /* Both sides have sent END_STREAM */
            stream->thread_data.state = AWS_H2_STREAM_STATE_CLOSED;
            AWS_H2_STREAM_LOG(TRACE, stream, "Sent END_STREAM. State -> CLOSED");
            { /* BEGIN CRITICAL SECTION */
                s_lock_synced_data(stream);
                stream->synced_data.api_state = AWS_H2_STREAM_API_STATE_COMPLETE;
                s_unlock_synced_data(stream);
            } /* END CRITICAL SECTION */
            /* Tell connection that stream is now closed */
            if (aws_h2_connection_on_stream_closed(
                    connection, stream, AWS_H2_STREAM_CLOSED_WHEN_BOTH_SIDES_END_STREAM, AWS_ERROR_SUCCESS)) {
                return AWS_OP_ERR;
            }
        } else {
            /* Else can't close until we receive END_STREAM */
            stream->thread_data.state = AWS_H2_STREAM_STATE_HALF_CLOSED_LOCAL;
            AWS_H2_STREAM_LOG(TRACE, stream, "Sent END_STREAM. State -> HALF_CLOSED_LOCAL");
        }
    } else {
        /* Body not complete */
        *data_encode_status = AWS_H2_DATA_ENCODE_ONGOING;
        if (body_stalled) {
            if (stream->use_manual_writes) {
                *data_encode_status = AWS_H2_DATA_ENCODE_ONGOING_WAITING_FOR_DATA;
            } else {
                *data_encode_status = AWS_H2_DATA_ENCODE_ONGOING_BODY_STREAM_STALLED;
            }
        }
        if (stream->thread_data.window_size_peer <= AWS_H2_MIN_WINDOW_SIZE) {
            /* if body and window both stalled, we take the window stalled status, which will take the stream out from
             * outgoing list */
            *data_encode_status = AWS_H2_DATA_ENCODE_ONGOING_WINDOW_STALLED;
        }
    }

    return AWS_OP_SUCCESS;
}

struct aws_h2err aws_h2_stream_on_decoder_headers_begin(struct aws_h2_stream *stream) {
    AWS_PRECONDITION_ON_CHANNEL_THREAD(stream);

    struct aws_h2err stream_err = s_check_state_allows_frame_type(stream, AWS_H2_FRAME_T_HEADERS);
    if (aws_h2err_failed(stream_err)) {
        return s_send_rst_and_close_stream(stream, stream_err);
    }

    return AWS_H2ERR_SUCCESS;
}

struct aws_h2err aws_h2_stream_on_decoder_headers_i(
    struct aws_h2_stream *stream,
    const struct aws_http_header *header,
    enum aws_http_header_name name_enum,
    enum aws_http_header_block block_type) {

    AWS_PRECONDITION_ON_CHANNEL_THREAD(stream);

    /* Not calling s_check_state_allows_frame_type() here because we already checked
     * at start of HEADERS frame in aws_h2_stream_on_decoder_headers_begin() */

    bool is_server = stream->base.server_data;

    /* RFC-7540 8.1 - Message consists of:
     * - 0+ Informational 1xx headers (response-only, decoder validates that this only occurs in responses)
     * - 1 main headers with normal request or response.
     * - 0 or 1 trailing headers with no pseudo-headers */
    switch (block_type) {
        case AWS_HTTP_HEADER_BLOCK_INFORMATIONAL:
            if (stream->thread_data.received_main_headers) {
                AWS_H2_STREAM_LOG(
                    ERROR, stream, "Malformed message, received informational (1xx) response after main response");
                goto malformed;
            }
            break;
        case AWS_HTTP_HEADER_BLOCK_MAIN:
            if (stream->thread_data.received_main_headers) {
                AWS_H2_STREAM_LOG(ERROR, stream, "Malformed message, received second set of headers");
                goto malformed;
            }
            break;
        case AWS_HTTP_HEADER_BLOCK_TRAILING:
            if (!stream->thread_data.received_main_headers) {
                /* A HEADERS frame without any pseudo-headers looks like trailing headers to the decoder */
                AWS_H2_STREAM_LOG(ERROR, stream, "Malformed headers lack required pseudo-header fields.");
                goto malformed;
            }
            break;
        default:
            AWS_ASSERT(0);
    }

    if (is_server) {
        return aws_h2err_from_aws_code(AWS_ERROR_UNIMPLEMENTED);

    } else {
        /* Client */
        if (name_enum == AWS_HTTP_HEADER_STATUS) {
            uint64_t status_code;
            int err = aws_strutil_read_unsigned_num(header->value, &status_code);
            AWS_ASSERT(!err && "Invalid :status value. Decoder should have already validated this");
            (void)err;

            stream->base.client_data->response_status = (int)status_code;
        }
    }

    if (stream->base.on_incoming_headers) {
        if (stream->base.on_incoming_headers(&stream->base, block_type, header, 1, stream->base.user_data)) {
            /* #TODO: callback errors should be Stream Errors, not Connection Errors */
            AWS_H2_STREAM_LOGF(
                ERROR, stream, "Incoming header callback raised error, %s", aws_error_name(aws_last_error()));
            return aws_h2err_from_last_error();
        }
    }

    return AWS_H2ERR_SUCCESS;

malformed:
    return s_send_rst_and_close_stream(stream, aws_h2err_from_h2_code(AWS_HTTP2_ERR_PROTOCOL_ERROR));
}

struct aws_h2err aws_h2_stream_on_decoder_headers_end(
    struct aws_h2_stream *stream,
    bool malformed,
    enum aws_http_header_block block_type) {

    AWS_PRECONDITION_ON_CHANNEL_THREAD(stream);

    /* Not calling s_check_state_allows_frame_type() here because we already checked
     * at start of HEADERS frame in aws_h2_stream_on_decoder_headers_begin() */

    if (malformed) {
        AWS_H2_STREAM_LOG(ERROR, stream, "Headers are malformed");
        return s_send_rst_and_close_stream(stream, aws_h2err_from_h2_code(AWS_HTTP2_ERR_PROTOCOL_ERROR));
    }

    switch (block_type) {
        case AWS_HTTP_HEADER_BLOCK_INFORMATIONAL:
            AWS_H2_STREAM_LOG(TRACE, stream, "Informational 1xx header-block done.");
            break;
        case AWS_HTTP_HEADER_BLOCK_MAIN:
            AWS_H2_STREAM_LOG(TRACE, stream, "Main header-block done.");
            stream->thread_data.received_main_headers = true;
            break;
        case AWS_HTTP_HEADER_BLOCK_TRAILING:
            AWS_H2_STREAM_LOG(TRACE, stream, "Trailing 1xx header-block done.");
            break;
        default:
            AWS_ASSERT(0);
    }

    if (stream->base.on_incoming_header_block_done) {
        if (stream->base.on_incoming_header_block_done(&stream->base, block_type, stream->base.user_data)) {
            AWS_H2_STREAM_LOGF(
                ERROR,
                stream,
                "Incoming-header-block-done callback raised error, %s",
                aws_error_name(aws_last_error()));
            return aws_h2err_from_last_error();
        }
    }

    return AWS_H2ERR_SUCCESS;
}

struct aws_h2err aws_h2_stream_on_decoder_push_promise(struct aws_h2_stream *stream, uint32_t promised_stream_id) {
    AWS_PRECONDITION_ON_CHANNEL_THREAD(stream);

    struct aws_h2err stream_err = s_check_state_allows_frame_type(stream, AWS_H2_FRAME_T_PUSH_PROMISE);
    if (aws_h2err_failed(stream_err)) {
        return s_send_rst_and_close_stream(stream, stream_err);
    }

    /* Note: Until we have a need for it, PUSH_PROMISE is not a fully supported feature.
     * Promised streams are automatically rejected in a manner compliant with RFC-7540. */
    AWS_H2_STREAM_LOG(DEBUG, stream, "Automatically rejecting promised stream, PUSH_PROMISE is not fully supported");
    if (aws_h2_connection_send_rst_and_close_reserved_stream(
            s_get_h2_connection(stream), promised_stream_id, AWS_HTTP2_ERR_REFUSED_STREAM)) {
        return aws_h2err_from_last_error();
    }

    return AWS_H2ERR_SUCCESS;
}

struct aws_h2err aws_h2_stream_on_decoder_data_begin(
    struct aws_h2_stream *stream,
    uint32_t payload_len,
    bool end_stream) {

    AWS_PRECONDITION_ON_CHANNEL_THREAD(stream);

    struct aws_h2err stream_err = s_check_state_allows_frame_type(stream, AWS_H2_FRAME_T_DATA);
    if (aws_h2err_failed(stream_err)) {
        return s_send_rst_and_close_stream(stream, stream_err);
    }

    if (!stream->thread_data.received_main_headers) {
        AWS_H2_STREAM_LOG(ERROR, stream, "Malformed message, received DATA before main HEADERS");
        return s_send_rst_and_close_stream(stream, aws_h2err_from_h2_code(AWS_HTTP2_ERR_PROTOCOL_ERROR));
    }

    /* RFC-7540 6.9.1:
     * The sender MUST NOT send a flow-controlled frame with a length that exceeds
     * the space available in either of the flow-control windows advertised by the receiver.
     * Frames with zero length with the END_STREAM flag set (that is, an empty DATA frame)
     * MAY be sent if there is no available space in either flow-control window. */
    if ((int32_t)payload_len > stream->thread_data.window_size_self && payload_len != 0) {
        AWS_H2_STREAM_LOGF(
            ERROR,
            stream,
            "DATA length=%" PRIu32 " exceeds flow-control window=%" PRIi64,
            payload_len,
            stream->thread_data.window_size_self);
        return s_send_rst_and_close_stream(stream, aws_h2err_from_h2_code(AWS_HTTP2_ERR_FLOW_CONTROL_ERROR));
    }
    stream->thread_data.window_size_self -= payload_len;

    /* send a stream window_update frame to automatically maintain the stream self window size, if
     * manual_window_management is not set */
    if (payload_len != 0 && !end_stream && !stream->base.owning_connection->manual_window_management) {
        struct aws_h2_frame *stream_window_update_frame =
            aws_h2_frame_new_window_update(stream->base.alloc, stream->base.id, payload_len);
        if (!stream_window_update_frame) {
            AWS_H2_STREAM_LOGF(
                ERROR,
                stream,
                "WINDOW_UPDATE frame on stream failed to be sent, error %s",
                aws_error_name(aws_last_error()));
            return aws_h2err_from_last_error();
        }

        aws_h2_connection_enqueue_outgoing_frame(s_get_h2_connection(stream), stream_window_update_frame);
        stream->thread_data.window_size_self += payload_len;
    }

    return AWS_H2ERR_SUCCESS;
}

struct aws_h2err aws_h2_stream_on_decoder_data_i(struct aws_h2_stream *stream, struct aws_byte_cursor data) {
    AWS_PRECONDITION_ON_CHANNEL_THREAD(stream);

    /* Not calling s_check_state_allows_frame_type() here because we already checked at start of DATA frame in
     * aws_h2_stream_on_decoder_data_begin() */

    if (stream->base.on_incoming_body) {
        if (stream->base.on_incoming_body(&stream->base, &data, stream->base.user_data)) {
            AWS_H2_STREAM_LOGF(
                ERROR, stream, "Incoming body callback raised error, %s", aws_error_name(aws_last_error()));
            return aws_h2err_from_last_error();
        }
    }

    return AWS_H2ERR_SUCCESS;
}

struct aws_h2err aws_h2_stream_on_decoder_window_update(
    struct aws_h2_stream *stream,
    uint32_t window_size_increment,
    bool *window_resume) {
    AWS_PRECONDITION_ON_CHANNEL_THREAD(stream);

    *window_resume = false;

    struct aws_h2err stream_err = s_check_state_allows_frame_type(stream, AWS_H2_FRAME_T_WINDOW_UPDATE);
    if (aws_h2err_failed(stream_err)) {
        return s_send_rst_and_close_stream(stream, stream_err);
    }
    if (window_size_increment == 0) {
        /* flow-control window increment of 0 MUST be treated as error (RFC7540 6.9.1) */
        AWS_H2_STREAM_LOG(ERROR, stream, "Window update frame with 0 increment size");
        return s_send_rst_and_close_stream(stream, aws_h2err_from_h2_code(AWS_HTTP2_ERR_PROTOCOL_ERROR));
    }
    int32_t old_window_size = stream->thread_data.window_size_peer;
    stream_err = (aws_h2_stream_window_size_change(stream, window_size_increment, false /*self*/));
    if (aws_h2err_failed(stream_err)) {
        /* We MUST NOT allow a flow-control window to exceed the max */
        AWS_H2_STREAM_LOG(
            ERROR, stream, "Window update frame causes the stream flow-control window to exceed the maximum size");
        return s_send_rst_and_close_stream(stream, stream_err);
    }
    if (stream->thread_data.window_size_peer > AWS_H2_MIN_WINDOW_SIZE && old_window_size <= AWS_H2_MIN_WINDOW_SIZE) {
        *window_resume = true;
    }
    return AWS_H2ERR_SUCCESS;
}

struct aws_h2err aws_h2_stream_on_decoder_end_stream(struct aws_h2_stream *stream) {
    AWS_PRECONDITION_ON_CHANNEL_THREAD(stream);

    /* Not calling s_check_state_allows_frame_type() here because END_STREAM isn't
     * an actual frame type. It's a flag on DATA or HEADERS frames, and we
     * already checked the legality of those frames in their respective callbacks. */

    if (stream->thread_data.state == AWS_H2_STREAM_STATE_HALF_CLOSED_LOCAL) {
        /* Both sides have sent END_STREAM */
        stream->thread_data.state = AWS_H2_STREAM_STATE_CLOSED;
        AWS_H2_STREAM_LOG(TRACE, stream, "Received END_STREAM. State -> CLOSED");
        { /* BEGIN CRITICAL SECTION */
            s_lock_synced_data(stream);
            stream->synced_data.api_state = AWS_H2_STREAM_API_STATE_COMPLETE;
            s_unlock_synced_data(stream);
        } /* END CRITICAL SECTION */
        /* Tell connection that stream is now closed */
        if (aws_h2_connection_on_stream_closed(
                s_get_h2_connection(stream),
                stream,
                AWS_H2_STREAM_CLOSED_WHEN_BOTH_SIDES_END_STREAM,
                AWS_ERROR_SUCCESS)) {
            return aws_h2err_from_last_error();
        }

    } else {
        /* Else can't close until our side sends END_STREAM */
        stream->thread_data.state = AWS_H2_STREAM_STATE_HALF_CLOSED_REMOTE;
        AWS_H2_STREAM_LOG(TRACE, stream, "Received END_STREAM. State -> HALF_CLOSED_REMOTE");
    }

    return AWS_H2ERR_SUCCESS;
}

struct aws_h2err aws_h2_stream_on_decoder_rst_stream(struct aws_h2_stream *stream, uint32_t h2_error_code) {
    AWS_PRECONDITION_ON_CHANNEL_THREAD(stream);

    /* Check that this state allows RST_STREAM. */
    struct aws_h2err err = s_check_state_allows_frame_type(stream, AWS_H2_FRAME_T_RST_STREAM);
    if (aws_h2err_failed(err)) {
        /* Usually we send a RST_STREAM when the state doesn't allow a frame type, but RFC-7540 5.4.2 says:
         * "To avoid looping, an endpoint MUST NOT send a RST_STREAM in response to a RST_STREAM frame." */
        return err;
    }

    /* RFC-7540 8.1 - a server MAY request that the client abort transmission of a request without error by sending a
     * RST_STREAM with an error code of NO_ERROR after sending a complete response (i.e., a frame with the END_STREAM
     * flag). Clients MUST NOT discard responses as a result of receiving such a RST_STREAM */
    int aws_error_code;
    if (stream->base.client_data && (h2_error_code == AWS_HTTP2_ERR_NO_ERROR) &&
        (stream->thread_data.state == AWS_H2_STREAM_STATE_HALF_CLOSED_REMOTE)) {

        aws_error_code = AWS_ERROR_SUCCESS;

    } else {
        aws_error_code = AWS_ERROR_HTTP_RST_STREAM_RECEIVED;
        AWS_H2_STREAM_LOGF(
            ERROR,
            stream,
            "Peer terminated stream with HTTP/2 RST_STREAM frame, error-code=0x%x(%s)",
            h2_error_code,
            aws_http2_error_code_to_str(h2_error_code));
    }

    stream->thread_data.state = AWS_H2_STREAM_STATE_CLOSED;
    { /* BEGIN CRITICAL SECTION */
        s_lock_synced_data(stream);
        stream->synced_data.api_state = AWS_H2_STREAM_API_STATE_COMPLETE;
        s_unlock_synced_data(stream);
    } /* END CRITICAL SECTION */
    stream->received_reset_error_code = h2_error_code;

    AWS_H2_STREAM_LOGF(
        TRACE,
        stream,
        "Received RST_STREAM code=0x%x(%s). State -> CLOSED",
        h2_error_code,
        aws_http2_error_code_to_str(h2_error_code));

    if (aws_h2_connection_on_stream_closed(
            s_get_h2_connection(stream), stream, AWS_H2_STREAM_CLOSED_WHEN_RST_STREAM_RECEIVED, aws_error_code)) {
        return aws_h2err_from_last_error();
    }

    return AWS_H2ERR_SUCCESS;
}

static int s_stream_write_data(
    struct aws_http_stream *stream_base,
    const struct aws_http2_stream_write_data_options *options) {
    struct aws_h2_stream *stream = AWS_CONTAINER_OF(stream_base, struct aws_h2_stream, base);
    struct aws_h2_connection *connection = s_get_h2_connection(stream);

    if (!stream->use_manual_writes) {
        AWS_LOGF_ERROR(
            AWS_LS_HTTP_STREAM,
            "Cannot write DATA frames to an HTTP2 connection that is not configured to accept manual writes");
        return aws_raise_error(AWS_ERROR_INVALID_STATE);
    }

    s_lock_synced_data(stream);
    {
        if (stream->synced_data.api_state != AWS_H2_STREAM_API_STATE_ACTIVE) {
            s_unlock_synced_data(stream);
            AWS_LOGF_ERROR(
                AWS_LS_HTTP_STREAM,
                "Cannot write DATA frames to an inactive or closed stream, stream=%p",
                (void *)stream_base);
            return aws_raise_error(AWS_ERROR_INVALID_STATE);
        }

        if (stream->synced_data.end_called) {
            s_unlock_synced_data(stream);
            AWS_LOGF_ERROR(
                AWS_LS_HTTP_STREAM, "Cannot write DATA frames to a stream after end, stream=%p", (void *)stream_base);
            return AWS_OP_SUCCESS;
        }

        /* queue this new write into the pending write list for the stream */
        struct aws_h2_stream_data_write *pending_write =
            aws_mem_calloc(connection->base.alloc, 1, sizeof(struct aws_h2_stream_data_write));
        pending_write->data_stream = options->data;
        pending_write->on_complete = options->on_complete;
        pending_write->user_data = options->user_data;
        aws_linked_list_push_back(&stream->synced_data.pending_write_list, &pending_write->node);

        /* If the stream is currently asleep */
        if (stream->synced_data.waiting_for_writes) {
            /* queue the stream for wake up */
            aws_linked_list_push_back(&connection->synced_data.pending_resume_list, &stream->node);
            stream->synced_data.waiting_for_writes = false;
        }
    }
    s_unlock_synced_data(stream);

    return AWS_OP_SUCCESS;
}

static void s_stream_end_stream_destroy(struct aws_input_stream *stream) {
    (void)stream;
}

static int s_stream_end_stream_get_length(struct aws_input_stream *stream, int64_t *length) {
    (void)stream;
    *length = 0;
    return AWS_OP_SUCCESS;
}

static int s_stream_end_stream_get_status(struct aws_input_stream *stream, struct aws_stream_status *status) {
    (void)stream;
    AWS_PRECONDITION(status);
    status->is_end_of_stream = true;
    status->is_valid = true;
    return AWS_OP_SUCCESS;
}

static int s_stream_end_stream_read(struct aws_input_stream *stream, struct aws_byte_buf *buffer) {
    (void)stream;
    (void)buffer;
    return AWS_OP_SUCCESS;
}

static struct aws_input_stream_vtable s_stream_end_stream_vtable = {
    .destroy = s_stream_end_stream_destroy,
    .get_length = s_stream_end_stream_get_length,
    .get_status = s_stream_end_stream_get_status,
    .read = s_stream_end_stream_read,
    .seek = NULL,
};

/* virtual stream whose only job is to communicate EOF and end the DATA frame body write */
static struct aws_input_stream s_stream_end_stream = {
    .vtable = &s_stream_end_stream_vtable,
    .allocator = NULL,
    .impl = NULL,
};

static int s_stream_end(struct aws_http_stream *stream_base) {
    struct aws_h2_stream *stream = AWS_CONTAINER_OF(stream_base, struct aws_h2_stream, base);

    if (!stream->use_manual_writes) {
        AWS_LOGF_ERROR(AWS_LS_HTTP_STREAM, "Cannot end HTTP2 stream that is not using manual writes");
        return aws_raise_error(AWS_ERROR_INVALID_STATE);
    }

    s_lock_synced_data(stream);
    if (stream->synced_data.end_called) {
        s_unlock_synced_data(stream);
        AWS_LOGF_WARN(AWS_LS_HTTP_STREAM, "Ignoring redundant request to end stream %p", (void *)stream_base);
        return AWS_OP_SUCCESS;
    }
    stream->synced_data.end_called = true;
    s_unlock_synced_data(stream);

    /* enqueue an empty write to end data transmission */
    struct aws_http2_stream_write_data_options write = {
        .data = &s_stream_end_stream,
    };
    return s_stream_write_data(stream_base, &write);
}<|MERGE_RESOLUTION|>--- conflicted
+++ resolved
@@ -267,17 +267,12 @@
         body_write->data_stream = body_stream;
         aws_linked_list_push_back(&stream->thread_data.outgoing_writes, &body_write->node);
     }
-
+  
     stream->sent_reset_error_code = -1;
-    stream->received_reset_error_code = -1;
-
-<<<<<<< HEAD
+    stream->received_reset_error_code = -1;   
+    stream->synced_data.reset_error.h2_code = AWS_HTTP2_ERR_COUNT;
+    stream->synced_data.api_state = AWS_H2_STREAM_API_STATE_INIT;
     aws_linked_list_init(&stream->synced_data.pending_write_list);
-    stream->synced_data.user_reset_error_code = AWS_HTTP2_ERR_COUNT;
-=======
-    stream->synced_data.reset_error.h2_code = AWS_HTTP2_ERR_COUNT;
->>>>>>> deab6090
-    stream->synced_data.api_state = AWS_H2_STREAM_API_STATE_INIT;
     if (aws_mutex_init(&stream->synced_data.lock)) {
         AWS_H2_STREAM_LOGF(
             ERROR, stream, "Mutex init error %d (%s).", aws_last_error(), aws_error_name(aws_last_error()));
