/*
 * Copyright 2010-2018 Amazon.com, Inc. or its affiliates. All Rights Reserved.
 *
 * Licensed under the Apache License, Version 2.0 (the "License").
 * You may not use this file except in compliance with the License.
 * A copy of the License is located at
 *
 *  http://aws.amazon.com/apache2.0
 *
 * or in the "license" file accompanying this file. This file is distributed
 * on an "AS IS" BASIS, WITHOUT WARRANTIES OR CONDITIONS OF ANY KIND, either
 * express or implied. See the License for the specific language governing
 * permissions and limitations under the License.
 */

#include <aws/http/private/h2_stream.h>

#include <aws/http/private/h2_connection.h>

#include <aws/io/channel.h>
#include <aws/io/logging.h>

<<<<<<< HEAD
#include <inttypes.h>

#define STREAM_LOGF(level, stream, text, ...)                                                                          \
    AWS_LOGF_##level(                                                                                                  \
        AWS_LS_HTTP_STREAM,                                                                                            \
        "id=%" PRIu32 "(%p) state=%s: " text,                                                                          \
        (stream)->base.id,                                                                                             \
        (void *)(stream),                                                                                              \
        aws_h2_stream_state_to_str((stream)->thread_data.state),                                                       \
        __VA_ARGS__)
#define STREAM_LOG(level, stream, text) STREAM_LOGF(level, stream, "%s", text)

=======
>>>>>>> 0eace8e1
static void s_stream_destroy(struct aws_http_stream *stream_base);

struct aws_http_stream_vtable s_h2_stream_vtable = {
    .destroy = s_stream_destroy,
    .update_window = NULL,
};

/* Shortcut for logging invalid stream and raising an error */
static int s_h2_stream_raise_invalid_frame(struct aws_h2_stream *stream, enum aws_h2_frame_type type, int error_code) {
    AWS_H2_STREAM_LOGF(
        ERROR,
        stream,
        "Not allowed to receive frame of type %s when in %s state, raising %s",
        aws_h2_frame_type_to_str(type),
        aws_h2_stream_state_to_str(stream->thread_data.state),
        aws_error_name(error_code));
    return aws_raise_error(error_code);
}

static void s_h2_stream_set_state(struct aws_h2_stream *stream, enum aws_h2_stream_state new_state) {
    AWS_H2_STREAM_LOGF(
        DEBUG,
        stream,
        "Stream moving from state %s to %s",
        aws_h2_stream_state_to_str(stream->thread_data.state),
        aws_h2_stream_state_to_str(new_state));

    stream->thread_data.state = new_state;
}

const char *aws_h2_stream_state_to_str(enum aws_h2_stream_state state) {
    switch (state) {
        case AWS_H2_STREAM_STATE_IDLE:
            return "IDLE";
        case AWS_H2_STREAM_STATE_RESERVED_LOCAL:
            return "RESERVED_LOCAL";
        case AWS_H2_STREAM_STATE_RESERVED_REMOTE:
            return "RESERVED_REMOTE";
        case AWS_H2_STREAM_STATE_OPEN:
            return "OPEN";
        case AWS_H2_STREAM_STATE_HALF_CLOSED_LOCAL:
            return "HALF_CLOSED_LOCAL";
        case AWS_H2_STREAM_STATE_HALF_CLOSED_REMOTE:
            return "HALF_CLOSED_REMOTE";
        case AWS_H2_STREAM_STATE_CLOSED:
            return "CLOSED";
        default:
            /* unreachable */
            AWS_ASSERT(0);
            return "*** UNKNOWN ***";
    }
}

/***********************************************************************************************************************
 * Frame Handling
 **********************************************************************************************************************/
static int s_h2_stream_handle_data(struct aws_h2_stream *stream, struct aws_h2_frame_decoder *decoder) {
    AWS_PRECONDITION(decoder->header.type == AWS_H2_FRAME_T_DATA);

    struct aws_h2_frame_data frame;
    if (aws_h2_frame_data_decode(&frame, decoder)) {
        return AWS_OP_ERR;
    }

    /* Call user callback */
    stream->base.on_incoming_body(&stream->base, &frame.data, stream->base.user_data);

    if (!stream->base.manual_window_management) {
        /* Increment read window */
    }

    return AWS_OP_SUCCESS;
}
static int s_h2_stream_handle_headers(struct aws_h2_stream *stream, struct aws_h2_frame_decoder *decoder) {
    AWS_PRECONDITION(decoder->header.type == AWS_H2_FRAME_T_HEADERS);

    struct aws_h2_frame_headers frame;
    if (aws_h2_frame_headers_decode(&frame, decoder)) {
        AWS_H2_STREAM_LOG(ERROR, stream, "Failed to decode HEADERS frame");
        return AWS_OP_ERR;
    }

    stream->base.on_incoming_headers(
        &stream->base,
        AWS_HTTP_HEADER_BLOCK_MAIN,
        frame.header_block.header_fields.data,
        frame.header_block.header_fields.length,
        stream->base.user_data);

    if (frame.end_headers) {
        AWS_H2_STREAM_LOG(DEBUG, stream, "HEADERS frame is self-containing, calling header_block_done");
        stream->base.on_incoming_header_block_done(&stream->base, false, stream->base.user_data);
    } else {
        AWS_H2_STREAM_LOG(
            DEBUG, stream, "HEADERS frame does not have END_HEADERS set, expecting following CONTINUATION");
        stream->thread_data.expects_continuation = true;
    }

    return AWS_OP_SUCCESS;
}
static int s_h2_stream_handle_priority(struct aws_h2_stream *stream, struct aws_h2_frame_decoder *decoder) {
    AWS_PRECONDITION(decoder->header.type == AWS_H2_FRAME_T_PRIORITY);

    struct aws_h2_frame_priority frame;
    if (aws_h2_frame_priority_decode(&frame, decoder)) {
        AWS_H2_STREAM_LOG(ERROR, stream, "Failed to decode PRIORITY frame");
        return AWS_OP_ERR;
    }

    /* Happy Birthday to the GROUND */
    (void)stream;

    return AWS_OP_SUCCESS;
}
static int s_h2_stream_handle_rst_stream(struct aws_h2_stream *stream, struct aws_h2_frame_decoder *decoder) {
    AWS_PRECONDITION(decoder->header.type == AWS_H2_FRAME_T_RST_STREAM);

    struct aws_h2_frame_rst_stream frame;
    if (aws_h2_frame_rst_stream_decode(&frame, decoder)) {
        AWS_H2_STREAM_LOG(ERROR, stream, "Failed to decode RST_STREAM frame");
        return AWS_OP_ERR;
    }

    s_h2_stream_set_state(stream, AWS_H2_STREAM_STATE_CLOSED);

    /* Call user callback stating frame was reset */
    stream->base.on_complete(&stream->base, frame.error_code, stream->base.user_data);

    return AWS_OP_SUCCESS;
}
static int s_h2_stream_handle_push_promise(struct aws_h2_stream *stream, struct aws_h2_frame_decoder *decoder) {
    AWS_PRECONDITION(decoder->header.type == AWS_H2_FRAME_T_PUSH_PROMISE);

    struct aws_h2_frame_push_promise frame;
    if (aws_h2_frame_push_promise_decode(&frame, decoder)) {
        AWS_H2_STREAM_LOG(ERROR, stream, "Failed to decode PUSH_PROMISE frame");
        return AWS_OP_ERR;
    }

    if (!frame.end_headers) {
        AWS_H2_STREAM_LOG(TRACE, stream, "PUSH_PROMISE END_HEADERS not set, expecting CONTINUATION frame next");
        stream->thread_data.expects_continuation = true;
    }

    /* #TODO Handle whatever this means */

    return AWS_OP_SUCCESS;
}
static int s_h2_stream_handle_window_update(struct aws_h2_stream *stream, struct aws_h2_frame_decoder *decoder) {
    AWS_PRECONDITION(decoder->header.type == AWS_H2_FRAME_T_WINDOW_UPDATE);

    struct aws_h2_frame_window_update frame;
    if (aws_h2_frame_window_update_decode(&frame, decoder)) {
        AWS_H2_STREAM_LOG(ERROR, stream, "Failed to decode WINDOW_UPDATE frame");
        return AWS_OP_ERR;
    }

    /* Increment the window size, I suppose */
    stream->thread_data.window_size += frame.window_size_increment;

    return AWS_OP_SUCCESS;
}
static int s_h2_stream_handle_continuation(struct aws_h2_stream *stream, struct aws_h2_frame_decoder *decoder) {
    AWS_PRECONDITION(decoder->header.type == AWS_H2_FRAME_T_CONTINUATION);

    if (!stream->thread_data.expects_continuation) {
        AWS_H2_STREAM_LOG(
            ERROR,
            stream,
            "Received CONTINUATION frame following a frame with END_HEADERS set, raising PROTOCOL_ERROR");
        return aws_raise_error(AWS_ERROR_HTTP_PROTOCOL_ERROR);
    }

    struct aws_h2_frame_continuation frame;
    if (aws_h2_frame_continuation_decode(&frame, decoder)) {
        AWS_H2_STREAM_LOG(ERROR, stream, "Failed to decode CONTINUATION frame");
        return AWS_OP_ERR;
    }

    if (frame.end_headers) {
        AWS_H2_STREAM_LOG(TRACE, stream, "CONTINUATION frames complete, calling header_block_done");
        stream->thread_data.expects_continuation = false;
        stream->base.on_incoming_header_block_done(&stream->base, false, stream->base.user_data);
    } else {
        AWS_H2_STREAM_LOG(TRACE, stream, "CONTINUATION END_HEADERS not set, expecting CONTINUATION frame next");
        stream->thread_data.expects_continuation = true;
    }

    return AWS_OP_SUCCESS;
}

/***********************************************************************************************************************
 * State Machine
 **********************************************************************************************************************/

static int s_h2_stream_state_idle(struct aws_h2_stream *stream, struct aws_h2_frame_decoder *decoder) {

    const enum aws_h2_frame_type frame_type = decoder->header.type;
    switch (frame_type) {
        case AWS_H2_FRAME_T_HEADERS:
            s_h2_stream_set_state(stream, AWS_H2_STREAM_STATE_OPEN);
            return s_h2_stream_handle_headers(stream, decoder);

        case AWS_H2_FRAME_T_PUSH_PROMISE:
            s_h2_stream_set_state(stream, AWS_H2_STREAM_STATE_RESERVED_REMOTE);
            return s_h2_stream_handle_push_promise(stream, decoder);

        default:
            return s_h2_stream_raise_invalid_frame(stream, frame_type, AWS_ERROR_HTTP_PROTOCOL_ERROR);
    }
}

static int s_h2_stream_state_reserved_local(struct aws_h2_stream *stream, struct aws_h2_frame_decoder *decoder) {

    const enum aws_h2_frame_type frame_type = decoder->header.type;
    switch (frame_type) {
        case AWS_H2_FRAME_T_HEADERS:
            s_h2_stream_set_state(stream, AWS_H2_STREAM_STATE_HALF_CLOSED_REMOTE);
            return s_h2_stream_handle_headers(stream, decoder);

        case AWS_H2_FRAME_T_RST_STREAM:
            return s_h2_stream_handle_rst_stream(stream, decoder);

        default:
            return s_h2_stream_raise_invalid_frame(stream, frame_type, AWS_ERROR_HTTP_PROTOCOL_ERROR);
    }
}

static int s_h2_stream_state_reserved_remote(struct aws_h2_stream *stream, struct aws_h2_frame_decoder *decoder) {

    const enum aws_h2_frame_type frame_type = decoder->header.type;
    switch (frame_type) {
        case AWS_H2_FRAME_T_HEADERS:
            s_h2_stream_set_state(stream, AWS_H2_STREAM_STATE_HALF_CLOSED_LOCAL);
            return s_h2_stream_handle_headers(stream, decoder);

        case AWS_H2_FRAME_T_RST_STREAM:
            return s_h2_stream_handle_rst_stream(stream, decoder);

        default:
            return s_h2_stream_raise_invalid_frame(stream, frame_type, AWS_ERROR_HTTP_PROTOCOL_ERROR);
    }
}

static int s_h2_stream_state_open(struct aws_h2_stream *stream, struct aws_h2_frame_decoder *decoder) {

    const enum aws_h2_frame_type frame_type = decoder->header.type;
    switch (frame_type) {
        case AWS_H2_FRAME_T_DATA:
            return s_h2_stream_handle_data(stream, decoder);

        case AWS_H2_FRAME_T_HEADERS:
            return s_h2_stream_handle_headers(stream, decoder);

        case AWS_H2_FRAME_T_PRIORITY:
            return s_h2_stream_handle_priority(stream, decoder);

        case AWS_H2_FRAME_T_RST_STREAM:
            return s_h2_stream_handle_rst_stream(stream, decoder);

        case AWS_H2_FRAME_T_PUSH_PROMISE:
            return s_h2_stream_handle_push_promise(stream, decoder);

        case AWS_H2_FRAME_T_WINDOW_UPDATE:
            return s_h2_stream_handle_window_update(stream, decoder);

        case AWS_H2_FRAME_T_CONTINUATION:
            return s_h2_stream_handle_continuation(stream, decoder);

        default:
            return s_h2_stream_raise_invalid_frame(stream, frame_type, AWS_ERROR_HTTP_PROTOCOL_ERROR);
    }
}

static int s_h2_stream_state_half_closed_local(struct aws_h2_stream *stream, struct aws_h2_frame_decoder *decoder) {

    const enum aws_h2_frame_type frame_type = decoder->header.type;
    switch (frame_type) {
            /* #TODO Handle basically every other frame type */

        case AWS_H2_FRAME_T_WINDOW_UPDATE:
            return s_h2_stream_handle_window_update(stream, decoder);

        case AWS_H2_FRAME_T_RST_STREAM:
            return s_h2_stream_handle_rst_stream(stream, decoder);

        default:
            return s_h2_stream_raise_invalid_frame(stream, frame_type, AWS_ERROR_HTTP_STREAM_CLOSED);
    }
}

static int s_h2_stream_state_half_closed_remote(struct aws_h2_stream *stream, struct aws_h2_frame_decoder *decoder) {

    const enum aws_h2_frame_type frame_type = decoder->header.type;
    switch (frame_type) {
        case AWS_H2_FRAME_T_WINDOW_UPDATE:
            return s_h2_stream_handle_window_update(stream, decoder);

        case AWS_H2_FRAME_T_PRIORITY:
            return s_h2_stream_handle_priority(stream, decoder);

        case AWS_H2_FRAME_T_RST_STREAM:
            return s_h2_stream_handle_rst_stream(stream, decoder);

        default:
            return s_h2_stream_raise_invalid_frame(stream, frame_type, AWS_ERROR_HTTP_STREAM_CLOSED);
    }
}

static int s_h2_stream_state_closed(struct aws_h2_stream *stream, struct aws_h2_frame_decoder *decoder) {

    (void)stream;

    const enum aws_h2_frame_type frame_type = decoder->header.type;
    switch (frame_type) {
        case AWS_H2_FRAME_T_PRIORITY:
            return s_h2_stream_handle_priority(stream, decoder);

        case AWS_H2_FRAME_T_WINDOW_UPDATE:
        case AWS_H2_FRAME_T_RST_STREAM:
            return s_h2_stream_raise_invalid_frame(stream, frame_type, AWS_ERROR_HTTP_PROTOCOL_ERROR);

        default:
            return s_h2_stream_raise_invalid_frame(stream, frame_type, AWS_ERROR_HTTP_STREAM_CLOSED);
    }
}

/* State machine to handle each frame */
static int (*s_state_handlers[])(struct aws_h2_stream *, struct aws_h2_frame_decoder *) = {
    [AWS_H2_STREAM_STATE_IDLE] = s_h2_stream_state_idle,
    [AWS_H2_STREAM_STATE_RESERVED_LOCAL] = s_h2_stream_state_reserved_local,
    [AWS_H2_STREAM_STATE_RESERVED_REMOTE] = s_h2_stream_state_reserved_remote,
    [AWS_H2_STREAM_STATE_OPEN] = s_h2_stream_state_open,
    [AWS_H2_STREAM_STATE_HALF_CLOSED_LOCAL] = s_h2_stream_state_half_closed_local,
    [AWS_H2_STREAM_STATE_HALF_CLOSED_REMOTE] = s_h2_stream_state_half_closed_remote,
    [AWS_H2_STREAM_STATE_CLOSED] = s_h2_stream_state_closed,
};

/***********************************************************************************************************************
 * Public API
 **********************************************************************************************************************/

struct aws_h2_stream *aws_h2_stream_new_request(
    struct aws_http_connection *client_connection,
    const struct aws_http_make_request_options *options) {
    AWS_PRECONDITION(client_connection);
    AWS_PRECONDITION(options);

<<<<<<< HEAD
    uint32_t stream_id = aws_http_connection_get_next_stream_id(client_connection);
    if (stream_id == 0) {
        return NULL;
    }

=======
>>>>>>> 0eace8e1
    struct aws_h2_stream *stream = aws_mem_calloc(client_connection->alloc, 1, sizeof(struct aws_h2_stream));
    if (!stream) {
        /* stream id exhausted error was already raised*/
        return NULL;
    }

    /* Initialize base stream */
    stream->base.vtable = &s_h2_stream_vtable;
    stream->base.alloc = client_connection->alloc;
    stream->base.owning_connection = client_connection;
    stream->base.user_data = options->user_data;
    stream->base.on_incoming_headers = options->on_response_headers;
    stream->base.on_incoming_header_block_done = options->on_response_header_block_done;
    stream->base.on_incoming_body = options->on_response_body;
    stream->base.on_complete = options->on_complete;

    /* Stream refcount starts at 2. 1 for user and 1 for connection to release when it's done with the stream */
    aws_atomic_init_int(&stream->base.refcount, 2);

    /* Init H2 specific stuff */
<<<<<<< HEAD
    stream->base.id = stream_id;
    s_h2_stream_set_state(stream, AWS_H2_STREAM_STATE_IDLE);

    STREAM_LOG(DEBUG, stream, "Created stream");
=======
    stream->thread_data.state = AWS_H2_STREAM_STATE_IDLE;
    aws_linked_list_node_reset(&stream->node);
>>>>>>> 0eace8e1

    return stream;
}
static void s_stream_destroy(struct aws_http_stream *stream_base) {
    AWS_PRECONDITION(stream_base);
    struct aws_h2_stream *stream = AWS_CONTAINER_OF(stream_base, struct aws_h2_stream, base);

    AWS_H2_STREAM_LOG(DEBUG, stream, "Destroying stream");

    aws_mem_release(stream->base.alloc, stream);
}

int aws_h2_stream_handle_frame(struct aws_h2_stream *stream, struct aws_h2_frame_decoder *decoder) {
    AWS_PRECONDITION(stream);
    AWS_PRECONDITION(decoder);

    AWS_H2_STREAM_LOGF(DEBUG, stream, "Received frame of type %s", aws_h2_frame_type_to_str(decoder->header.type));

    return s_state_handlers[stream->thread_data.state](stream, decoder);
}<|MERGE_RESOLUTION|>--- conflicted
+++ resolved
@@ -20,21 +20,6 @@
 #include <aws/io/channel.h>
 #include <aws/io/logging.h>
 
-<<<<<<< HEAD
-#include <inttypes.h>
-
-#define STREAM_LOGF(level, stream, text, ...)                                                                          \
-    AWS_LOGF_##level(                                                                                                  \
-        AWS_LS_HTTP_STREAM,                                                                                            \
-        "id=%" PRIu32 "(%p) state=%s: " text,                                                                          \
-        (stream)->base.id,                                                                                             \
-        (void *)(stream),                                                                                              \
-        aws_h2_stream_state_to_str((stream)->thread_data.state),                                                       \
-        __VA_ARGS__)
-#define STREAM_LOG(level, stream, text) STREAM_LOGF(level, stream, "%s", text)
-
-=======
->>>>>>> 0eace8e1
 static void s_stream_destroy(struct aws_http_stream *stream_base);
 
 struct aws_http_stream_vtable s_h2_stream_vtable = {
@@ -383,14 +368,11 @@
     AWS_PRECONDITION(client_connection);
     AWS_PRECONDITION(options);
 
-<<<<<<< HEAD
     uint32_t stream_id = aws_http_connection_get_next_stream_id(client_connection);
     if (stream_id == 0) {
         return NULL;
     }
 
-=======
->>>>>>> 0eace8e1
     struct aws_h2_stream *stream = aws_mem_calloc(client_connection->alloc, 1, sizeof(struct aws_h2_stream));
     if (!stream) {
         /* stream id exhausted error was already raised*/
@@ -406,20 +388,14 @@
     stream->base.on_incoming_header_block_done = options->on_response_header_block_done;
     stream->base.on_incoming_body = options->on_response_body;
     stream->base.on_complete = options->on_complete;
+    stream->base.id = stream_id;
 
     /* Stream refcount starts at 2. 1 for user and 1 for connection to release when it's done with the stream */
     aws_atomic_init_int(&stream->base.refcount, 2);
 
     /* Init H2 specific stuff */
-<<<<<<< HEAD
-    stream->base.id = stream_id;
-    s_h2_stream_set_state(stream, AWS_H2_STREAM_STATE_IDLE);
-
-    STREAM_LOG(DEBUG, stream, "Created stream");
-=======
     stream->thread_data.state = AWS_H2_STREAM_STATE_IDLE;
     aws_linked_list_node_reset(&stream->node);
->>>>>>> 0eace8e1
 
     return stream;
 }
