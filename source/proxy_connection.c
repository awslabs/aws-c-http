--- conflicted
+++ resolved
@@ -368,11 +368,7 @@
  */
 static int s_aws_http_on_incoming_header_block_done_tls_proxy(
     struct aws_http_stream *stream,
-<<<<<<< HEAD
-    enum aws_http_header_block header_type,
-=======
     enum aws_http_header_block header_block,
->>>>>>> 8c3e1a97
     void *user_data) {
 
     struct aws_http_proxy_user_data *context = user_data;
