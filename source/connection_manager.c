--- conflicted
+++ resolved
@@ -1309,7 +1309,6 @@
     struct aws_connection_management_transaction work;
     s_aws_connection_management_transaction_init(&work, manager);
 
-<<<<<<< HEAD
     aws_mutex_lock(&manager->lock);
     /* Goaway received, remove the connection from idle and release it, if it's there. But, not decrease the
      * open_connection_count as the shutdown callback will be invoked, we still need the manager to be alive */
@@ -1325,90 +1324,6 @@
             break;
         }
     }
-=======
-    aws_mutex_lock(&manager->lock);
-    /* Goaway received, remove the connection from idle and release it, if it's there. But, not decrease the
-     * open_connection_count as the shutdown callback will be invoked, we still need the manager to be alive */
-    const struct aws_linked_list_node *end = aws_linked_list_end(&manager->idle_connections);
-    for (struct aws_linked_list_node *node = aws_linked_list_begin(&manager->idle_connections); node != end;
-         node = aws_linked_list_next(node)) {
-        struct aws_idle_connection *current_idle_connection = AWS_CONTAINER_OF(node, struct aws_idle_connection, node);
-        if (current_idle_connection->connection == http2_connection) {
-            aws_linked_list_remove(node);
-            work.connection_to_release = http2_connection;
-            aws_mem_release(current_idle_connection->allocator, current_idle_connection);
-            --manager->idle_connection_count;
-            break;
-        }
-    }
-    s_aws_http_connection_manager_build_transaction(&work);
-    aws_mutex_unlock(&manager->lock);
-    s_aws_http_connection_manager_execute_transaction(&work);
-}
-
-/* Only invoke with lock held */
-static void s_cm_on_connection_ready_or_failed(
-    struct aws_http_connection_manager *manager,
-    int error_code,
-    struct aws_http_connection *connection,
-    struct aws_connection_management_transaction *work) {
-
-    bool is_shutting_down = manager->state == AWS_HCMST_SHUTTING_DOWN;
-
-    if (!error_code) {
-        if (is_shutting_down || s_idle_connection(manager, connection)) {
-            /*
-             * release it immediately
-             */
-            AWS_LOGF_DEBUG(
-                AWS_LS_HTTP_CONNECTION_MANAGER,
-                "id=%p: New connection (id=%p) releasing immediately",
-                (void *)manager,
-                (void *)connection);
-            work->connection_to_release = connection;
-        }
-    } else {
-        /* fail acquisition as one connection cannot be used any more */
-        while (manager->pending_acquisition_count >
-               manager->internal_ref[AWS_HCMCT_PENDING_CONNECTIONS] + manager->pending_settings_count) {
-            AWS_LOGF_DEBUG(
-                AWS_LS_HTTP_CONNECTION_MANAGER,
-                "id=%p: Failing excess connection acquisition with error code %d",
-                (void *)manager,
-                (int)error_code);
-            s_aws_http_connection_manager_move_front_acquisition(manager, NULL, error_code, &work->completions);
-        }
-        /* Since the connection never being idle, we need to release the connection here. */
-        if (connection) {
-            work->connection_to_release = connection;
-        }
-    }
-}
-
-static void s_aws_http_connection_manager_h2_on_initial_settings_completed(
-    struct aws_http_connection *http2_connection,
-    int error_code,
-    void *user_data) {
-    struct aws_http_connection_manager *manager = user_data;
-    /* The other side acknowledge about the settings which also means we received the settings from other side at this
-     * point, because the settings should be the fist frame to be sent */
-
-    struct aws_connection_management_transaction work;
-    s_aws_connection_management_transaction_init(&work, manager);
-
-    AWS_LOGF_DEBUG(
-        AWS_LS_HTTP_CONNECTION_MANAGER,
-        "id=%p: HTTP/2 connection (id=%p) completed initial settings",
-        (void *)manager,
-        (void *)http2_connection);
-
-    aws_mutex_lock(&manager->lock);
-
-    AWS_FATAL_ASSERT(manager->pending_settings_count > 0);
-    --manager->pending_settings_count;
-    s_cm_on_connection_ready_or_failed(manager, error_code, http2_connection, &work);
-
->>>>>>> 6c98b24e
     s_aws_http_connection_manager_build_transaction(&work);
 
     aws_mutex_unlock(&manager->lock);
