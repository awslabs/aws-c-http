--- conflicted
+++ resolved
@@ -812,15 +812,9 @@
         return NULL;
     }
 
-<<<<<<< HEAD
-    if (options->tls_connection_options && options->prior_knowledge_http2) {
-        AWS_LOGF_ERROR(
-            AWS_LS_HTTP_CONNECTION_MANAGER, "Invalid options - prior knowledge cannot be set when TLS is used");
-=======
     if (options->tls_connection_options && options->http2_prior_knowledge) {
         AWS_LOGF_ERROR(
             AWS_LS_HTTP_CONNECTION_MANAGER, "Invalid options - HTTP/2 prior knowledge cannot be set when TLS is used");
->>>>>>> 1a76e66d
         aws_raise_error(AWS_ERROR_INVALID_ARGUMENT);
         return NULL;
     }
