--- conflicted
+++ resolved
@@ -678,16 +678,10 @@
     struct aws_event_loop_group *el_group = aws_event_loop_group_new_default(allocator, 1, NULL);
 
     struct aws_host_resolver_default_options resolver_options = {
-<<<<<<< HEAD
-        .max_entries = 8,
-        .el_group = el_group,
-    };
-=======
         .el_group = el_group,
         .max_entries = 8,
     };
 
->>>>>>> 38366618
     struct aws_host_resolver *resolver = aws_host_resolver_new_default(allocator, &resolver_options);
 
     struct aws_client_bootstrap_options bootstrap_options = {
