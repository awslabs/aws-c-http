/*
 * Copyright 2010-2018 Amazon.com, Inc. or its affiliates. All Rights Reserved.
 *
 * Licensed under the Apache License, Version 2.0 (the "License").
 * You may not use this file except in compliance with the License.
 * A copy of the License is located at
 *
 *  http://aws.amazon.com/apache2.0
 *
 * or in the "license" file accompanying this file. This file is distributed
 * on an "AS IS" BASIS, WITHOUT WARRANTIES OR CONDITIONS OF ANY KIND, either
 * express or implied. See the License for the specific language governing
 * permissions and limitations under the License.
 */
#include <aws/testing/aws_test_harness.h>

#include <aws/common/allocator.h>
#include <aws/common/byte_buf.h>
#include <aws/common/logging.h>

#include <aws/http/private/h2_decoder.h>
#include <aws/http/private/h2_frames.h>
#include <aws/http/private/hpack.h>

#include <aws/io/stream.h>

#include <inttypes.h>

static const uint32_t FRAME_PREFIX_SIZE = 3 + 1 + 1 + 4;
static const uint32_t MAX_PAYLOAD_SIZE = 16384;

static struct aws_http_headers *s_generate_headers(struct aws_allocator *allocator, struct aws_byte_cursor *input) {

    struct aws_http_headers *headers = aws_http_headers_new(allocator);

    /* Requires 4 bytes: type, size, and then 1 each for name & value */
    while (input->len >= 4) {
        struct aws_http_header header;
        AWS_ZERO_STRUCT(header);

        uint8_t type = 0;
        aws_byte_cursor_read_u8(input, &type);
        switch (type % 3) {
            case 0:
                header.compression = AWS_HTTP_HEADER_COMPRESSION_USE_CACHE;
                break;
            case 1:
                header.compression = AWS_HTTP_HEADER_COMPRESSION_NO_CACHE;
                break;
            case 2:
                header.compression = AWS_HTTP_HEADER_COMPRESSION_NO_FORWARD_CACHE;
                break;
        }

        uint8_t lengths = 0;
        aws_byte_cursor_read_u8(input, &lengths);

        /* Pull a byte, split it in half, and use the top for name length, and bottom for value length */
        uint8_t name_len = lengths >> 4;
        uint8_t value_len = lengths & (UINT8_MAX >> 4);

        /* Handle the 0 length cases */
        if ((name_len == 0 && value_len == 0) || (name_len + value_len < 2)) {
            continue;
        } else if (name_len == 0) {
            name_len = value_len / 2;
            value_len -= name_len;
        } else if (value_len == 0) {
            value_len = name_len / 2;
            name_len -= value_len;
        }

        /* If there's less than enough bytes left, just split the data in half */
        if (input->len < name_len + value_len) {
            name_len = input->len / 2;
            value_len = input->len - name_len;
        }
        header.name = aws_byte_cursor_advance(input, name_len);
        header.value = aws_byte_cursor_advance(input, value_len);

<<<<<<< HEAD
        aws_http_headers_add_v2(headers, &header);
=======
        aws_http_headers_add_header(headers, &header);
>>>>>>> 64aa5fbc363f8a6c99abe4278720ff15fbe2f957
    }

    return headers;
}

static uint32_t s_generate_stream_id(struct aws_byte_cursor *input) {
    uint32_t stream_id = 0;
    aws_byte_cursor_read_be32(input, &stream_id);
    return aws_min_u32(AWS_H2_STREAM_ID_MAX, aws_max_u32(1, stream_id));
}

/* Server-initiated stream-IDs must be even */
static uint32_t s_generate_even_stream_id(struct aws_byte_cursor *input) {
    uint32_t stream_id = 0;
    aws_byte_cursor_read_be32(input, &stream_id);
    stream_id = aws_min_u32(AWS_H2_STREAM_ID_MAX, aws_max_u32(2, stream_id));

    if (stream_id % 2 != 0) {
        stream_id -= 1;
    }

    return stream_id;
}

static struct aws_h2_frame_priority_settings s_generate_priority(struct aws_byte_cursor *input) {
    struct aws_h2_frame_priority_settings priority;
    priority.stream_dependency = s_generate_stream_id(input);

    uint8_t exclusive = 0;
    aws_byte_cursor_read_u8(input, &exclusive);
    priority.stream_dependency_exclusive = (bool)exclusive;

    aws_byte_cursor_read_u8(input, &priority.weight);

    return priority;
}

AWS_EXTERN_C_BEGIN

/**
 * This test generates valid frames from the random input.
 * It feeds these frames through the encoder and ensures that they're output without error.
 * Then it feeds the encoder's output to the decoder and ensures that it does not report an error.
 * It does not currently investigate the outputs to see if they line up with they inputs,
 * it just checks for errors from the encoder & decoder.
 */
int LLVMFuzzerTestOneInput(const uint8_t *data, size_t size) {
    /* Setup allocator and parameters */
    struct aws_allocator *allocator = aws_mem_tracer_new(aws_default_allocator(), NULL, AWS_MEMTRACE_BYTES, 0);
    struct aws_byte_cursor input = aws_byte_cursor_from_array(data, size);

    /* Enable logging */
    struct aws_logger logger;
    struct aws_logger_standard_options log_options = {
        .level = AWS_LL_TRACE,
        .file = stdout,
    };
    aws_logger_init_standard(&logger, allocator, &log_options);
    aws_logger_set(&logger);

    /* Init HTTP (s2n init is weird, so don't do this under the tracer) */
    aws_http_library_init(aws_default_allocator());

    /* Create the encoder */
    struct aws_h2_frame_encoder encoder;
    aws_h2_frame_encoder_init(&encoder, allocator, NULL /*logging_id*/);

    /* Create the decoder */
    const struct aws_h2_decoder_vtable decoder_vtable = {0};
    struct aws_h2_decoder_params decoder_params = {
        .alloc = allocator,
        .vtable = &decoder_vtable,
        .skip_connection_preface = true,
    };
    struct aws_h2_decoder *decoder = aws_h2_decoder_new(&decoder_params);

    /* Init the buffer */
    struct aws_byte_buf frame_data;
    aws_byte_buf_init(&frame_data, allocator, FRAME_PREFIX_SIZE + MAX_PAYLOAD_SIZE);

    /*
     * Generate the frame to decode
     */

    uint8_t frame_type = 0;
    aws_byte_cursor_read_u8(&input, &frame_type);

    /* figure out if we should use huffman encoding */
    uint8_t huffman_choice = 0;
    aws_byte_cursor_read_u8(&input, &huffman_choice);
    aws_hpack_set_huffman_mode(encoder.hpack, huffman_choice % 3);

    switch (frame_type % (AWS_H2_FRAME_T_UNKNOWN + 1)) {
        case AWS_H2_FRAME_T_DATA: {
            uint32_t stream_id = s_generate_stream_id(&input);

            uint8_t flags = 0;
            aws_byte_cursor_read_u8(&input, &flags);
            bool body_ends_stream = flags & AWS_H2_FRAME_F_END_STREAM;

            uint8_t pad_length = 0;
            aws_byte_cursor_read_u8(&input, &pad_length);

            /* Allow body to exceed available space. Data encoder should just write what it can fit */
            struct aws_input_stream *body = aws_input_stream_new_from_cursor(allocator, &input);

            bool body_complete;
            AWS_FATAL_ASSERT(
                aws_h2_encode_data_frame(
                    &encoder, stream_id, body, (bool)body_ends_stream, pad_length, &frame_data, &body_complete) ==
                AWS_OP_SUCCESS);

            struct aws_stream_status body_status;
            aws_input_stream_get_status(body, &body_status);
            AWS_FATAL_ASSERT(body_complete == body_status.is_end_of_stream)
            aws_input_stream_destroy(body);
            break;
        }
        case AWS_H2_FRAME_T_HEADERS: {
            uint32_t stream_id = s_generate_stream_id(&input);

            uint8_t flags = 0;
            aws_byte_cursor_read_u8(&input, &flags);
            bool end_stream = flags & AWS_H2_FRAME_F_END_STREAM;
            bool use_priority = flags & AWS_H2_FRAME_F_PRIORITY;

            uint8_t pad_length = 0;
            aws_byte_cursor_read_u8(&input, &pad_length);

            struct aws_h2_frame_priority_settings priority = s_generate_priority(&input);
            struct aws_h2_frame_priority_settings *priority_ptr = use_priority ? &priority : NULL;

            /* generate headers last since it uses up the rest of input */
            struct aws_http_headers *headers = s_generate_headers(allocator, &input);

            struct aws_h2_frame *frame =
                aws_h2_frame_new_headers(allocator, stream_id, headers, end_stream, pad_length, priority_ptr);
            AWS_FATAL_ASSERT(frame);

            bool frame_complete;
            AWS_FATAL_ASSERT(aws_h2_encode_frame(&encoder, frame, &frame_data, &frame_complete) == AWS_OP_SUCCESS);
            AWS_FATAL_ASSERT(frame_complete == true);

            aws_h2_frame_destroy(frame);
            aws_http_headers_release(headers);
            break;
        }
        case AWS_H2_FRAME_T_PRIORITY: {
            uint32_t stream_id = s_generate_stream_id(&input);
            struct aws_h2_frame_priority_settings priority = s_generate_priority(&input);

            struct aws_h2_frame *frame = aws_h2_frame_new_priority(allocator, stream_id, &priority);
            AWS_FATAL_ASSERT(frame);

            bool frame_complete;
            AWS_FATAL_ASSERT(aws_h2_encode_frame(&encoder, frame, &frame_data, &frame_complete) == AWS_OP_SUCCESS);
            AWS_FATAL_ASSERT(frame_complete == true);

            aws_h2_frame_destroy(frame);
            break;
        }
        case AWS_H2_FRAME_T_RST_STREAM: {
            uint32_t stream_id = s_generate_stream_id(&input);

            uint32_t error_code = 0;
            aws_byte_cursor_read_be32(&input, &error_code);

            struct aws_h2_frame *frame = aws_h2_frame_new_rst_stream(allocator, stream_id, error_code);
            AWS_FATAL_ASSERT(frame);

            bool frame_complete;
            AWS_FATAL_ASSERT(aws_h2_encode_frame(&encoder, frame, &frame_data, &frame_complete) == AWS_OP_SUCCESS);
            AWS_FATAL_ASSERT(frame_complete == true);

            aws_h2_frame_destroy(frame);
            break;
        }
        case AWS_H2_FRAME_T_SETTINGS: {
            uint8_t flags = 0;
            aws_byte_cursor_read_u8(&input, &flags);

            bool ack = flags & AWS_H2_FRAME_F_ACK;

            size_t settings_count = 0;
            struct aws_h2_frame_setting *settings_array = NULL;

            if (!ack) {
                settings_count = aws_min_size(input.len / 6, MAX_PAYLOAD_SIZE);
                if (settings_count > 0) {
                    settings_array = aws_mem_calloc(allocator, settings_count, sizeof(struct aws_h2_frame_setting));
                    for (size_t i = 0; i < settings_count; ++i) {
                        aws_byte_cursor_read_be16(&input, &settings_array[i].id);
                        aws_byte_cursor_read_be32(&input, &settings_array[i].value);
                    }
                }
            }

            struct aws_h2_frame *frame = aws_h2_frame_new_settings(allocator, settings_array, settings_count, ack);
            AWS_FATAL_ASSERT(frame);

            bool frame_complete;
            AWS_FATAL_ASSERT(aws_h2_encode_frame(&encoder, frame, &frame_data, &frame_complete) == AWS_OP_SUCCESS);
            AWS_FATAL_ASSERT(frame_complete == true);

            aws_h2_frame_destroy(frame);
            aws_mem_release(allocator, settings_array);
            break;
        }
        case AWS_H2_FRAME_T_PUSH_PROMISE: {
            uint32_t stream_id = s_generate_stream_id(&input);
            uint32_t promised_stream_id = s_generate_even_stream_id(&input);

            uint8_t pad_length = 0;
            aws_byte_cursor_read_u8(&input, &pad_length);

            /* generate headers last since it uses up the rest of input */
            struct aws_http_headers *headers = s_generate_headers(allocator, &input);

            struct aws_h2_frame *frame =
                aws_h2_frame_new_push_promise(allocator, stream_id, promised_stream_id, headers, pad_length);
            AWS_FATAL_ASSERT(frame);

            bool frame_complete;
            AWS_FATAL_ASSERT(aws_h2_encode_frame(&encoder, frame, &frame_data, &frame_complete) == AWS_OP_SUCCESS);
            AWS_FATAL_ASSERT(frame_complete == true);

            aws_h2_frame_destroy(frame);
            aws_http_headers_release(headers);
            break;
        }
        case AWS_H2_FRAME_T_PING: {
            uint8_t flags;
            aws_byte_cursor_read_u8(&input, &flags);
            bool ack = flags & AWS_H2_FRAME_F_ACK;

            uint8_t opaque_data[AWS_H2_PING_DATA_SIZE] = {0};
            size_t copy_len = aws_min_size(input.len, AWS_H2_PING_DATA_SIZE);
            if (copy_len > 0) {
                struct aws_byte_cursor copy = aws_byte_cursor_advance(&input, copy_len);
                memcpy(opaque_data, copy.ptr, copy.len);
            }

            struct aws_h2_frame *frame = aws_h2_frame_new_ping(allocator, ack, opaque_data);
            AWS_FATAL_ASSERT(frame);

            bool frame_complete;
            AWS_FATAL_ASSERT(aws_h2_encode_frame(&encoder, frame, &frame_data, &frame_complete) == AWS_OP_SUCCESS);
            AWS_FATAL_ASSERT(frame_complete == true);

            aws_h2_frame_destroy(frame);
            break;
        }
        case AWS_H2_FRAME_T_GOAWAY: {
            uint32_t last_stream_id = s_generate_stream_id(&input);

            uint32_t error_code = 0;
            aws_byte_cursor_read_be32(&input, &error_code);

            /* Pass debug_data that might be too large (it will get truncated if necessary) */
            struct aws_byte_cursor debug_data = aws_byte_cursor_advance(&input, input.len);

            struct aws_h2_frame *frame = aws_h2_frame_new_goaway(allocator, last_stream_id, error_code, debug_data);
            AWS_FATAL_ASSERT(frame);

            bool frame_complete;
            AWS_FATAL_ASSERT(aws_h2_encode_frame(&encoder, frame, &frame_data, &frame_complete) == AWS_OP_SUCCESS);
            AWS_FATAL_ASSERT(frame_complete == true);

            aws_h2_frame_destroy(frame);
            break;
        }
        case AWS_H2_FRAME_T_WINDOW_UPDATE: {
            /* WINDOW_UPDATE's stream-id can be zero or non-zero */
            uint32_t stream_id = 0;
            aws_byte_cursor_read_be32(&input, &stream_id);
            stream_id = aws_min_u32(stream_id, AWS_H2_STREAM_ID_MAX);

            uint32_t window_size_increment = 0;
            aws_byte_cursor_read_be32(&input, &window_size_increment);
            window_size_increment = aws_min_u32(window_size_increment, AWS_H2_WINDOW_UPDATE_MAX);

            struct aws_h2_frame *frame = aws_h2_frame_new_window_update(allocator, stream_id, window_size_increment);
            AWS_FATAL_ASSERT(frame);

            bool frame_complete;
            AWS_FATAL_ASSERT(aws_h2_encode_frame(&encoder, frame, &frame_data, &frame_complete) == AWS_OP_SUCCESS);
            AWS_FATAL_ASSERT(frame_complete == true);

            aws_h2_frame_destroy(frame);
            break;
        }
        case AWS_H2_FRAME_T_CONTINUATION:
            /* We don't directly create CONTINUATION frames (they occur when HEADERS or PUSH_PROMISE gets too big) */
            frame_type = AWS_H2_FRAME_T_UNKNOWN;
            /* fallthrough */
        case AWS_H2_FRAME_T_UNKNOWN: {
            /* #YOLO roll our own frame */
            uint32_t payload_length = aws_min_u32(input.len, MAX_PAYLOAD_SIZE - FRAME_PREFIX_SIZE);

            /* Write payload length */
            aws_byte_buf_write_be24(&frame_data, payload_length);

            /* Write type */
            aws_byte_buf_write_u8(&frame_data, frame_type);

            /* Write flags */
            uint8_t flags = 0;
            aws_byte_cursor_read_u8(&input, &flags);
            aws_byte_buf_write_u8(&frame_data, flags);

            /* Write stream-id */
            uint32_t stream_id = 0;
            aws_byte_cursor_read_be32(&input, &stream_id);
            aws_byte_buf_write_be32(&frame_data, stream_id);

            /* Write payload */
            aws_byte_buf_write_from_whole_cursor(&frame_data, aws_byte_cursor_advance(&input, payload_length));
            break;
        }
        default: {
            AWS_FATAL_ASSERT(false);
        }
    }

    /* Decode whatever we got */
    AWS_FATAL_ASSERT(frame_data.len > 0);
    struct aws_byte_cursor to_decode = aws_byte_cursor_from_buf(&frame_data);
    int err = aws_h2_decode(decoder, &to_decode);
    AWS_FATAL_ASSERT(err == AWS_OP_SUCCESS);
    AWS_FATAL_ASSERT(to_decode.len == 0);

    /* Clean up */
    aws_byte_buf_clean_up(&frame_data);
    aws_h2_decoder_destroy(decoder);
    aws_h2_frame_encoder_clean_up(&encoder);
    aws_logger_set(NULL);
    aws_logger_clean_up(&logger);

    atexit(aws_http_library_clean_up);

    /* Check for leaks */
    AWS_FATAL_ASSERT(aws_mem_tracer_count(allocator) == 0);
    allocator = aws_mem_tracer_destroy(allocator);

    return 0;
}

AWS_EXTERN_C_END<|MERGE_RESOLUTION|>--- conflicted
+++ resolved
@@ -78,11 +78,7 @@
         header.name = aws_byte_cursor_advance(input, name_len);
         header.value = aws_byte_cursor_advance(input, value_len);
 
-<<<<<<< HEAD
-        aws_http_headers_add_v2(headers, &header);
-=======
         aws_http_headers_add_header(headers, &header);
->>>>>>> 64aa5fbc363f8a6c99abe4278720ff15fbe2f957
     }
 
     return headers;
