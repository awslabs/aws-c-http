/*
 * Copyright 2010-2019 Amazon.com, Inc. or its affiliates. All Rights Reserved.
 *
 * Licensed under the Apache License, Version 2.0 (the "License").
 * You may not use this file except in compliance with the License.
 * A copy of the License is located at
 *
 *  http://aws.amazon.com/apache2.0
 *
 * or in the "license" file accompanying this file. This file is distributed
 * on an "AS IS" BASIS, WITHOUT WARRANTIES OR CONDITIONS OF ANY KIND, either
 * express or implied. See the License for the specific language governing
 * permissions and limitations under the License.
 */

#include <aws/testing/aws_test_harness.h>

#include <aws/common/array_list.h>
#include <aws/common/clock.h>
#include <aws/common/condition_variable.h>
#include <aws/common/logging.h>
#include <aws/common/mutex.h>
#include <aws/common/thread.h>
#include <aws/common/uuid.h>
#include <aws/http/connection.h>
#include <aws/http/connection_manager.h>
#include <aws/http/private/connection_manager_system_vtable.h>
#include <aws/http/server.h>
#include <aws/io/channel_bootstrap.h>
#include <aws/io/event_loop.h>
#include <aws/io/socket.h>
#include <aws/io/tls_channel_handler.h>

enum new_connection_result_type { AWS_NCRT_SUCCESS, AWS_NCRT_ERROR_VIA_CALLBACK, AWS_NCRT_ERROR_FROM_CREATE };

struct mock_connection {
    enum new_connection_result_type result;
    bool is_closed_on_release;
};

struct cm_tester_options {
    struct aws_allocator *allocator;
    struct aws_http_connection_manager_system_vtable *mock_table;
    struct aws_http_proxy_options *proxy_options;
    size_t max_connections;
    uint64_t max_connection_idle_in_ms;
    uint64_t starting_mock_time;
};

struct cm_tester {
    struct aws_allocator *allocator;
    struct aws_logger logger;
    struct aws_event_loop_group event_loop_group;
    struct aws_host_resolver host_resolver;

    struct aws_client_bootstrap *client_bootstrap;

    struct aws_http_connection_manager *connection_manager;

    struct aws_tls_ctx *tls_ctx;
    struct aws_tls_ctx_options tls_ctx_options;
    struct aws_tls_connection_options tls_connection_options;
    struct aws_http_proxy_options *proxy_options;

    struct aws_mutex lock;
    struct aws_condition_variable signal;

    struct aws_array_list connections;
    size_t connection_errors;
    size_t connection_releases;

    size_t wait_for_connection_count;
    bool is_shutdown_complete;
    bool is_client_bootstrap_shutdown_complete;

    struct aws_http_connection_manager_system_vtable *mock_table;

    struct aws_atomic_var next_connection_id;
    struct aws_array_list mock_connections;
    aws_http_on_client_connection_shutdown_fn *release_connection_fn;

    struct aws_mutex mock_time_lock;
    uint64_t mock_time;
};

static struct cm_tester s_tester;

static int s_tester_get_mock_time(uint64_t *current_time) {
    aws_mutex_lock(&s_tester.mock_time_lock);
    *current_time = s_tester.mock_time;
    aws_mutex_unlock(&s_tester.mock_time_lock);

    return AWS_OP_SUCCESS;
}

static void s_tester_set_mock_time(uint64_t current_time) {
    aws_mutex_lock(&s_tester.mock_time_lock);
    s_tester.mock_time = current_time;
    aws_mutex_unlock(&s_tester.mock_time_lock);
}

static void s_cm_tester_on_cm_shutdown_complete(void *user_data) {
    struct cm_tester *tester = user_data;
    AWS_FATAL_ASSERT(tester == &s_tester);

    aws_mutex_lock(&tester->lock);
    tester->is_shutdown_complete = true;
    aws_mutex_unlock(&tester->lock);
    aws_condition_variable_notify_one(&tester->signal);
}

static void s_cm_tester_on_client_bootstrap_shutdown_complete(void *user_data) {
    struct cm_tester *tester = user_data;
    AWS_FATAL_ASSERT(tester == &s_tester);
    aws_mutex_lock(&tester->lock);

    tester->is_client_bootstrap_shutdown_complete = true;

    aws_mutex_unlock(&tester->lock);
    aws_condition_variable_notify_one(&tester->signal);
}

<<<<<<< HEAD
static struct aws_event_loop *s_new_event_loop(
    struct aws_allocator *alloc,
    aws_io_clock_fn *clock,
    void *new_loop_user_data) {
    (void)new_loop_user_data;

    return aws_event_loop_new_default(alloc, clock);
}

int s_cm_tester_init(struct cm_tester_options *options) {
=======
static int s_cm_tester_init(struct cm_tester_options *options) {
>>>>>>> ceb5a743
    struct cm_tester *tester = &s_tester;

    AWS_ZERO_STRUCT(*tester);

    aws_http_library_init(options->allocator);

    tester->allocator = options->allocator;

    ASSERT_SUCCESS(aws_mutex_init(&tester->lock));
    ASSERT_SUCCESS(aws_condition_variable_init(&tester->signal));

    struct aws_logger_standard_options logger_options = {
        .level = AWS_LOG_LEVEL_TRACE,
        .file = stderr,
    };

    ASSERT_SUCCESS(aws_logger_init_standard(&tester->logger, tester->allocator, &logger_options));
    aws_logger_set(&tester->logger);

    ASSERT_SUCCESS(
        aws_array_list_init_dynamic(&tester->connections, tester->allocator, 10, sizeof(struct aws_http_connection *)));

    s_tester_set_mock_time(options->starting_mock_time);

    aws_io_clock_fn *clock_fn = &aws_sys_clock_get_ticks;
    if (options->mock_table) {
        clock_fn = options->mock_table->get_system_time;
    }
    ASSERT_SUCCESS(
        aws_event_loop_group_init(&tester->event_loop_group, tester->allocator, clock_fn, 1, s_new_event_loop, NULL));

    ASSERT_SUCCESS(
        aws_host_resolver_init_default(&tester->host_resolver, tester->allocator, 8, &tester->event_loop_group));
    struct aws_client_bootstrap_options bootstrap_options = {
        .event_loop_group = &tester->event_loop_group,
        .host_resolver = &tester->host_resolver,
        .on_shutdown_complete = s_cm_tester_on_client_bootstrap_shutdown_complete,
        .user_data = tester,
    };
    tester->client_bootstrap = aws_client_bootstrap_new(tester->allocator, &bootstrap_options);
    ASSERT_NOT_NULL(tester->client_bootstrap);

    struct aws_socket_options socket_options = {
        .type = AWS_SOCKET_STREAM,
        .domain = AWS_SOCKET_IPV4,
        .connect_timeout_ms = (uint32_t)aws_timestamp_convert(10, AWS_TIMESTAMP_SECS, AWS_TIMESTAMP_MILLIS, NULL),
    };

    aws_tls_ctx_options_init_default_client(&tester->tls_ctx_options, options->allocator);

    tester->tls_ctx = aws_tls_client_ctx_new(options->allocator, &tester->tls_ctx_options);
    ASSERT_NOT_NULL(tester->tls_ctx);

    aws_tls_connection_options_init_from_ctx(&tester->tls_connection_options, tester->tls_ctx);

    tester->proxy_options = options->proxy_options;

    struct aws_http_connection_manager_options cm_options = {
        .bootstrap = tester->client_bootstrap,
        .initial_window_size = SIZE_MAX,
        .socket_options = &socket_options,
        .tls_connection_options = NULL,
        .proxy_options = tester->proxy_options,
        .host = aws_byte_cursor_from_c_str("www.google.com"),
        .port = 80,
        .max_connections = options->max_connections,
        .shutdown_complete_user_data = tester,
        .shutdown_complete_callback = s_cm_tester_on_cm_shutdown_complete,
        .max_connection_idle_in_milliseconds = options->max_connection_idle_in_ms,
    };

    if (options->mock_table) {
        g_aws_http_connection_manager_default_system_vtable_ptr = options->mock_table;
    }

    tester->connection_manager = aws_http_connection_manager_new(tester->allocator, &cm_options);
    ASSERT_NOT_NULL(tester->connection_manager);

    if (options->mock_table) {
        aws_http_connection_manager_set_system_vtable(tester->connection_manager, options->mock_table);
    }

    tester->mock_table = options->mock_table;

    aws_atomic_store_int(&tester->next_connection_id, 0);

    ASSERT_SUCCESS(aws_array_list_init_dynamic(
        &tester->mock_connections, tester->allocator, 10, sizeof(struct mock_connection *)));

    tester->mock_time = 0;
    aws_mutex_init(&tester->mock_time_lock);

    return AWS_OP_SUCCESS;
}

static void s_add_mock_connections(size_t count, enum new_connection_result_type result, bool closed_on_release) {
    struct cm_tester *tester = &s_tester;

    for (size_t i = 0; i < count; ++i) {
        struct mock_connection *mock = aws_mem_acquire(tester->allocator, sizeof(struct mock_connection));
        AWS_ZERO_STRUCT(*mock);

        mock->result = result;
        mock->is_closed_on_release = closed_on_release;

        aws_array_list_push_back(&tester->mock_connections, &mock);
    }
}

static int s_release_connections(size_t count, bool close_first) {

    struct cm_tester *tester = &s_tester;

    struct aws_array_list to_release;
    AWS_ZERO_STRUCT(to_release);

    ASSERT_SUCCESS(aws_mutex_lock(&tester->lock));

    size_t release_count = aws_array_list_length(&tester->connections);
    if (release_count > count) {
        release_count = count;
    }

    if (release_count == 0) {
        goto release;
    }

    if (aws_array_list_init_dynamic(
            &to_release, tester->allocator, release_count, sizeof(struct aws_http_connection *))) {
        goto release;
    }

    for (size_t i = 0; i < release_count; ++i) {
        struct aws_http_connection *connection = NULL;
        if (aws_array_list_back(&tester->connections, &connection)) {
            continue;
        }

        aws_array_list_pop_back(&tester->connections);

        aws_array_list_push_back(&to_release, &connection);
    }

release:

    ASSERT_SUCCESS(aws_mutex_unlock(&tester->lock));

    if (aws_array_list_is_valid(&to_release)) {
        for (size_t i = 0; i < aws_array_list_length(&to_release); ++i) {
            struct aws_http_connection *connection = NULL;
            if (aws_array_list_get_at(&to_release, &connection, i)) {
                continue;
            }

            if (close_first) {
                if (tester->mock_table) {
                    tester->mock_table->close_connection(connection);
                } else {
                    aws_http_connection_close(connection);
                }
            }

            aws_http_connection_manager_release_connection(tester->connection_manager, connection);

            ASSERT_SUCCESS(aws_mutex_lock(&tester->lock));
            ++tester->connection_releases;
            aws_condition_variable_notify_one(&tester->signal);
            ASSERT_SUCCESS(aws_mutex_unlock(&tester->lock));
        }

        aws_array_list_clean_up(&to_release);
    } else {
        ASSERT_UINT_EQUALS(0, release_count);
    }

    return AWS_OP_SUCCESS;
}

static void s_on_acquire_connection(struct aws_http_connection *connection, int error_code, void *user_data) {
    (void)error_code;
    (void)user_data;

    struct cm_tester *tester = &s_tester;

    AWS_FATAL_ASSERT(aws_mutex_lock(&tester->lock) == AWS_OP_SUCCESS);

    if (connection == NULL) {
        ++tester->connection_errors;
    } else {
        aws_array_list_push_back(&tester->connections, &connection);
    }

    aws_condition_variable_notify_one(&tester->signal);

    AWS_FATAL_ASSERT(aws_mutex_unlock(&tester->lock) == AWS_OP_SUCCESS);
}

static void s_acquire_connections(size_t count) {
    struct cm_tester *tester = &s_tester;

    for (size_t i = 0; i < count; ++i) {
        aws_http_connection_manager_acquire_connection(tester->connection_manager, s_on_acquire_connection, tester);
    }
}

static bool s_is_connection_reply_count_at_least(void *context) {
    (void)context;

    struct cm_tester *tester = &s_tester;

    return tester->wait_for_connection_count <=
           aws_array_list_length(&tester->connections) + tester->connection_errors + tester->connection_releases;
}

static int s_wait_on_connection_reply_count(size_t count) {
    struct cm_tester *tester = &s_tester;

    ASSERT_SUCCESS(aws_mutex_lock(&tester->lock));

    tester->wait_for_connection_count = count;
    int signal_error =
        aws_condition_variable_wait_pred(&tester->signal, &tester->lock, s_is_connection_reply_count_at_least, tester);

    ASSERT_SUCCESS(aws_mutex_unlock(&tester->lock));
    return signal_error;
}

static bool s_is_shutdown_complete(void *context) {
    (void)context;

    struct cm_tester *tester = &s_tester;

    return tester->is_shutdown_complete;
}

static int s_wait_on_shutdown_complete(void) {
    struct cm_tester *tester = &s_tester;

    ASSERT_SUCCESS(aws_mutex_lock(&tester->lock));

    int signal_error = aws_condition_variable_wait_pred(&tester->signal, &tester->lock, s_is_shutdown_complete, tester);

    ASSERT_SUCCESS(aws_mutex_unlock(&tester->lock));
    return signal_error;
}

static bool s_is_client_bootstrap_shutdown_complete(void *context) {
    (void)context;

    struct cm_tester *tester = &s_tester;

    return tester->is_client_bootstrap_shutdown_complete;
}

static int s_wait_on_client_bootstrap_shutdown_complete(void) {
    struct cm_tester *tester = &s_tester;

    ASSERT_SUCCESS(aws_mutex_lock(&tester->lock));

    int signal_error = aws_condition_variable_wait_pred(
        &tester->signal, &tester->lock, s_is_client_bootstrap_shutdown_complete, tester);

    ASSERT_SUCCESS(aws_mutex_unlock(&tester->lock));
    return signal_error;
}

static int s_cm_tester_clean_up(void) {
    struct cm_tester *tester = &s_tester;

    ASSERT_SUCCESS(s_release_connections(aws_array_list_length(&tester->connections), false));

    aws_array_list_clean_up(&tester->connections);

    for (size_t i = 0; i < aws_array_list_length(&tester->mock_connections); ++i) {
        struct mock_connection *mock = NULL;

        if (aws_array_list_get_at(&tester->mock_connections, &mock, i)) {
            continue;
        }

        aws_mem_release(tester->allocator, mock);
    }
    aws_array_list_clean_up(&tester->mock_connections);

    aws_http_connection_manager_release(tester->connection_manager);

    s_wait_on_shutdown_complete();

    aws_client_bootstrap_release(tester->client_bootstrap);
    ASSERT_SUCCESS(s_wait_on_client_bootstrap_shutdown_complete());

    aws_host_resolver_clean_up(&tester->host_resolver);
    aws_event_loop_group_clean_up(&tester->event_loop_group);

    aws_tls_ctx_options_clean_up(&tester->tls_ctx_options);
    aws_tls_connection_options_clean_up(&tester->tls_connection_options);
    aws_tls_ctx_destroy(tester->tls_ctx);

    aws_mutex_clean_up(&tester->lock);
    aws_condition_variable_clean_up(&tester->signal);

    aws_mutex_clean_up(&tester->mock_time_lock);

    aws_http_library_clean_up();

    aws_logger_clean_up(&tester->logger);

    return AWS_OP_SUCCESS;
}

static int s_test_connection_manager_setup_shutdown(struct aws_allocator *allocator, void *ctx) {
    (void)ctx;

    struct cm_tester_options options = {.allocator = allocator, .max_connections = 5};

    ASSERT_SUCCESS(s_cm_tester_init(&options));

    ASSERT_SUCCESS(s_cm_tester_clean_up());

    return AWS_OP_SUCCESS;
}
AWS_TEST_CASE(test_connection_manager_setup_shutdown, s_test_connection_manager_setup_shutdown);

static int s_test_connection_manager_single_connection(struct aws_allocator *allocator, void *ctx) {
    (void)ctx;

    struct cm_tester_options options = {.allocator = allocator, .max_connections = 5};

    ASSERT_SUCCESS(s_cm_tester_init(&options));

    s_acquire_connections(1);

    ASSERT_SUCCESS(s_wait_on_connection_reply_count(1));

    ASSERT_SUCCESS(s_release_connections(1, false));

    ASSERT_SUCCESS(s_cm_tester_clean_up());

    return AWS_OP_SUCCESS;
}
AWS_TEST_CASE(test_connection_manager_single_connection, s_test_connection_manager_single_connection);

static int s_test_connection_manager_many_connections(struct aws_allocator *allocator, void *ctx) {
    (void)ctx;

    struct cm_tester_options options = {.allocator = allocator, .max_connections = 20};

    ASSERT_SUCCESS(s_cm_tester_init(&options));

    s_acquire_connections(20);

    ASSERT_SUCCESS(s_wait_on_connection_reply_count(20));

    ASSERT_SUCCESS(s_release_connections(20, false));

    ASSERT_SUCCESS(s_cm_tester_clean_up());

    return AWS_OP_SUCCESS;
}
AWS_TEST_CASE(test_connection_manager_many_connections, s_test_connection_manager_many_connections);

static int s_test_connection_manager_acquire_release(struct aws_allocator *allocator, void *ctx) {
    (void)ctx;

    struct cm_tester_options options = {.allocator = allocator, .max_connections = 4};

    ASSERT_SUCCESS(s_cm_tester_init(&options));

    s_acquire_connections(20);

    ASSERT_SUCCESS(s_wait_on_connection_reply_count(4));

    for (size_t i = 4; i < 20; ++i) {
        ASSERT_SUCCESS(s_release_connections(1, false));

        ASSERT_SUCCESS(s_wait_on_connection_reply_count(i + 1));
    }

    ASSERT_SUCCESS(s_cm_tester_clean_up());

    return AWS_OP_SUCCESS;
}
AWS_TEST_CASE(test_connection_manager_acquire_release, s_test_connection_manager_acquire_release);

static int s_test_connection_manager_close_and_release(struct aws_allocator *allocator, void *ctx) {
    (void)ctx;

    struct cm_tester_options options = {.allocator = allocator, .max_connections = 4};

    ASSERT_SUCCESS(s_cm_tester_init(&options));

    s_acquire_connections(20);

    ASSERT_SUCCESS(s_wait_on_connection_reply_count(4));

    for (size_t i = 4; i < 20; ++i) {
        ASSERT_SUCCESS(s_release_connections(1, i % 1 == 0));

        ASSERT_SUCCESS(s_wait_on_connection_reply_count(i + 1));
    }

    ASSERT_SUCCESS(s_cm_tester_clean_up());

    return AWS_OP_SUCCESS;
}
AWS_TEST_CASE(test_connection_manager_close_and_release, s_test_connection_manager_close_and_release);

static int s_test_connection_manager_acquire_release_mix(struct aws_allocator *allocator, void *ctx) {
    (void)ctx;

    struct cm_tester_options options = {
        .allocator = allocator,
        .max_connections = 5,
    };

    ASSERT_SUCCESS(s_cm_tester_init(&options));

    for (size_t i = 0; i < 10; ++i) {
        s_acquire_connections(2);

        ASSERT_SUCCESS(s_wait_on_connection_reply_count(i + 1));

        ASSERT_SUCCESS(s_release_connections(1, i % 1 == 0));
    }

    ASSERT_SUCCESS(s_wait_on_connection_reply_count(15));

    for (size_t i = 15; i < 20; ++i) {
        ASSERT_SUCCESS(s_release_connections(1, i % 1 == 0));

        ASSERT_SUCCESS(s_wait_on_connection_reply_count(i + 1));
    }

    ASSERT_SUCCESS(s_cm_tester_clean_up());

    return AWS_OP_SUCCESS;
}
AWS_TEST_CASE(test_connection_manager_acquire_release_mix, s_test_connection_manager_acquire_release_mix);

static int s_aws_http_connection_manager_create_connection_sync_mock(
    const struct aws_http_client_connection_options *options) {
    struct cm_tester *tester = &s_tester;

    size_t next_connection_id = aws_atomic_fetch_add(&tester->next_connection_id, 1);

    ASSERT_SUCCESS(aws_mutex_lock(&tester->lock));
    tester->release_connection_fn = options->on_shutdown;
    ASSERT_SUCCESS(aws_mutex_unlock(&tester->lock));

    /* Verify that any proxy options have been propagated to the connection attempt */
    if (tester->proxy_options) {
        ASSERT_BIN_ARRAYS_EQUALS(
            tester->proxy_options->host.ptr,
            tester->proxy_options->host.len,
            options->proxy_options->host.ptr,
            options->proxy_options->host.len);
        ASSERT_TRUE(options->proxy_options->port == tester->proxy_options->port);
    }

    struct mock_connection *connection = NULL;

    if (next_connection_id < aws_array_list_length(&tester->mock_connections)) {
        aws_array_list_get_at(&tester->mock_connections, &connection, next_connection_id);
    }

    if (connection) {
        if (connection->result == AWS_NCRT_SUCCESS) {
            options->on_setup((struct aws_http_connection *)connection, AWS_ERROR_SUCCESS, options->user_data);
        } else if (connection->result == AWS_NCRT_ERROR_VIA_CALLBACK) {
            options->on_setup(NULL, AWS_ERROR_HTTP_UNKNOWN, options->user_data);
        }

        if (connection->result != AWS_NCRT_ERROR_FROM_CREATE) {
            return AWS_OP_SUCCESS;
        }
    }

    return aws_raise_error(AWS_ERROR_HTTP_UNKNOWN);
}

static void s_aws_http_connection_manager_release_connection_sync_mock(struct aws_http_connection *connection) {
    (void)connection;

    struct cm_tester *tester = &s_tester;

    tester->release_connection_fn(connection, AWS_ERROR_SUCCESS, tester->connection_manager);
}

static void s_aws_http_connection_manager_close_connection_sync_mock(struct aws_http_connection *connection) {
    (void)connection;
}

static bool s_aws_http_connection_manager_is_connection_open_sync_mock(const struct aws_http_connection *connection) {
    (void)connection;

    struct mock_connection *proxy = (struct mock_connection *)(void *)connection;

    return !proxy->is_closed_on_release;
}

static bool s_aws_http_connection_manager_is_callers_thread_sync_mock(struct aws_channel *channel) {
    (void)channel;

    return true;
}

static struct aws_channel *s_aws_http_connection_manager_connection_get_channel_sync_mock(
    struct aws_http_connection *connection) {
    (void)connection;

    return (struct aws_channel *)1;
}

static struct aws_http_connection_manager_system_vtable s_synchronous_mocks = {
    .create_connection = s_aws_http_connection_manager_create_connection_sync_mock,
    .release_connection = s_aws_http_connection_manager_release_connection_sync_mock,
    .close_connection = s_aws_http_connection_manager_close_connection_sync_mock,
    .is_connection_open = s_aws_http_connection_manager_is_connection_open_sync_mock,
    .get_system_time = aws_sys_clock_get_ticks,
    .connection_get_channel = s_aws_http_connection_manager_connection_get_channel_sync_mock,
    .is_callers_thread = s_aws_http_connection_manager_is_callers_thread_sync_mock,
};

static int s_test_connection_manager_acquire_release_mix_synchronous(struct aws_allocator *allocator, void *ctx) {
    (void)ctx;

    struct cm_tester_options options = {
        .allocator = allocator,
        .max_connections = 5,
        .mock_table = &s_synchronous_mocks,
    };

    ASSERT_SUCCESS(s_cm_tester_init(&options));

    for (size_t i = 0; i < 20; ++i) {
        s_add_mock_connections(1, AWS_NCRT_SUCCESS, i % 1 == 0);
    }

    for (size_t i = 0; i < 10; ++i) {
        s_acquire_connections(2);

        ASSERT_SUCCESS(s_wait_on_connection_reply_count(i + 1));

        ASSERT_SUCCESS(s_release_connections(1, false));
    }

    ASSERT_SUCCESS(s_wait_on_connection_reply_count(15));

    for (size_t i = 15; i < 20; ++i) {
        ASSERT_SUCCESS(s_release_connections(1, false));

        ASSERT_SUCCESS(s_wait_on_connection_reply_count(i + 1));
    }

    ASSERT_TRUE(s_tester.connection_errors == 0);

    ASSERT_SUCCESS(s_cm_tester_clean_up());

    return AWS_OP_SUCCESS;
}
AWS_TEST_CASE(
    test_connection_manager_acquire_release_mix_synchronous,
    s_test_connection_manager_acquire_release_mix_synchronous);

static int s_test_connection_manager_connect_callback_failure(struct aws_allocator *allocator, void *ctx) {
    (void)ctx;

    struct cm_tester_options options = {
        .allocator = allocator,
        .max_connections = 5,
        .mock_table = &s_synchronous_mocks,
    };

    ASSERT_SUCCESS(s_cm_tester_init(&options));

    s_add_mock_connections(5, AWS_NCRT_ERROR_VIA_CALLBACK, false);

    s_acquire_connections(5);

    ASSERT_SUCCESS(s_wait_on_connection_reply_count(5));

    ASSERT_TRUE(s_tester.connection_errors == 5);

    ASSERT_SUCCESS(s_cm_tester_clean_up());

    return AWS_OP_SUCCESS;
}
AWS_TEST_CASE(test_connection_manager_connect_callback_failure, s_test_connection_manager_connect_callback_failure);

static int s_test_connection_manager_connect_immediate_failure(struct aws_allocator *allocator, void *ctx) {
    (void)ctx;

    struct cm_tester_options options = {
        .allocator = allocator,
        .max_connections = 5,
        .mock_table = &s_synchronous_mocks,
    };

    ASSERT_SUCCESS(s_cm_tester_init(&options));

    s_add_mock_connections(5, AWS_NCRT_ERROR_FROM_CREATE, false);

    s_acquire_connections(5);

    ASSERT_SUCCESS(s_wait_on_connection_reply_count(5));

    ASSERT_TRUE(s_tester.connection_errors == 5);

    ASSERT_SUCCESS(s_cm_tester_clean_up());

    return AWS_OP_SUCCESS;
}
AWS_TEST_CASE(test_connection_manager_connect_immediate_failure, s_test_connection_manager_connect_immediate_failure);

static int s_test_connection_manager_proxy_setup_shutdown(struct aws_allocator *allocator, void *ctx) {
    (void)ctx;

    struct aws_http_proxy_options proxy_options = {
        .host = aws_byte_cursor_from_c_str("127.0.0.1"),
        .port = 8080,
    };

    struct cm_tester_options options = {
        .allocator = allocator,
        .max_connections = 1,
        .mock_table = &s_synchronous_mocks,
        .proxy_options = &proxy_options,
    };

    ASSERT_SUCCESS(s_cm_tester_init(&options));

    ASSERT_SUCCESS(s_cm_tester_clean_up());

    return AWS_OP_SUCCESS;
}
AWS_TEST_CASE(test_connection_manager_proxy_setup_shutdown, s_test_connection_manager_proxy_setup_shutdown);

static struct aws_http_connection_manager_system_vtable s_idle_mocks = {
    .create_connection = s_aws_http_connection_manager_create_connection_sync_mock,
    .release_connection = s_aws_http_connection_manager_release_connection_sync_mock,
    .close_connection = s_aws_http_connection_manager_close_connection_sync_mock,
    .is_connection_open = s_aws_http_connection_manager_is_connection_open_sync_mock,
    .get_system_time = s_tester_get_mock_time,
    .connection_get_channel = s_aws_http_connection_manager_connection_get_channel_sync_mock,
    .is_callers_thread = s_aws_http_connection_manager_is_callers_thread_sync_mock,
};

static int s_register_acquired_connections(struct aws_array_list *seen_connections) {
    aws_mutex_lock(&s_tester.lock);

    size_t acquired_count = aws_array_list_length(&s_tester.connections);
    for (size_t i = 0; i < acquired_count; ++i) {
        struct aws_http_connection *connection = NULL;
        aws_array_list_get_at(&s_tester.connections, &connection, i);
        aws_array_list_push_back(seen_connections, &connection);
    }

    aws_mutex_unlock(&s_tester.lock);

    return AWS_OP_SUCCESS;
}

static size_t s_get_acquired_connections_seen_count(struct aws_array_list *seen_connections) {
    size_t actual_seen_count = 0;
    aws_mutex_lock(&s_tester.lock);

    size_t seen_count = aws_array_list_length(seen_connections);
    size_t acquired_count = aws_array_list_length(&s_tester.connections);
    for (size_t i = 0; i < acquired_count; ++i) {
        struct aws_http_connection *acquired_connection = NULL;
        aws_array_list_get_at(&s_tester.connections, &acquired_connection, i);

        for (size_t j = 0; j < seen_count; ++j) {
            struct aws_http_connection *seen_connection = NULL;
            aws_array_list_get_at(seen_connections, &seen_connection, j);

            if (seen_connection == acquired_connection) {
                actual_seen_count++;
            }
        }
    }

    aws_mutex_unlock(&s_tester.lock);

    return actual_seen_count;
}

static int s_test_connection_manager_idle_culling_single(struct aws_allocator *allocator, void *ctx) {
    (void)ctx;

    struct aws_array_list seen_connections;
    AWS_ZERO_STRUCT(seen_connections);
    ASSERT_SUCCESS(aws_array_list_init_dynamic(&seen_connections, allocator, 10, sizeof(struct aws_http_connection *)));

    uint64_t now = 0;

    struct cm_tester_options options = {
        .allocator = allocator,
        .max_connections = 1,
        .mock_table = &s_idle_mocks,
        .max_connection_idle_in_ms = 1000,
        .starting_mock_time = now,
    };

    ASSERT_SUCCESS(s_cm_tester_init(&options));

    /* add enough fake connections to cover all the acquires */
    s_add_mock_connections(2, AWS_NCRT_SUCCESS, false);

    /* acquire some connections */
    s_acquire_connections(1);

    ASSERT_SUCCESS(s_wait_on_connection_reply_count(1));

    /* remember what connections we acquired */
    s_register_acquired_connections(&seen_connections);

    /* release the connections */
    s_release_connections(1, false);

    /* advance fake time enough to cause the connections to be culled, also sleep for real to give the cull task
     * a chance to run in the real event loop
     */
    uint64_t one_sec_in_nanos = aws_timestamp_convert(1, AWS_TIMESTAMP_SECS, AWS_TIMESTAMP_NANOS, NULL);
    s_tester_set_mock_time(now + one_sec_in_nanos);
    aws_thread_current_sleep(2 * one_sec_in_nanos);

    /* acquire some connections */
    s_acquire_connections(1);
    ASSERT_SUCCESS(s_wait_on_connection_reply_count(2));

    /* make sure the connections acquired were not ones that we expected to cull */
    ASSERT_INT_EQUALS(s_get_acquired_connections_seen_count(&seen_connections), 0);

    /* release everything and clean up */
    s_release_connections(1, false);

    ASSERT_SUCCESS(s_cm_tester_clean_up());

    aws_array_list_clean_up(&seen_connections);

    return AWS_OP_SUCCESS;
}
AWS_TEST_CASE(test_connection_manager_idle_culling_single, s_test_connection_manager_idle_culling_single);

static int s_test_connection_manager_idle_culling_many(struct aws_allocator *allocator, void *ctx) {
    (void)ctx;

    struct aws_array_list seen_connections;
    AWS_ZERO_STRUCT(seen_connections);
    ASSERT_SUCCESS(aws_array_list_init_dynamic(&seen_connections, allocator, 10, sizeof(struct aws_http_connection *)));

    uint64_t now = 0;

    struct cm_tester_options options = {
        .allocator = allocator,
        .max_connections = 5,
        .mock_table = &s_idle_mocks,
        .max_connection_idle_in_ms = 1000,
        .starting_mock_time = now,
    };

    ASSERT_SUCCESS(s_cm_tester_init(&options));

    /* add enough fake connections to cover all the acquires */
    s_add_mock_connections(10, AWS_NCRT_SUCCESS, false);

    /* acquire some connections */
    s_acquire_connections(5);

    ASSERT_SUCCESS(s_wait_on_connection_reply_count(5));

    /* remember what connections we acquired */
    s_register_acquired_connections(&seen_connections);

    /* release the connections */
    s_release_connections(5, false);

    /* advance fake time enough to cause the connections to be culled, also sleep for real to give the cull task
     * a chance to run in the real event loop
     */
    uint64_t one_sec_in_nanos = aws_timestamp_convert(1, AWS_TIMESTAMP_SECS, AWS_TIMESTAMP_NANOS, NULL);
    s_tester_set_mock_time(now + one_sec_in_nanos);
    aws_thread_current_sleep(2 * one_sec_in_nanos);

    /* acquire some connections */
    s_acquire_connections(5);
    ASSERT_SUCCESS(s_wait_on_connection_reply_count(10));

    /* make sure the connections acquired were not ones that we expected to cull */
    ASSERT_INT_EQUALS(s_get_acquired_connections_seen_count(&seen_connections), 0);

    /* release everything and clean up */
    s_release_connections(5, false);

    ASSERT_SUCCESS(s_cm_tester_clean_up());

    aws_array_list_clean_up(&seen_connections);

    return AWS_OP_SUCCESS;
}
AWS_TEST_CASE(test_connection_manager_idle_culling_many, s_test_connection_manager_idle_culling_many);

static int s_test_connection_manager_idle_culling_mixture(struct aws_allocator *allocator, void *ctx) {
    (void)ctx;

    struct aws_array_list seen_connections;
    AWS_ZERO_STRUCT(seen_connections);
    ASSERT_SUCCESS(aws_array_list_init_dynamic(&seen_connections, allocator, 10, sizeof(struct aws_http_connection *)));

    uint64_t now = 0;

    struct cm_tester_options options = {
        .allocator = allocator,
        .max_connections = 10,
        .mock_table = &s_idle_mocks,
        .max_connection_idle_in_ms = 1000,
        .starting_mock_time = now,
    };

    ASSERT_SUCCESS(s_cm_tester_init(&options));

    /* add enough fake connections to cover all the acquires */
    s_add_mock_connections(15, AWS_NCRT_SUCCESS, false);

    /* acquire some connections */
    s_acquire_connections(10);

    ASSERT_SUCCESS(s_wait_on_connection_reply_count(10));

    /* remember what connections we acquired */
    s_register_acquired_connections(&seen_connections);

    /*
     * release the connections
     * Previous tests created situations where the entire block of idle connections end up getting culled.  We also
     * want to create a situation where just some of the connections get culled, ideally in a way that interleaves
     * safe and doomed connections (exercise the swap and shrink part of the cull function).
     *
     * So in this test, we set up a situation where every other idle connection is cullable
     * (i.e, 1st, 3rd, 5th, 7th, 9th)
     *
     * Because a connection's cull timestamp is calculated at the time it is released, we set up this pattern
     * by releasing all the connections, swapping mocked time back and forth as we go.
     * */
    uint64_t one_sec_in_nanos = aws_timestamp_convert(1, AWS_TIMESTAMP_SECS, AWS_TIMESTAMP_NANOS, NULL);
    for (size_t i = 0; i < 5; ++i) {
        s_tester_set_mock_time(now);
        s_release_connections(1, false); /* this one will get culled */
        s_tester_set_mock_time(now + 1);
        s_release_connections(1, false); /* this one is safe by a nanosecond */
    }

    /* advance fake time enough to cause half of the connections to be culled, also sleep for real to give the cull task
     * a chance to run in the real event loop
     */
    s_tester_set_mock_time(now + one_sec_in_nanos);
    aws_thread_current_sleep(2 * one_sec_in_nanos);

    /* acquire some connections */
    s_acquire_connections(10);
    ASSERT_SUCCESS(s_wait_on_connection_reply_count(20));

    /* make sure the connections acquired are half old and half new */
    ASSERT_INT_EQUALS(s_get_acquired_connections_seen_count(&seen_connections), 5);

    /* release everything and clean up */
    s_release_connections(10, false);

    ASSERT_SUCCESS(s_cm_tester_clean_up());

    aws_array_list_clean_up(&seen_connections);

    return AWS_OP_SUCCESS;
}
AWS_TEST_CASE(test_connection_manager_idle_culling_mixture, s_test_connection_manager_idle_culling_mixture);<|MERGE_RESOLUTION|>--- conflicted
+++ resolved
@@ -120,7 +120,6 @@
     aws_condition_variable_notify_one(&tester->signal);
 }
 
-<<<<<<< HEAD
 static struct aws_event_loop *s_new_event_loop(
     struct aws_allocator *alloc,
     aws_io_clock_fn *clock,
@@ -130,10 +129,7 @@
     return aws_event_loop_new_default(alloc, clock);
 }
 
-int s_cm_tester_init(struct cm_tester_options *options) {
-=======
 static int s_cm_tester_init(struct cm_tester_options *options) {
->>>>>>> ceb5a743
     struct cm_tester *tester = &s_tester;
 
     AWS_ZERO_STRUCT(*tester);
