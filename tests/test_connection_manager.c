--- conflicted
+++ resolved
@@ -22,13 +22,10 @@
 #include <aws/io/socket.h>
 #include <aws/io/tls_channel_handler.h>
 
-<<<<<<< HEAD
-=======
 #ifdef _MSC_VER
 #    pragma warning(disable : 4232) /* function pointer to dll symbol */
 #endif
 
->>>>>>> 4ec59547
 enum new_connection_result_type {
     AWS_NCRT_SUCCESS,
     AWS_NCRT_ERROR_VIA_CALLBACK,
