/*
 * Copyright 2010-2018 Amazon.com, Inc. or its affiliates. All Rights Reserved.
 *
 * Licensed under the Apache License, Version 2.0 (the "License").
 * You may not use this file except in compliance with the License.
 * A copy of the License is located at
 *
 *  http://aws.amazon.com/apache2.0
 *
 * or in the "license" file accompanying this file. This file is distributed
 * on an "AS IS" BASIS, WITHOUT WARRANTIES OR CONDITIONS OF ANY KIND, either
 * express or implied. See the License for the specific language governing
 * permissions and limitations under the License.
 */

#include "h2_test_helper.h"
#include "stream_test_helper.h"
#include <aws/http/private/h2_connection.h>
#include <aws/http/request_response.h>
#include <aws/io/stream.h>
#include <aws/testing/io_testing_channel.h>

#define TEST_CASE(NAME)                                                                                                \
    AWS_TEST_CASE(NAME, s_test_##NAME);                                                                                \
    static int s_test_##NAME(struct aws_allocator *allocator, void *ctx)

#define DEFINE_HEADER(NAME, VALUE)                                                                                     \
    { .name = AWS_BYTE_CUR_INIT_FROM_STRING_LITERAL(NAME), .value = AWS_BYTE_CUR_INIT_FROM_STRING_LITERAL(VALUE), }

struct connection_user_data {
    int initial_settings_error_code;
    uint32_t last_stream_id;
    uint32_t http2_error;
    struct aws_http2_setting remote_settings_array[10];
    size_t num_settings;
};

static void s_on_initial_settings_completed(
    struct aws_http_connection *http2_connection,
    int error_code,
    void *user_data) {

    (void)http2_connection;
    struct connection_user_data *data = user_data;
    data->initial_settings_error_code = error_code;
}

static void s_on_goaway_received(
    struct aws_http_connection *http2_connection,
    uint32_t last_stream_id,
    uint32_t http2_error,
    void *user_data) {

    (void)http2_connection;
    struct connection_user_data *data = user_data;
    data->last_stream_id = last_stream_id;
    data->http2_error = http2_error;
}

static void s_on_remote_settings_change(
    struct aws_http_connection *http2_connection,
    const struct aws_http2_setting *settings_array,
    size_t num_settings,
    void *user_data) {

    (void)http2_connection;
    struct connection_user_data *data = user_data;
    if (num_settings) {
        memcpy(data->remote_settings_array, settings_array, num_settings * sizeof(struct aws_http2_setting));
    }
    data->num_settings = num_settings;
}

/* Singleton used by tests in this file */
struct tester {
    struct aws_allocator *alloc;
    struct aws_http_connection *connection;
    struct testing_channel testing_channel;
    struct h2_fake_peer peer;
    struct connection_user_data user_data;
} s_tester;

static int s_tester_init(struct aws_allocator *alloc, void *ctx) {
    (void)ctx;
    aws_http_library_init(alloc);

    s_tester.alloc = alloc;

    struct aws_testing_channel_options options = {.clock_fn = aws_high_res_clock_get_ticks};

    ASSERT_SUCCESS(testing_channel_init(&s_tester.testing_channel, alloc, &options));
    struct aws_http2_setting settings_array[] = {
        {.id = AWS_HTTP2_SETTINGS_ENABLE_PUSH, .value = 0},
    };

    struct aws_http2_connection_options http2_options = {
        .initial_settings_array = settings_array,
        .num_initial_settings = AWS_ARRAY_SIZE(settings_array),
        .on_initial_settings_completed = s_on_initial_settings_completed,
        .max_closed_streams = AWS_HTTP2_DEFAULT_MAX_CLOSED_STREAMS,
        .on_goaway_received = s_on_goaway_received,
        .on_remote_settings_change = s_on_remote_settings_change,
    };

    s_tester.connection =
        aws_http_connection_new_http2_client(alloc, false /* manual window management */, &http2_options);
    ASSERT_NOT_NULL(s_tester.connection);

    {
        /* set connection user_data (handled by http-bootstrap in real world) */
        s_tester.connection->user_data = &s_tester.user_data;
        /* re-enact marriage vows of http-connection and channel (handled by http-bootstrap in real world) */
        struct aws_channel_slot *slot = aws_channel_slot_new(s_tester.testing_channel.channel);
        ASSERT_NOT_NULL(slot);
        ASSERT_SUCCESS(aws_channel_slot_insert_end(s_tester.testing_channel.channel, slot));
        ASSERT_SUCCESS(aws_channel_slot_set_handler(slot, &s_tester.connection->channel_handler));
        s_tester.connection->vtable->on_channel_handler_installed(&s_tester.connection->channel_handler, slot);
    }

    struct h2_fake_peer_options peer_options = {
        .alloc = alloc,
        .testing_channel = &s_tester.testing_channel,
        .is_server = true,
    };
    ASSERT_SUCCESS(h2_fake_peer_init(&s_tester.peer, &peer_options));

    testing_channel_drain_queued_tasks(&s_tester.testing_channel);
    return AWS_OP_SUCCESS;
}

static int s_tester_clean_up(void) {
    h2_fake_peer_clean_up(&s_tester.peer);
    aws_http_connection_release(s_tester.connection);
    ASSERT_SUCCESS(testing_channel_clean_up(&s_tester.testing_channel));
    aws_http_library_clean_up();
    return AWS_OP_SUCCESS;
}

/* Test the common setup/teardown used by all tests in this file */
TEST_CASE(h2_client_sanity_check) {
    ASSERT_SUCCESS(s_tester_init(allocator, ctx));
    return s_tester_clean_up();
}

/* Test that a stream can be created and destroyed. */
TEST_CASE(h2_client_stream_create) {
    ASSERT_SUCCESS(s_tester_init(allocator, ctx));

    /* create request */
    struct aws_http_message *request = aws_http_message_new_request(allocator);
    ASSERT_NOT_NULL(request);

    struct aws_http_header headers[] = {
        DEFINE_HEADER(":method", "GET"),
        DEFINE_HEADER(":scheme", "https"),
        DEFINE_HEADER(":path", "/"),
    };
    ASSERT_SUCCESS(aws_http_message_add_header_array(request, headers, AWS_ARRAY_SIZE(headers)));

    struct aws_http_make_request_options options = {
        .self_size = sizeof(options),
        .request = request,
    };

    struct aws_http_stream *stream = aws_http_connection_make_request(s_tester.connection, &options);
    ASSERT_NOT_NULL(stream);
    aws_http_stream_activate(stream);

    /* shutdown channel so request can be released */
    aws_channel_shutdown(s_tester.testing_channel.channel, AWS_ERROR_SUCCESS);
    testing_channel_drain_queued_tasks(&s_tester.testing_channel);
    ASSERT_TRUE(testing_channel_is_shutdown_completed(&s_tester.testing_channel));

    /* release request */
    aws_http_stream_release(stream);

    aws_http_message_release(request);

    return s_tester_clean_up();
}

TEST_CASE(h2_client_unactivated_stream_cleans_up) {
    ASSERT_SUCCESS(s_tester_init(allocator, ctx));

    /* create request */
    struct aws_http_message *request = aws_http_message_new_request(allocator);
    ASSERT_NOT_NULL(request);

    struct aws_http_header headers[] = {
        DEFINE_HEADER(":method", "GET"),
        DEFINE_HEADER(":scheme", "https"),
        DEFINE_HEADER(":path", "/"),
    };
    ASSERT_SUCCESS(aws_http_message_add_header_array(request, headers, AWS_ARRAY_SIZE(headers)));

    struct aws_http_make_request_options options = {
        .self_size = sizeof(options),
        .request = request,
    };

    struct aws_http_stream *stream = aws_http_connection_make_request(s_tester.connection, &options);
    ASSERT_NOT_NULL(stream);
    /* do not activate the stream, that's the test. */

    /* shutdown channel so request can be released */
    aws_channel_shutdown(s_tester.testing_channel.channel, AWS_ERROR_SUCCESS);
    testing_channel_drain_queued_tasks(&s_tester.testing_channel);
    ASSERT_TRUE(testing_channel_is_shutdown_completed(&s_tester.testing_channel));

    aws_http_stream_release(stream);
    aws_http_message_release(request);

    return s_tester_clean_up();
}

/* Test that client automatically sends the HTTP/2 Connection Preface (magic string, followed by SETTINGS frame) */
TEST_CASE(h2_client_connection_preface_sent) {
    ASSERT_SUCCESS(s_tester_init(allocator, ctx));

    /* Have the fake peer to run its decoder on what the client has written.
     * The decoder will raise an error if it doesn't receive the "client connection preface string" first. */
    ASSERT_SUCCESS(h2_fake_peer_decode_messages_from_testing_channel(&s_tester.peer));

    /* Now check that client sent SETTINGS frame */
    struct h2_decoded_frame *first_written_frame = h2_decode_tester_get_frame(&s_tester.peer.decode, 0);
    ASSERT_UINT_EQUALS(AWS_H2_FRAME_T_SETTINGS, first_written_frame->type);
    ASSERT_FALSE(first_written_frame->ack);

    return s_tester_clean_up();
}

static int s_stream_tester_init(struct client_stream_tester *stream_tester, struct aws_http_message *request) {
    struct client_stream_tester_options options = {
        .request = request,
        .connection = s_tester.connection,
    };
    return client_stream_tester_init(stream_tester, s_tester.alloc, &options);
}

/* Test that client will automatically send the PING ACK frame back, when the PING frame is received */
TEST_CASE(h2_client_auto_ping_ack) {
    ASSERT_SUCCESS(s_tester_init(allocator, ctx));

    /* Connection preface requires that SETTINGS be sent first (RFC-7540 3.5). */
    ASSERT_SUCCESS(h2_fake_peer_send_connection_preface_default_settings(&s_tester.peer));
    testing_channel_drain_queued_tasks(&s_tester.testing_channel);
    uint8_t opaque_data[AWS_HTTP2_PING_DATA_SIZE] = {0, 1, 2, 3, 4, 5, 6, 7};

    struct aws_h2_frame *frame = aws_h2_frame_new_ping(allocator, false /*ack*/, opaque_data);
    ASSERT_NOT_NULL(frame);

    ASSERT_SUCCESS(h2_fake_peer_send_frame(&s_tester.peer, frame));
    testing_channel_drain_queued_tasks(&s_tester.testing_channel);
    ASSERT_SUCCESS(h2_fake_peer_decode_messages_from_testing_channel(&s_tester.peer));

    /* Now check that client sent PING ACK frame, it should be the latest frame received by peer
     * The last frame should be a ping type with ack on, and identical payload */
    struct h2_decoded_frame *latest_frame = h2_decode_tester_latest_frame(&s_tester.peer.decode);
    ASSERT_UINT_EQUALS(AWS_H2_FRAME_T_PING, latest_frame->type);
    ASSERT_TRUE(latest_frame->ack);
    ASSERT_BIN_ARRAYS_EQUALS(
        opaque_data, AWS_HTTP2_PING_DATA_SIZE, latest_frame->ping_opaque_data, AWS_HTTP2_PING_DATA_SIZE);

    return s_tester_clean_up();
}

TEST_CASE(h2_client_auto_ping_ack_higher_priority) {
    ASSERT_SUCCESS(s_tester_init(allocator, ctx));

    /* get connection preface and acks out of the way */
    ASSERT_SUCCESS(h2_fake_peer_send_connection_preface_default_settings(&s_tester.peer));
    testing_channel_drain_queued_tasks(&s_tester.testing_channel);
    ASSERT_SUCCESS(h2_fake_peer_decode_messages_from_testing_channel(&s_tester.peer));
    size_t frames_count = h2_decode_tester_frame_count(&s_tester.peer.decode);

    /* send request */
    struct aws_http_message *request = aws_http_message_new_request(allocator);
    ASSERT_NOT_NULL(request);

    struct aws_http_header request_headers_src[] = {
        DEFINE_HEADER(":method", "POST"),
        DEFINE_HEADER(":scheme", "https"),
        DEFINE_HEADER(":path", "/"),
    };
    aws_http_message_add_header_array(request, request_headers_src, AWS_ARRAY_SIZE(request_headers_src));

    const char *body_src = "hello";
    struct aws_byte_cursor body_cursor = aws_byte_cursor_from_c_str(body_src);
    struct aws_input_stream *request_body = aws_input_stream_new_from_cursor(allocator, &body_cursor);
    aws_http_message_set_body_stream(request, request_body);

    struct client_stream_tester stream_tester;
    ASSERT_SUCCESS(s_stream_tester_init(&stream_tester, request));

    /* Frames for the request are activated. Fake peer send PING frame now */
    uint8_t opaque_data[AWS_HTTP2_PING_DATA_SIZE] = {0, 1, 2, 3, 4, 5, 6, 7};

    struct aws_h2_frame *frame = aws_h2_frame_new_ping(allocator, false /*ack*/, opaque_data);
    ASSERT_NOT_NULL(frame);

    ASSERT_SUCCESS(h2_fake_peer_send_frame(&s_tester.peer, frame));

    testing_channel_drain_queued_tasks(&s_tester.testing_channel);

    /* validate PING ACK frame has higher priority than the normal request frames, and be received earliest */
    testing_channel_drain_queued_tasks(&s_tester.testing_channel);
    ASSERT_SUCCESS(h2_fake_peer_decode_messages_from_testing_channel(&s_tester.peer));

    struct h2_decoded_frame *fastest_frame = h2_decode_tester_get_frame(&s_tester.peer.decode, frames_count);
    ASSERT_UINT_EQUALS(AWS_H2_FRAME_T_PING, fastest_frame->type);
    ASSERT_TRUE(fastest_frame->ack);
    ASSERT_BIN_ARRAYS_EQUALS(
        opaque_data, AWS_HTTP2_PING_DATA_SIZE, fastest_frame->ping_opaque_data, AWS_HTTP2_PING_DATA_SIZE);

    /* clean up */
    aws_http_message_release(request);
    client_stream_tester_clean_up(&stream_tester);
    aws_input_stream_destroy(request_body);
    return s_tester_clean_up();
}

/* Test client can automatically send SETTINGs ACK */
TEST_CASE(h2_client_auto_settings_ack) {
    ASSERT_SUCCESS(s_tester_init(allocator, ctx));

    /* Connection preface requires that SETTINGS be sent first (RFC-7540 3.5). */
    ASSERT_SUCCESS(h2_fake_peer_send_connection_preface_default_settings(&s_tester.peer));
    testing_channel_drain_queued_tasks(&s_tester.testing_channel);

    /* Have the fake peer to run its decoder on what the client has written. */
    ASSERT_SUCCESS(h2_fake_peer_decode_messages_from_testing_channel(&s_tester.peer));

    /* The Setting ACK frame should be sent back */
    struct h2_decoded_frame *latest_frame = h2_decode_tester_latest_frame(&s_tester.peer.decode);
    ASSERT_UINT_EQUALS(AWS_H2_FRAME_T_SETTINGS, latest_frame->type);
    ASSERT_TRUE(latest_frame->ack);

    return s_tester_clean_up();
}

static int s_compare_headers(const struct aws_http_headers *expected, const struct aws_http_headers *got) {

    ASSERT_UINT_EQUALS(aws_http_headers_count(expected), aws_http_headers_count(got));
    for (size_t i = 0; i < aws_http_headers_count(expected); ++i) {
        struct aws_http_header expected_field;
        aws_http_headers_get_index(expected, i, &expected_field);

        struct aws_http_header got_field;
        aws_http_headers_get_index(got, i, &got_field);

        ASSERT_TRUE(aws_byte_cursor_eq(&expected_field.name, &got_field.name));
        ASSERT_TRUE(aws_byte_cursor_eq(&expected_field.value, &got_field.value));
        ASSERT_INT_EQUALS(expected_field.compression, got_field.compression);
    }

    return AWS_OP_SUCCESS;
}

/* Test that h2 can split cookie headers from request, if we need to compress it use cache. */
TEST_CASE(h2_client_request_cookie_headers) {
    (void)ctx;
    aws_http_library_init(allocator);

    /* send a request with cookie headers */
    struct aws_http_message *request = aws_http_message_new_request(allocator);
    ASSERT_NOT_NULL(request);
    struct aws_http_header request_headers_src[] = {
        DEFINE_HEADER(":method", "GET"),
        DEFINE_HEADER(":scheme", "https"),
        DEFINE_HEADER(":path", "/"),
        DEFINE_HEADER("cookie", "a=b; c=d; e=f"),
    };
    aws_http_message_add_header_array(request, request_headers_src, AWS_ARRAY_SIZE(request_headers_src));

    struct aws_http_headers *h2_headers = aws_h2_create_headers_from_request(request, allocator);

    /* set expected h2 style headers */
    struct aws_http_header expected_headers_src[] = {
        DEFINE_HEADER(":method", "GET"),
        DEFINE_HEADER(":scheme", "https"),
        DEFINE_HEADER(":path", "/"),
        DEFINE_HEADER("cookie", "a=b"),
        DEFINE_HEADER("cookie", "c=d"),
        DEFINE_HEADER("cookie", "e=f"),
    };
    struct aws_http_headers *expected_headers = aws_http_headers_new(allocator);
    ASSERT_SUCCESS(
        aws_http_headers_add_array(expected_headers, expected_headers_src, AWS_ARRAY_SIZE(expected_headers_src)));

    ASSERT_SUCCESS(s_compare_headers(expected_headers, h2_headers));

    /* clean up */
    aws_http_headers_release(h2_headers);
    aws_http_headers_release(expected_headers);
    aws_http_message_release(request);
    aws_http_library_clean_up();
    return AWS_OP_SUCCESS;
}

/* Test that a simple request/response can be carried to completion.
 * The request consists of a single HEADERS frame and the response consists of a single HEADERS frame. */
TEST_CASE(h2_client_stream_complete) {
    ASSERT_SUCCESS(s_tester_init(allocator, ctx));

    /* fake peer sends connection preface */
    ASSERT_SUCCESS(h2_fake_peer_send_connection_preface_default_settings(&s_tester.peer));
    testing_channel_drain_queued_tasks(&s_tester.testing_channel);

    /* send request */
    struct aws_http_message *request = aws_http_message_new_request(allocator);
    ASSERT_NOT_NULL(request);

    struct aws_http_header request_headers_src[] = {
        DEFINE_HEADER(":method", "GET"),
        DEFINE_HEADER(":scheme", "https"),
        DEFINE_HEADER(":path", "/"),
    };
    aws_http_message_add_header_array(request, request_headers_src, AWS_ARRAY_SIZE(request_headers_src));

    struct client_stream_tester stream_tester;
    ASSERT_SUCCESS(s_stream_tester_init(&stream_tester, request));

    /* validate sent request, */
    testing_channel_drain_queued_tasks(&s_tester.testing_channel);
    ASSERT_SUCCESS(h2_fake_peer_decode_messages_from_testing_channel(&s_tester.peer));

    struct h2_decoded_frame *sent_headers_frame = h2_decode_tester_latest_frame(&s_tester.peer.decode);
    ASSERT_INT_EQUALS(AWS_H2_FRAME_T_HEADERS, sent_headers_frame->type);
    ASSERT_TRUE(sent_headers_frame->end_stream);
    ASSERT_SUCCESS(s_compare_headers(aws_http_message_get_headers(request), sent_headers_frame->headers));

    /* fake peer sends response  */
    struct aws_http_header response_headers_src[] = {
        DEFINE_HEADER(":status", "404"),
        DEFINE_HEADER("date", "Wed, 01 Apr 2020 23:02:49 GMT"),
    };

    struct aws_http_headers *response_headers = aws_http_headers_new(allocator);
    aws_http_headers_add_array(response_headers, response_headers_src, AWS_ARRAY_SIZE(response_headers_src));

    struct aws_h2_frame *response_frame = aws_h2_frame_new_headers(
        allocator, aws_http_stream_get_id(stream_tester.stream), response_headers, true /*end_stream*/, 0, NULL);
    ASSERT_SUCCESS(h2_fake_peer_send_frame(&s_tester.peer, response_frame));

    /* validate that client received complete response */
    testing_channel_drain_queued_tasks(&s_tester.testing_channel);
    ASSERT_TRUE(stream_tester.complete);
    ASSERT_INT_EQUALS(AWS_ERROR_SUCCESS, stream_tester.on_complete_error_code);
    ASSERT_INT_EQUALS(404, stream_tester.response_status);
    ASSERT_SUCCESS(s_compare_headers(response_headers, stream_tester.response_headers));

    ASSERT_TRUE(aws_http_connection_is_open(s_tester.connection));

    /* clean up */
    aws_http_headers_release(response_headers);
    aws_http_message_release(request);
    client_stream_tester_clean_up(&stream_tester);
    return s_tester_clean_up();
}

/* Calling aws_http_connection_close() should cleanly shut down connection */
TEST_CASE(h2_client_close) {
    ASSERT_SUCCESS(s_tester_init(allocator, ctx));

    /* fake peer sends connection preface */
    ASSERT_SUCCESS(h2_fake_peer_send_connection_preface_default_settings(&s_tester.peer));
    testing_channel_drain_queued_tasks(&s_tester.testing_channel);

    /* send request */
    struct aws_http_message *request = aws_http_message_new_request(allocator);
    ASSERT_NOT_NULL(request);

    struct aws_http_header request_headers_src[] = {
        DEFINE_HEADER(":method", "GET"),
        DEFINE_HEADER(":scheme", "https"),
        DEFINE_HEADER(":path", "/"),
    };
    aws_http_message_add_header_array(request, request_headers_src, AWS_ARRAY_SIZE(request_headers_src));

    struct client_stream_tester stream_tester;
    ASSERT_SUCCESS(s_stream_tester_init(&stream_tester, request));

    /* close connection */
    aws_http_connection_close(s_tester.connection);

    /* connection should immediately lose "open" status */
    ASSERT_FALSE(aws_http_connection_is_open(s_tester.connection));

    /* finish shutting down */
    testing_channel_drain_queued_tasks(&s_tester.testing_channel);
    ASSERT_SUCCESS(h2_fake_peer_decode_messages_from_testing_channel(&s_tester.peer));

    /* validate that pending streams complete with error */
    ASSERT_TRUE(stream_tester.complete);
    ASSERT_INT_EQUALS(AWS_ERROR_HTTP_CONNECTION_CLOSED, stream_tester.on_complete_error_code);

    /* validate that GOAWAY sent */
    struct h2_decoded_frame *goaway =
        h2_decode_tester_find_frame(&s_tester.peer.decode, AWS_H2_FRAME_T_GOAWAY, 0, NULL);
    ASSERT_NOT_NULL(goaway);
    ASSERT_UINT_EQUALS(AWS_HTTP2_ERR_NO_ERROR, goaway->error_code);
    ASSERT_UINT_EQUALS(0, goaway->goaway_last_stream_id);

    /* clean up */
    aws_http_message_release(request);
    client_stream_tester_clean_up(&stream_tester);
    return s_tester_clean_up();
}

/* Test that client automatically sends the HTTP/2 Connection Preface (magic string, followed by initial SETTINGS frame,
 * which we disabled the push_promise) And it will not be applied until the SETTINGS ack is received. Once SETTINGS ack
 * received, the initial settings will be applied and callback will be invoked */
TEST_CASE(h2_client_connection_init_settings_applied_after_ack_by_peer) {
    ASSERT_SUCCESS(s_tester_init(allocator, ctx));

    /* send request */
    struct aws_http_message *request = aws_http_message_new_request(allocator);
    ASSERT_NOT_NULL(request);

    struct aws_http_header request_headers_src[] = {
        DEFINE_HEADER(":method", "GET"),
        DEFINE_HEADER(":scheme", "https"),
        DEFINE_HEADER(":path", "/"),
    };
    aws_http_message_add_header_array(request, request_headers_src, AWS_ARRAY_SIZE(request_headers_src));

    struct client_stream_tester stream_tester;
    ASSERT_SUCCESS(s_stream_tester_init(&stream_tester, request));

    /* validate sent request, */
    testing_channel_drain_queued_tasks(&s_tester.testing_channel);
    ASSERT_SUCCESS(h2_fake_peer_decode_messages_from_testing_channel(&s_tester.peer));

    struct h2_decoded_frame *sent_headers_frame = h2_decode_tester_latest_frame(&s_tester.peer.decode);
    ASSERT_INT_EQUALS(AWS_H2_FRAME_T_HEADERS, sent_headers_frame->type);
    ASSERT_TRUE(sent_headers_frame->end_stream);
    ASSERT_SUCCESS(s_compare_headers(aws_http_message_get_headers(request), sent_headers_frame->headers));

    /* fake peer sends connection preface */
    ASSERT_SUCCESS(h2_fake_peer_send_connection_preface_default_settings(&s_tester.peer));
    testing_channel_drain_queued_tasks(&s_tester.testing_channel);
    /* fake peer sends push_promise */
    uint32_t stream_id = aws_http_stream_get_id(stream_tester.stream);

    /* fake peer sends push request (PUSH_PROMISE) */
    struct aws_http_header push_request_headers_src[] = {
        DEFINE_HEADER(":method", "GET"),
        DEFINE_HEADER(":scheme", "https"),
        DEFINE_HEADER(":authority", "veryblackpage.com"),
        DEFINE_HEADER(":path", "/style.css"),
    };
    struct aws_http_headers *push_request_headers = aws_http_headers_new(allocator);
    ASSERT_SUCCESS(aws_http_headers_add_array(
        push_request_headers, push_request_headers_src, AWS_ARRAY_SIZE(push_request_headers_src)));

    uint32_t promised_stream_id = 2;
    struct aws_h2_frame *peer_frame =
        aws_h2_frame_new_push_promise(allocator, stream_id, promised_stream_id, push_request_headers, 0);
    ASSERT_SUCCESS(h2_fake_peer_send_frame(&s_tester.peer, peer_frame));
    testing_channel_drain_queued_tasks(&s_tester.testing_channel);
    /* validate the connection is still open */
    ASSERT_TRUE(aws_http_connection_is_open(s_tester.connection));

    /* set initial_settings_error_code as AWS_ERROR_UNKNOWN to make sure callback invoked later */
    s_tester.user_data.initial_settings_error_code = AWS_ERROR_UNKNOWN;
    /* fake peer sends setting ack */
    struct aws_h2_frame *settings_ack_frame = aws_h2_frame_new_settings(allocator, NULL, 0, true);
    ASSERT_SUCCESS(h2_fake_peer_send_frame(&s_tester.peer, settings_ack_frame));
    testing_channel_drain_queued_tasks(&s_tester.testing_channel);
    /* validate the callback invoked */
    ASSERT_INT_EQUALS(AWS_ERROR_SUCCESS, s_tester.user_data.initial_settings_error_code);
    /* fake peer sends another push_promise again, after setting applied, connection will be closed */
    peer_frame = aws_h2_frame_new_push_promise(allocator, stream_id, promised_stream_id + 2, push_request_headers, 0);
    ASSERT_SUCCESS(h2_fake_peer_send_frame(&s_tester.peer, peer_frame));
    testing_channel_drain_queued_tasks(&s_tester.testing_channel);

    /* validate the connection completed with error */
    ASSERT_FALSE(aws_http_connection_is_open(s_tester.connection));
    ASSERT_INT_EQUALS(
        AWS_ERROR_HTTP_PROTOCOL_ERROR, testing_channel_get_shutdown_error_code(&s_tester.testing_channel));
    /* clean up */
    aws_http_headers_release(push_request_headers);
    aws_http_message_release(request);
    client_stream_tester_clean_up(&stream_tester);
    return s_tester_clean_up();
}

/* Test that h2 stream can take a h1 request massega and transfrom it to h2 style to send it. */
TEST_CASE(h2_client_stream_with_h1_request_message) {
    ASSERT_SUCCESS(s_tester_init(allocator, ctx));

    /* fake peer sends connection preface */
    ASSERT_SUCCESS(h2_fake_peer_send_connection_preface_default_settings(&s_tester.peer));
    testing_channel_drain_queued_tasks(&s_tester.testing_channel);

    /* send an h1 request */
    struct aws_http_message *request = aws_http_message_new_request(allocator);
    ASSERT_NOT_NULL(request);
    AWS_FATAL_ASSERT(AWS_OP_SUCCESS == aws_http_message_set_request_method(request, aws_http_method_get));
    AWS_FATAL_ASSERT(AWS_OP_SUCCESS == aws_http_message_set_request_path(request, aws_byte_cursor_from_c_str("/")));
    struct aws_http_header request_headers_src[] = {
        DEFINE_HEADER("Accept", "*/*"),
        DEFINE_HEADER("Host", "example.com"),
    };
    aws_http_message_add_header_array(request, request_headers_src, AWS_ARRAY_SIZE(request_headers_src));
    struct client_stream_tester stream_tester;
    ASSERT_SUCCESS(s_stream_tester_init(&stream_tester, request));

    /* set expected h2 style headers */
    struct aws_http_header expected_headers_src[] = {
        DEFINE_HEADER(":method", "GET"),
        DEFINE_HEADER(":scheme", "https"),
        DEFINE_HEADER(":authority", "example.com"),
        DEFINE_HEADER(":path", "/"),
        DEFINE_HEADER("accept", "*/*"),
    };
    struct aws_http_headers *expected_headers = aws_http_headers_new(allocator);
    ASSERT_SUCCESS(
        aws_http_headers_add_array(expected_headers, expected_headers_src, AWS_ARRAY_SIZE(expected_headers_src)));
    /* validate sent request, */
    testing_channel_drain_queued_tasks(&s_tester.testing_channel);
    ASSERT_SUCCESS(h2_fake_peer_decode_messages_from_testing_channel(&s_tester.peer));

    struct h2_decoded_frame *sent_headers_frame = h2_decode_tester_latest_frame(&s_tester.peer.decode);
    ASSERT_INT_EQUALS(AWS_H2_FRAME_T_HEADERS, sent_headers_frame->type);
    ASSERT_TRUE(sent_headers_frame->end_stream);
    ASSERT_SUCCESS(s_compare_headers(expected_headers, sent_headers_frame->headers));

    /* clean up */
    aws_http_headers_release(expected_headers);
    aws_http_message_release(request);
    client_stream_tester_clean_up(&stream_tester);
    return s_tester_clean_up();
}

/* Receiving malformed headers should result in a "Stream Error", not a "Connection Error". */
TEST_CASE(h2_client_stream_err_malformed_header) {
    ASSERT_SUCCESS(s_tester_init(allocator, ctx));

    /* fake peer sends connection preface */
    ASSERT_SUCCESS(h2_fake_peer_send_connection_preface_default_settings(&s_tester.peer));
    testing_channel_drain_queued_tasks(&s_tester.testing_channel);

    /* send request */
    struct aws_http_message *request = aws_http_message_new_request(allocator);
    ASSERT_NOT_NULL(request);

    struct aws_http_header request_headers_src[] = {
        DEFINE_HEADER(":method", "GET"),
        DEFINE_HEADER(":scheme", "https"),
        DEFINE_HEADER(":path", "/"),
    };
    aws_http_message_add_header_array(request, request_headers_src, AWS_ARRAY_SIZE(request_headers_src));

    struct client_stream_tester stream_tester;
    ASSERT_SUCCESS(s_stream_tester_init(&stream_tester, request));
    testing_channel_drain_queued_tasks(&s_tester.testing_channel);

    /* fake peer sends response with malformed header */
    struct aws_http_header response_headers_src[] = {
        DEFINE_HEADER(":STATUS", "404"), /* uppercase name forbidden in h2 */
    };

    struct aws_http_headers *response_headers = aws_http_headers_new(allocator);
    aws_http_headers_add_array(response_headers, response_headers_src, AWS_ARRAY_SIZE(response_headers_src));

    struct aws_h2_frame *response_frame = aws_h2_frame_new_headers(
        allocator, aws_http_stream_get_id(stream_tester.stream), response_headers, true /*end_stream*/, 0, NULL);
    ASSERT_SUCCESS(h2_fake_peer_send_frame(&s_tester.peer, response_frame));

    /* validate that stream completed with error */
    testing_channel_drain_queued_tasks(&s_tester.testing_channel);
    ASSERT_TRUE(stream_tester.complete);
    ASSERT_INT_EQUALS(AWS_ERROR_HTTP_PROTOCOL_ERROR, stream_tester.on_complete_error_code);

    /* a stream error should not affect the connection */
    ASSERT_TRUE(aws_http_connection_is_open(s_tester.connection));

    /* validate that stream sent RST_STREAM */
    ASSERT_SUCCESS(h2_fake_peer_decode_messages_from_testing_channel(&s_tester.peer));
    struct h2_decoded_frame *rst_stream_frame = h2_decode_tester_latest_frame(&s_tester.peer.decode);
    ASSERT_INT_EQUALS(AWS_H2_FRAME_T_RST_STREAM, rst_stream_frame->type);
    ASSERT_UINT_EQUALS(AWS_HTTP2_ERR_PROTOCOL_ERROR, rst_stream_frame->error_code);

    /* clean up */
    aws_http_headers_release(response_headers);
    aws_http_message_release(request);
    client_stream_tester_clean_up(&stream_tester);
    return s_tester_clean_up();
}

TEST_CASE(h2_client_stream_err_state_forbids_frame) {
    ASSERT_SUCCESS(s_tester_init(allocator, ctx));

    /* fake peer sends connection preface */
    ASSERT_SUCCESS(h2_fake_peer_send_connection_preface_default_settings(&s_tester.peer));
    testing_channel_drain_queued_tasks(&s_tester.testing_channel);

    /* send request */
    struct aws_http_message *request = aws_http_message_new_request(allocator);
    ASSERT_NOT_NULL(request);

    struct aws_http_header request_headers_src[] = {
        DEFINE_HEADER(":method", "PUT"),
        DEFINE_HEADER(":scheme", "https"),
        DEFINE_HEADER(":path", "/"),
    };
    aws_http_message_add_header_array(request, request_headers_src, AWS_ARRAY_SIZE(request_headers_src));

    const char *body_src = "hello";
    struct aws_byte_cursor body_cursor = aws_byte_cursor_from_c_str(body_src);
    struct aws_input_stream *request_body = aws_input_stream_new_tester(allocator, body_cursor);
    /* Prevent END_STREAM from being sent */
    aws_input_stream_tester_set_max_bytes_per_read(request_body, 0);

    aws_http_message_set_body_stream(request, request_body);

    struct client_stream_tester stream_tester;
    ASSERT_SUCCESS(s_stream_tester_init(&stream_tester, request));
    /* Execute 1 event-loop tick. Request is sent, but no end_stream received */
    testing_channel_run_currently_queued_tasks(&s_tester.testing_channel);
    ASSERT_SUCCESS(h2_fake_peer_decode_messages_from_testing_channel(&s_tester.peer));

    uint32_t stream_id = aws_http_stream_get_id(stream_tester.stream);

    struct h2_decoded_frame *sent_headers_frame = h2_decode_tester_latest_frame(&s_tester.peer.decode);
    ASSERT_INT_EQUALS(AWS_H2_FRAME_T_HEADERS, sent_headers_frame->type);
    ASSERT_FALSE(sent_headers_frame->end_stream);
    ASSERT_SUCCESS(s_compare_headers(aws_http_message_get_headers(request), sent_headers_frame->headers));

    /* fake peer sends response */
    struct aws_http_header response_headers_src[] = {
        DEFINE_HEADER(":status", "404"),
        DEFINE_HEADER("date", "Wed, 01 Apr 2020 23:02:49 GMT"),
    };

    struct aws_http_headers *response_headers = aws_http_headers_new(allocator);
    aws_http_headers_add_array(response_headers, response_headers_src, AWS_ARRAY_SIZE(response_headers_src));

    /* fake peer sends response headers with end_stream set, which cause the stream to be
     * AWS_H2_STREAM_STATE_HALF_CLOSED_REMOTE */
    struct aws_h2_frame *response_frame =
        aws_h2_frame_new_headers(allocator, stream_id, response_headers, true /*end_stream*/, 0, NULL);
    ASSERT_SUCCESS(h2_fake_peer_send_frame(&s_tester.peer, response_frame));

    /* AWS_H2_STREAM_STATE_HALF_CLOSED_REMOTE will reject body frame */
    ASSERT_SUCCESS(h2_fake_peer_send_data_frame_str(&s_tester.peer, stream_id, body_src, true /*end_stream*/));

    /* validate that stream completed with error */
    testing_channel_run_currently_queued_tasks(&s_tester.testing_channel);
    ASSERT_INT_EQUALS(AWS_ERROR_HTTP_PROTOCOL_ERROR, stream_tester.on_complete_error_code);

    /* a stream error should not affect the connection */
    ASSERT_TRUE(aws_http_connection_is_open(s_tester.connection));

    /* validate that stream sent RST_STREAM */
    ASSERT_SUCCESS(h2_fake_peer_decode_messages_from_testing_channel(&s_tester.peer));
    struct h2_decoded_frame *rst_stream_frame =
        h2_decode_tester_find_stream_frame(&s_tester.peer.decode, AWS_H2_FRAME_T_RST_STREAM, stream_id, 0, NULL);
    ASSERT_INT_EQUALS(AWS_H2_FRAME_T_RST_STREAM, rst_stream_frame->type);
    ASSERT_UINT_EQUALS(AWS_HTTP2_ERR_STREAM_CLOSED, rst_stream_frame->error_code);

    /* clean up */
    aws_http_headers_release(response_headers);
    aws_http_message_release(request);
    client_stream_tester_clean_up(&stream_tester);
    aws_input_stream_destroy(request_body);
    return s_tester_clean_up();
}

TEST_CASE(h2_client_conn_err_stream_frames_received_for_idle_stream) {
    ASSERT_SUCCESS(s_tester_init(allocator, ctx));

    /* fake peer sends connection preface */
    ASSERT_SUCCESS(h2_fake_peer_send_connection_preface_default_settings(&s_tester.peer));
    testing_channel_drain_queued_tasks(&s_tester.testing_channel);

    /* fake peer sends response to "idle" (aka doesn't exist yet) stream 99 */
    struct aws_http_header response_headers_src[] = {
        DEFINE_HEADER(":status", "200"),
    };

    struct aws_http_headers *response_headers = aws_http_headers_new(allocator);
    aws_http_headers_add_array(response_headers, response_headers_src, AWS_ARRAY_SIZE(response_headers_src));

    struct aws_h2_frame *response_frame =
        aws_h2_frame_new_headers(allocator, 99 /*stream_id*/, response_headers, true /* end_stream */, 0, NULL);
    ASSERT_SUCCESS(h2_fake_peer_send_frame(&s_tester.peer, response_frame));

    /* validate that connection has closed due to PROTOCOL_ERROR */
    testing_channel_drain_queued_tasks(&s_tester.testing_channel);
    ASSERT_FALSE(aws_http_connection_is_open(s_tester.connection));
    ASSERT_INT_EQUALS(
        AWS_ERROR_HTTP_PROTOCOL_ERROR, testing_channel_get_shutdown_error_code(&s_tester.testing_channel));

    /* validate that client sent GOAWAY */
    ASSERT_SUCCESS(h2_fake_peer_decode_messages_from_testing_channel(&s_tester.peer));

    struct h2_decoded_frame *goaway =
        h2_decode_tester_find_frame(&s_tester.peer.decode, AWS_H2_FRAME_T_GOAWAY, 0, NULL);
    ASSERT_NOT_NULL(goaway);
    ASSERT_UINT_EQUALS(AWS_HTTP2_ERR_PROTOCOL_ERROR, goaway->error_code);
    ASSERT_UINT_EQUALS(0, goaway->goaway_last_stream_id);

    /* clean up */
    aws_http_headers_release(response_headers);
    return s_tester_clean_up();
}

/* Peer may have sent certain frames (WINDOW_UPDATE and RST_STREAM) before realizing
 * that we have closed the stream. These frames should be ignored. */
TEST_CASE(h2_client_stream_ignores_some_frames_received_soon_after_closing) {
    ASSERT_SUCCESS(s_tester_init(allocator, ctx));

    /* fake peer sends connection preface */
    ASSERT_SUCCESS(h2_fake_peer_send_connection_preface_default_settings(&s_tester.peer));
    testing_channel_drain_queued_tasks(&s_tester.testing_channel);

    /* send request */
    struct aws_http_message *request = aws_http_message_new_request(allocator);
    ASSERT_NOT_NULL(request);

    struct aws_http_header request_headers_src[] = {
        DEFINE_HEADER(":method", "GET"),
        DEFINE_HEADER(":scheme", "https"),
        DEFINE_HEADER(":path", "/"),
    };
    aws_http_message_add_header_array(request, request_headers_src, AWS_ARRAY_SIZE(request_headers_src));

    struct client_stream_tester stream_tester;
    ASSERT_SUCCESS(s_stream_tester_init(&stream_tester, request));

    testing_channel_drain_queued_tasks(&s_tester.testing_channel);
    uint32_t stream_id = aws_http_stream_get_id(stream_tester.stream);

    /* fake peer sends complete response */
    struct aws_http_header response_headers_src[] = {
        DEFINE_HEADER(":status", "404"),
        DEFINE_HEADER("date", "Wed, 01 Apr 2020 23:02:49 GMT"),
    };

    struct aws_http_headers *response_headers = aws_http_headers_new(allocator);
    aws_http_headers_add_array(response_headers, response_headers_src, AWS_ARRAY_SIZE(response_headers_src));

    struct aws_h2_frame *peer_frame =
        aws_h2_frame_new_headers(allocator, stream_id, response_headers, true /*end_stream*/, 0, NULL);
    ASSERT_SUCCESS(h2_fake_peer_send_frame(&s_tester.peer, peer_frame));

    /* fake peer sends WINDOW_UPDATE */
    peer_frame = aws_h2_frame_new_window_update(allocator, stream_id, 99);
    ASSERT_SUCCESS(h2_fake_peer_send_frame(&s_tester.peer, peer_frame));

    /* fake peer sends RST_STREAM */
    peer_frame = aws_h2_frame_new_rst_stream(allocator, stream_id, AWS_HTTP2_ERR_ENHANCE_YOUR_CALM);
    ASSERT_SUCCESS(h2_fake_peer_send_frame(&s_tester.peer, peer_frame));

    /* validate that stream completed successfully.
     * the WINDOW_UPDATE and RST_STREAM should be ignored because
     * they arrived soon after the client had sent END_STREAM */
    testing_channel_drain_queued_tasks(&s_tester.testing_channel);
    ASSERT_TRUE(stream_tester.complete);
    ASSERT_INT_EQUALS(AWS_ERROR_SUCCESS, stream_tester.on_complete_error_code);

    ASSERT_TRUE(aws_http_connection_is_open(s_tester.connection));

    /* clean up */
    aws_http_headers_release(response_headers);
    aws_http_message_release(request);
    client_stream_tester_clean_up(&stream_tester);
    return s_tester_clean_up();
}

TEST_CASE(h2_client_stream_receive_info_headers) {
    ASSERT_SUCCESS(s_tester_init(allocator, ctx));

    /* fake peer sends connection preface */
    ASSERT_SUCCESS(h2_fake_peer_send_connection_preface_default_settings(&s_tester.peer));
    testing_channel_drain_queued_tasks(&s_tester.testing_channel);

    /* send request */
    struct aws_http_message *request = aws_http_message_new_request(allocator);
    ASSERT_NOT_NULL(request);

    struct aws_http_header request_headers_src[] = {
        DEFINE_HEADER(":method", "GET"),
        DEFINE_HEADER(":scheme", "https"),
        DEFINE_HEADER(":path", "/"),
    };
    aws_http_message_add_header_array(request, request_headers_src, AWS_ARRAY_SIZE(request_headers_src));

    struct client_stream_tester stream_tester;
    ASSERT_SUCCESS(s_stream_tester_init(&stream_tester, request));

    testing_channel_drain_queued_tasks(&s_tester.testing_channel);
    uint32_t stream_id = aws_http_stream_get_id(stream_tester.stream);

    /* fake peer sends a info-header-block response */
    struct aws_http_header info_response_headers_src[] = {
        DEFINE_HEADER(":status", "100"),
        DEFINE_HEADER("date", "Wed, 01 Apr 2020 23:03:49 GMT"),
    };
    struct aws_http_headers *info_response_headers = aws_http_headers_new(allocator);
    aws_http_headers_add_array(
        info_response_headers, info_response_headers_src, AWS_ARRAY_SIZE(info_response_headers_src));
    struct aws_h2_frame *peer_frame =
        aws_h2_frame_new_headers(allocator, stream_id, info_response_headers, false /*end_stream*/, 0, NULL);
    ASSERT_SUCCESS(h2_fake_peer_send_frame(&s_tester.peer, peer_frame));

    /* check info response */
    ASSERT_INT_EQUALS(1, stream_tester.num_info_responses);
    ASSERT_SUCCESS(aws_http_message_set_response_status(stream_tester.info_responses[0], 100));
    struct aws_http_headers *rev_info_headers = aws_http_message_get_headers(stream_tester.info_responses[0]);
    ASSERT_SUCCESS(s_compare_headers(info_response_headers, rev_info_headers));

    /* fake peer sends a main-header-block response */
    struct aws_http_header response_headers_src[] = {
        DEFINE_HEADER(":status", "404"),
        DEFINE_HEADER("date", "Wed, 01 Apr 2020 23:02:49 GMT"),
    };
    struct aws_http_headers *response_headers = aws_http_headers_new(allocator);
    aws_http_headers_add_array(response_headers, response_headers_src, AWS_ARRAY_SIZE(response_headers_src));
    peer_frame = aws_h2_frame_new_headers(allocator, stream_id, response_headers, true /*end_stream*/, 0, NULL);
    ASSERT_SUCCESS(h2_fake_peer_send_frame(&s_tester.peer, peer_frame));

    /* validate that client received complete response */
    testing_channel_drain_queued_tasks(&s_tester.testing_channel);
    ASSERT_TRUE(stream_tester.complete);
    ASSERT_INT_EQUALS(AWS_ERROR_SUCCESS, stream_tester.on_complete_error_code);
    ASSERT_INT_EQUALS(404, stream_tester.response_status);
    ASSERT_SUCCESS(s_compare_headers(response_headers, stream_tester.response_headers));

    /* clean up */
    aws_http_headers_release(response_headers);
    aws_http_headers_release(info_response_headers);
    aws_http_message_release(request);
    client_stream_tester_clean_up(&stream_tester);
    return s_tester_clean_up();
}

TEST_CASE(h2_client_stream_err_receive_info_headers_after_main) {
    ASSERT_SUCCESS(s_tester_init(allocator, ctx));

    /* fake peer sends connection preface */
    ASSERT_SUCCESS(h2_fake_peer_send_connection_preface_default_settings(&s_tester.peer));
    testing_channel_drain_queued_tasks(&s_tester.testing_channel);

    /* send request */
    struct aws_http_message *request = aws_http_message_new_request(allocator);
    ASSERT_NOT_NULL(request);

    struct aws_http_header request_headers_src[] = {
        DEFINE_HEADER(":method", "GET"),
        DEFINE_HEADER(":scheme", "https"),
        DEFINE_HEADER(":path", "/"),
    };
    aws_http_message_add_header_array(request, request_headers_src, AWS_ARRAY_SIZE(request_headers_src));

    struct client_stream_tester stream_tester;
    ASSERT_SUCCESS(s_stream_tester_init(&stream_tester, request));

    testing_channel_drain_queued_tasks(&s_tester.testing_channel);
    uint32_t stream_id = aws_http_stream_get_id(stream_tester.stream);

    /* fake peer sends a main-header-block response */
    struct aws_http_header response_headers_src[] = {
        DEFINE_HEADER(":status", "404"),
        DEFINE_HEADER("date", "Wed, 01 Apr 2020 23:02:49 GMT"),
    };

    struct aws_http_headers *response_headers = aws_http_headers_new(allocator);
    aws_http_headers_add_array(response_headers, response_headers_src, AWS_ARRAY_SIZE(response_headers_src));
    struct aws_h2_frame *peer_frame =
        aws_h2_frame_new_headers(allocator, stream_id, response_headers, false /*end_stream*/, 0, NULL);
    ASSERT_SUCCESS(h2_fake_peer_send_frame(&s_tester.peer, peer_frame));

    /* fake peer sends a info-header-block response */
    struct aws_http_header info_response_headers_src[] = {
        DEFINE_HEADER(":status", "100"),
        DEFINE_HEADER("date", "Wed, 01 Apr 2020 23:03:49 GMT"),
    };

    struct aws_http_headers *info_response_headers = aws_http_headers_new(allocator);
    aws_http_headers_add_array(
        info_response_headers, info_response_headers_src, AWS_ARRAY_SIZE(info_response_headers_src));
    peer_frame = aws_h2_frame_new_headers(allocator, stream_id, info_response_headers, false /*end_stream*/, 0, NULL);
    ASSERT_SUCCESS(h2_fake_peer_send_frame(&s_tester.peer, peer_frame));

    testing_channel_drain_queued_tasks(&s_tester.testing_channel);
    /* validate the stream compeleted with error */
    ASSERT_TRUE(stream_tester.complete);
    ASSERT_INT_EQUALS(AWS_ERROR_HTTP_PROTOCOL_ERROR, stream_tester.on_complete_error_code);
    /* validate the connection is not affected */
    ASSERT_TRUE(aws_http_connection_is_open(s_tester.connection));

    /* validate that stream sent RST_STREAM */
    ASSERT_SUCCESS(h2_fake_peer_decode_messages_from_testing_channel(&s_tester.peer));
    struct h2_decoded_frame *rst_stream_frame =
        h2_decode_tester_find_stream_frame(&s_tester.peer.decode, AWS_H2_FRAME_T_RST_STREAM, stream_id, 0, NULL);
    ASSERT_INT_EQUALS(AWS_H2_FRAME_T_RST_STREAM, rst_stream_frame->type);
    ASSERT_UINT_EQUALS(AWS_HTTP2_ERR_PROTOCOL_ERROR, rst_stream_frame->error_code);

    /* clean up */
    aws_http_headers_release(response_headers);
    aws_http_headers_release(info_response_headers);
    aws_http_message_release(request);
    client_stream_tester_clean_up(&stream_tester);
    return s_tester_clean_up();
}

TEST_CASE(h2_client_stream_receive_trailing_headers) {
    ASSERT_SUCCESS(s_tester_init(allocator, ctx));

    /* fake peer sends connection preface */
    ASSERT_SUCCESS(h2_fake_peer_send_connection_preface_default_settings(&s_tester.peer));
    testing_channel_drain_queued_tasks(&s_tester.testing_channel);

    /* send request */
    struct aws_http_message *request = aws_http_message_new_request(allocator);
    ASSERT_NOT_NULL(request);

    struct aws_http_header request_headers_src[] = {
        DEFINE_HEADER(":method", "GET"),
        DEFINE_HEADER(":scheme", "https"),
        DEFINE_HEADER(":path", "/"),
    };
    aws_http_message_add_header_array(request, request_headers_src, AWS_ARRAY_SIZE(request_headers_src));

    struct client_stream_tester stream_tester;
    ASSERT_SUCCESS(s_stream_tester_init(&stream_tester, request));

    testing_channel_drain_queued_tasks(&s_tester.testing_channel);
    uint32_t stream_id = aws_http_stream_get_id(stream_tester.stream);

    /* fake peer sends a main-header-block response */
    struct aws_http_header response_headers_src[] = {
        DEFINE_HEADER(":status", "404"),
        DEFINE_HEADER("date", "Wed, 01 Apr 2020 23:02:49 GMT"),
    };

    struct aws_http_headers *response_headers = aws_http_headers_new(allocator);
    aws_http_headers_add_array(response_headers, response_headers_src, AWS_ARRAY_SIZE(response_headers_src));

    struct aws_h2_frame *peer_frame =
        aws_h2_frame_new_headers(allocator, stream_id, response_headers, false /*end_stream*/, 0, NULL);
    ASSERT_SUCCESS(h2_fake_peer_send_frame(&s_tester.peer, peer_frame));

    /* fake peer sends a trailing-header-block response */
    struct aws_http_header response_trailer_src[] = {
        DEFINE_HEADER("user-agent", "test"),
    };

    struct aws_http_headers *response_trailer = aws_http_headers_new(allocator);
    aws_http_headers_add_array(response_trailer, response_trailer_src, AWS_ARRAY_SIZE(response_trailer_src));

    peer_frame = aws_h2_frame_new_headers(allocator, stream_id, response_trailer, true /*end_stream*/, 0, NULL);
    ASSERT_SUCCESS(h2_fake_peer_send_frame(&s_tester.peer, peer_frame));

    /* validate that client received complete response */
    testing_channel_drain_queued_tasks(&s_tester.testing_channel);
    ASSERT_TRUE(stream_tester.complete);
    ASSERT_INT_EQUALS(AWS_ERROR_SUCCESS, stream_tester.on_complete_error_code);
    ASSERT_INT_EQUALS(404, stream_tester.response_status);
    ASSERT_SUCCESS(s_compare_headers(response_headers, stream_tester.response_headers));
    ASSERT_SUCCESS(s_compare_headers(response_trailer, stream_tester.response_trailer));

    /* clean up */
    aws_http_headers_release(response_headers);
    aws_http_headers_release(response_trailer);
    aws_http_message_release(request);
    client_stream_tester_clean_up(&stream_tester);
    return s_tester_clean_up();
}

TEST_CASE(h2_client_stream_err_receive_trailing_before_main) {
    ASSERT_SUCCESS(s_tester_init(allocator, ctx));

    /* fake peer sends connection preface */
    ASSERT_SUCCESS(h2_fake_peer_send_connection_preface_default_settings(&s_tester.peer));
    testing_channel_drain_queued_tasks(&s_tester.testing_channel);

    /* send request */
    struct aws_http_message *request = aws_http_message_new_request(allocator);
    ASSERT_NOT_NULL(request);

    struct aws_http_header request_headers_src[] = {
        DEFINE_HEADER(":method", "GET"),
        DEFINE_HEADER(":scheme", "https"),
        DEFINE_HEADER(":path", "/"),
    };
    aws_http_message_add_header_array(request, request_headers_src, AWS_ARRAY_SIZE(request_headers_src));

    struct client_stream_tester stream_tester;
    ASSERT_SUCCESS(s_stream_tester_init(&stream_tester, request));

    testing_channel_drain_queued_tasks(&s_tester.testing_channel);
    uint32_t stream_id = aws_http_stream_get_id(stream_tester.stream);

    /* fake peer sends a trailing-header-block response */
    struct aws_http_header response_trailer_src[] = {
        DEFINE_HEADER("user-agent", "test"),
    };

    struct aws_http_headers *response_trailer = aws_http_headers_new(allocator);
    aws_http_headers_add_array(response_trailer, response_trailer_src, AWS_ARRAY_SIZE(response_trailer_src));

    struct aws_h2_frame *peer_frame =
        aws_h2_frame_new_headers(allocator, stream_id, response_trailer, true /*end_stream*/, 0, NULL);
    ASSERT_SUCCESS(h2_fake_peer_send_frame(&s_tester.peer, peer_frame));

    testing_channel_drain_queued_tasks(&s_tester.testing_channel);
    /* validate the stream compeleted with error */
    ASSERT_TRUE(stream_tester.complete);
    ASSERT_INT_EQUALS(AWS_ERROR_HTTP_PROTOCOL_ERROR, stream_tester.on_complete_error_code);
    /* validate the connection is not affected */
    ASSERT_TRUE(aws_http_connection_is_open(s_tester.connection));

    /* validate that stream sent RST_STREAM */
    ASSERT_SUCCESS(h2_fake_peer_decode_messages_from_testing_channel(&s_tester.peer));
    struct h2_decoded_frame *rst_stream_frame =
        h2_decode_tester_find_stream_frame(&s_tester.peer.decode, AWS_H2_FRAME_T_RST_STREAM, stream_id, 0, NULL);
    ASSERT_INT_EQUALS(AWS_H2_FRAME_T_RST_STREAM, rst_stream_frame->type);
    ASSERT_UINT_EQUALS(AWS_HTTP2_ERR_PROTOCOL_ERROR, rst_stream_frame->error_code);

    /* clean up */
    aws_http_headers_release(response_trailer);
    aws_http_message_release(request);
    client_stream_tester_clean_up(&stream_tester);
    return s_tester_clean_up();
}

/* Peer should not send any frames other than WINDOW_UPDATE and RST_STREAM once they send END_STREAM flag, we will treat
 * that as connection error (STREAM_CLOSED) */
TEST_CASE(h2_client_conn_err_stream_frames_received_soon_after_closing) {
    ASSERT_SUCCESS(s_tester_init(allocator, ctx));

    /* fake peer sends connection preface */
    ASSERT_SUCCESS(h2_fake_peer_send_connection_preface_default_settings(&s_tester.peer));
    testing_channel_drain_queued_tasks(&s_tester.testing_channel);

    /* send request */
    struct aws_http_message *request = aws_http_message_new_request(allocator);
    ASSERT_NOT_NULL(request);

    struct aws_http_header request_headers_src[] = {
        DEFINE_HEADER(":method", "GET"),
        DEFINE_HEADER(":scheme", "https"),
        DEFINE_HEADER(":path", "/"),
    };
    aws_http_message_add_header_array(request, request_headers_src, AWS_ARRAY_SIZE(request_headers_src));

    struct client_stream_tester stream_tester;
    ASSERT_SUCCESS(s_stream_tester_init(&stream_tester, request));

    testing_channel_drain_queued_tasks(&s_tester.testing_channel);
    uint32_t stream_id = aws_http_stream_get_id(stream_tester.stream);

    /* fake peer sends complete response */
    struct aws_http_header response_headers_src[] = {
        DEFINE_HEADER(":status", "404"),
        DEFINE_HEADER("date", "Wed, 01 Apr 2020 23:02:49 GMT"),
    };

    struct aws_http_headers *response_headers = aws_http_headers_new(allocator);
    aws_http_headers_add_array(response_headers, response_headers_src, AWS_ARRAY_SIZE(response_headers_src));

    struct aws_h2_frame *peer_frame =
        aws_h2_frame_new_headers(allocator, stream_id, response_headers, true /*end_stream*/, 0, NULL);
    ASSERT_SUCCESS(h2_fake_peer_send_frame(&s_tester.peer, peer_frame));

    /* fake peer try to send data frame */
    ASSERT_SUCCESS(h2_fake_peer_send_data_frame_str(&s_tester.peer, stream_id, "hello", true /*end_stream*/));

    /* validate that connection has closed. */
    testing_channel_drain_queued_tasks(&s_tester.testing_channel);
    ASSERT_FALSE(aws_http_connection_is_open(s_tester.connection));
    ASSERT_INT_EQUALS(
        AWS_ERROR_HTTP_PROTOCOL_ERROR, testing_channel_get_shutdown_error_code(&s_tester.testing_channel));

    /* validate that client sent GOAWAY */
    ASSERT_SUCCESS(h2_fake_peer_decode_messages_from_testing_channel(&s_tester.peer));

    struct h2_decoded_frame *goaway =
        h2_decode_tester_find_frame(&s_tester.peer.decode, AWS_H2_FRAME_T_GOAWAY, 0, NULL);
    ASSERT_NOT_NULL(goaway);
    ASSERT_UINT_EQUALS(AWS_HTTP2_ERR_STREAM_CLOSED, goaway->error_code);
    ASSERT_UINT_EQUALS(0, goaway->goaway_last_stream_id);

    /* clean up */
    aws_http_headers_release(response_headers);
    aws_http_message_release(request);
    client_stream_tester_clean_up(&stream_tester);
    return s_tester_clean_up();
}

TEST_CASE(h2_client_stream_err_stream_frames_received_soon_after_rst_stream_received) {
    ASSERT_SUCCESS(s_tester_init(allocator, ctx));

    /* fake peer sends connection preface */
    ASSERT_SUCCESS(h2_fake_peer_send_connection_preface_default_settings(&s_tester.peer));
    testing_channel_drain_queued_tasks(&s_tester.testing_channel);

    /* send request */
    struct aws_http_message *request = aws_http_message_new_request(allocator);
    ASSERT_NOT_NULL(request);

    struct aws_http_header request_headers_src[] = {
        DEFINE_HEADER(":method", "GET"),
        DEFINE_HEADER(":scheme", "https"),
        DEFINE_HEADER(":path", "/"),
    };
    aws_http_message_add_header_array(request, request_headers_src, AWS_ARRAY_SIZE(request_headers_src));

    struct client_stream_tester stream_tester;
    ASSERT_SUCCESS(s_stream_tester_init(&stream_tester, request));

    testing_channel_drain_queued_tasks(&s_tester.testing_channel);
    uint32_t stream_id = aws_http_stream_get_id(stream_tester.stream);

    /* fake peer sends RST_STREAM */
    struct aws_h2_frame *peer_frame =
        aws_h2_frame_new_rst_stream(allocator, stream_id, AWS_HTTP2_ERR_ENHANCE_YOUR_CALM);
    ASSERT_SUCCESS(h2_fake_peer_send_frame(&s_tester.peer, peer_frame));
    struct aws_http_headers *response_headers;
    /* fake peer try sending complete response */
    struct aws_http_header response_headers_src[] = {
        DEFINE_HEADER(":status", "404"),
        DEFINE_HEADER("date", "Wed, 01 Apr 2020 23:02:49 GMT"),
    };

    response_headers = aws_http_headers_new(allocator);
    aws_http_headers_add_array(response_headers, response_headers_src, AWS_ARRAY_SIZE(response_headers_src));

    peer_frame = aws_h2_frame_new_headers(allocator, stream_id, response_headers, true /*end_stream*/, 0, NULL);
    ASSERT_SUCCESS(h2_fake_peer_send_frame(&s_tester.peer, peer_frame));
    testing_channel_drain_queued_tasks(&s_tester.testing_channel);
    /* validate the stream compeleted with error */
    ASSERT_TRUE(stream_tester.complete);
    ASSERT_INT_EQUALS(AWS_ERROR_HTTP_RST_STREAM_RECEIVED, stream_tester.on_complete_error_code);
    /* We treat this as a stream error. So, validate the connection is still open and a rst stream is sent by
     * client. */
    ASSERT_TRUE(aws_http_connection_is_open(s_tester.connection));

    ASSERT_SUCCESS(h2_fake_peer_decode_messages_from_testing_channel(&s_tester.peer));
    struct h2_decoded_frame *rst_stream_frame =
        h2_decode_tester_find_stream_frame(&s_tester.peer.decode, AWS_H2_FRAME_T_RST_STREAM, stream_id, 0, NULL);
    ASSERT_UINT_EQUALS(AWS_HTTP2_ERR_STREAM_CLOSED, rst_stream_frame->error_code);
    /* clean up */
    aws_http_headers_release(response_headers);
    aws_http_message_release(request);
    client_stream_tester_clean_up(&stream_tester);
    return s_tester_clean_up();
}

/* Connection error for frames received on a closed stream we have removed from cache, which may because it closed too
 * long ago */
TEST_CASE(h2_client_conn_err_stream_frames_received_after_removed_from_cache) {
    ASSERT_SUCCESS(s_tester_init(allocator, ctx));

    /* fake peer sends connection preface */
    ASSERT_SUCCESS(h2_fake_peer_send_connection_preface_default_settings(&s_tester.peer));
    testing_channel_drain_queued_tasks(&s_tester.testing_channel);

    enum { NUM_STREAMS = AWS_HTTP2_DEFAULT_MAX_CLOSED_STREAMS + 2 };
    /* send request */
    struct aws_http_message *requests[NUM_STREAMS];

    struct aws_http_header request_headers_src[] = {
        DEFINE_HEADER(":method", "GET"),
        DEFINE_HEADER(":scheme", "https"),
        DEFINE_HEADER(":path", "/"),
    };
    struct client_stream_tester stream_tester[NUM_STREAMS];

    /* fill out the cache */
    for (size_t i = 0; i < NUM_STREAMS; i++) {
        requests[i] = aws_http_message_new_request(allocator);
        aws_http_message_add_header_array(requests[i], request_headers_src, AWS_ARRAY_SIZE(request_headers_src));
        ASSERT_SUCCESS(s_stream_tester_init(&stream_tester[i], requests[i]));
        testing_channel_drain_queued_tasks(&s_tester.testing_channel);
        /* close the streams immediately */
        struct aws_h2_frame *peer_frame = aws_h2_frame_new_rst_stream(
            allocator, aws_http_stream_get_id(stream_tester[i].stream), AWS_HTTP2_ERR_ENHANCE_YOUR_CALM);
        ASSERT_SUCCESS(h2_fake_peer_send_frame(&s_tester.peer, peer_frame));
        testing_channel_drain_queued_tasks(&s_tester.testing_channel);
    }
    uint32_t stream_id = aws_http_stream_get_id(stream_tester[0].stream);

    struct aws_http_headers *response_headers;

    /* fake peer try sending complete response */
    struct aws_http_header response_headers_src[] = {
        DEFINE_HEADER(":status", "404"),
        DEFINE_HEADER("date", "Wed, 01 Apr 2020 23:02:49 GMT"),
    };

    response_headers = aws_http_headers_new(allocator);
    aws_http_headers_add_array(response_headers, response_headers_src, AWS_ARRAY_SIZE(response_headers_src));

    struct aws_h2_frame *peer_frame =
        aws_h2_frame_new_headers(allocator, stream_id, response_headers, true /*end_stream*/, 0, NULL);
    ASSERT_SUCCESS(h2_fake_peer_send_frame(&s_tester.peer, peer_frame));
    /* validate the connection completed with error */
    testing_channel_drain_queued_tasks(&s_tester.testing_channel);
    ASSERT_FALSE(aws_http_connection_is_open(s_tester.connection));
    ASSERT_INT_EQUALS(
        AWS_ERROR_HTTP_PROTOCOL_ERROR, testing_channel_get_shutdown_error_code(&s_tester.testing_channel));

    /* client should send GOAWAY */
    ASSERT_SUCCESS(h2_fake_peer_decode_messages_from_testing_channel(&s_tester.peer));
    struct h2_decoded_frame *goaway =
        h2_decode_tester_find_frame(&s_tester.peer.decode, AWS_H2_FRAME_T_GOAWAY, 0, NULL);
    ASSERT_NOT_NULL(goaway);
    ASSERT_UINT_EQUALS(AWS_HTTP2_ERR_PROTOCOL_ERROR, goaway->error_code);

    /* clean up */
    aws_http_headers_release(response_headers);
    for (size_t i = 0; i < NUM_STREAMS; i++) {
        aws_http_message_release(requests[i]);
        client_stream_tester_clean_up(&stream_tester[i]);
    }
    return s_tester_clean_up();
}

/* Test receiving a response with DATA frames */
TEST_CASE(h2_client_stream_receive_data) {
    ASSERT_SUCCESS(s_tester_init(allocator, ctx));

    /* fake peer sends connection preface */
    ASSERT_SUCCESS(h2_fake_peer_send_connection_preface_default_settings(&s_tester.peer));
    testing_channel_drain_queued_tasks(&s_tester.testing_channel);

    /* send request */
    struct aws_http_message *request = aws_http_message_new_request(allocator);
    ASSERT_NOT_NULL(request);

    struct aws_http_header request_headers_src[] = {
        DEFINE_HEADER(":method", "GET"),
        DEFINE_HEADER(":scheme", "https"),
        DEFINE_HEADER(":path", "/"),
    };
    aws_http_message_add_header_array(request, request_headers_src, AWS_ARRAY_SIZE(request_headers_src));

    struct client_stream_tester stream_tester;
    ASSERT_SUCCESS(s_stream_tester_init(&stream_tester, request));
    testing_channel_drain_queued_tasks(&s_tester.testing_channel);

    uint32_t stream_id = aws_http_stream_get_id(stream_tester.stream);

    /* fake peer sends response headers */
    struct aws_http_header response_headers_src[] = {
        DEFINE_HEADER(":status", "200"),
    };

    struct aws_http_headers *response_headers = aws_http_headers_new(allocator);
    aws_http_headers_add_array(response_headers, response_headers_src, AWS_ARRAY_SIZE(response_headers_src));

    struct aws_h2_frame *response_frame =
        aws_h2_frame_new_headers(allocator, stream_id, response_headers, false /*end_stream*/, 0, NULL);
    ASSERT_SUCCESS(h2_fake_peer_send_frame(&s_tester.peer, response_frame));

    /* fake peer sends response body */
    const char *body_src = "hello";
    ASSERT_SUCCESS(h2_fake_peer_send_data_frame_str(&s_tester.peer, stream_id, body_src, true /*end_stream*/));

    /* validate that client received complete response */
    testing_channel_drain_queued_tasks(&s_tester.testing_channel);
    ASSERT_TRUE(stream_tester.complete);
    ASSERT_INT_EQUALS(AWS_ERROR_SUCCESS, stream_tester.on_complete_error_code);
    ASSERT_INT_EQUALS(200, stream_tester.response_status);
    ASSERT_SUCCESS(s_compare_headers(response_headers, stream_tester.response_headers));
    ASSERT_TRUE(aws_byte_buf_eq_c_str(&stream_tester.response_body, body_src));

    ASSERT_TRUE(aws_http_connection_is_open(s_tester.connection));

    /* clean up */
    aws_http_headers_release(response_headers);
    aws_http_message_release(request);
    client_stream_tester_clean_up(&stream_tester);
    return s_tester_clean_up();
}

/* A message is malformed if DATA is received before HEADERS */
TEST_CASE(h2_client_stream_err_receive_data_before_headers) {
    ASSERT_SUCCESS(s_tester_init(allocator, ctx));

    /* fake peer sends connection preface */
    ASSERT_SUCCESS(h2_fake_peer_send_connection_preface_default_settings(&s_tester.peer));
    testing_channel_drain_queued_tasks(&s_tester.testing_channel);

    /* send request */
    struct aws_http_message *request = aws_http_message_new_request(allocator);
    ASSERT_NOT_NULL(request);

    struct aws_http_header request_headers_src[] = {
        DEFINE_HEADER(":method", "GET"),
        DEFINE_HEADER(":scheme", "https"),
        DEFINE_HEADER(":path", "/"),
    };
    aws_http_message_add_header_array(request, request_headers_src, AWS_ARRAY_SIZE(request_headers_src));

    struct client_stream_tester stream_tester;
    ASSERT_SUCCESS(s_stream_tester_init(&stream_tester, request));
    testing_channel_drain_queued_tasks(&s_tester.testing_channel);

    uint32_t stream_id = aws_http_stream_get_id(stream_tester.stream);

    /* fake peer sends response body BEFORE any response headers */
    const char *body_src = "hello";
    ASSERT_SUCCESS(h2_fake_peer_send_data_frame_str(&s_tester.peer, stream_id, body_src, true /*end_stream*/));

    /* validate that stream completed with error */
    testing_channel_drain_queued_tasks(&s_tester.testing_channel);
    ASSERT_TRUE(stream_tester.complete);
    ASSERT_INT_EQUALS(AWS_ERROR_HTTP_PROTOCOL_ERROR, stream_tester.on_complete_error_code);

    /* a stream error should not affect the connection */
    ASSERT_TRUE(aws_http_connection_is_open(s_tester.connection));

    /* validate that stream sent RST_STREAM */
    ASSERT_SUCCESS(h2_fake_peer_decode_messages_from_testing_channel(&s_tester.peer));
    struct h2_decoded_frame *rst_stream_frame =
        h2_decode_tester_find_stream_frame(&s_tester.peer.decode, AWS_H2_FRAME_T_RST_STREAM, stream_id, 0, NULL);
    ASSERT_INT_EQUALS(AWS_H2_FRAME_T_RST_STREAM, rst_stream_frame->type);
    ASSERT_UINT_EQUALS(AWS_HTTP2_ERR_PROTOCOL_ERROR, rst_stream_frame->error_code);

    /* clean up */
    aws_http_message_release(request);
    client_stream_tester_clean_up(&stream_tester);
    return s_tester_clean_up();
}

/* Test sending a request with DATA frames */
TEST_CASE(h2_client_stream_send_data) {
    ASSERT_SUCCESS(s_tester_init(allocator, ctx));

    /* send request */
    struct aws_http_message *request = aws_http_message_new_request(allocator);
    ASSERT_NOT_NULL(request);

    struct aws_http_header request_headers_src[] = {
        DEFINE_HEADER(":method", "POST"),
        DEFINE_HEADER(":scheme", "https"),
        DEFINE_HEADER(":path", "/"),
    };
    aws_http_message_add_header_array(request, request_headers_src, AWS_ARRAY_SIZE(request_headers_src));

    const char *body_src = "hello";
    struct aws_byte_cursor body_cursor = aws_byte_cursor_from_c_str(body_src);
    struct aws_input_stream *request_body = aws_input_stream_new_from_cursor(allocator, &body_cursor);
    aws_http_message_set_body_stream(request, request_body);

    struct client_stream_tester stream_tester;
    ASSERT_SUCCESS(s_stream_tester_init(&stream_tester, request));
    testing_channel_drain_queued_tasks(&s_tester.testing_channel);

    uint32_t stream_id = aws_http_stream_get_id(stream_tester.stream);

    /* validate sent request (client should have sent SETTINGS, HEADERS, DATA (END_STREAM) */
    testing_channel_drain_queued_tasks(&s_tester.testing_channel);
    ASSERT_SUCCESS(h2_fake_peer_decode_messages_from_testing_channel(&s_tester.peer));
    ASSERT_UINT_EQUALS(3, h2_decode_tester_frame_count(&s_tester.peer.decode));

    struct h2_decoded_frame *sent_headers_frame = h2_decode_tester_get_frame(&s_tester.peer.decode, 1);
    ASSERT_INT_EQUALS(AWS_H2_FRAME_T_HEADERS, sent_headers_frame->type);
    ASSERT_SUCCESS(s_compare_headers(aws_http_message_get_headers(request), sent_headers_frame->headers));
    ASSERT_FALSE(sent_headers_frame->end_stream);

    struct h2_decoded_frame *sent_data_frame = h2_decode_tester_get_frame(&s_tester.peer.decode, 2);
    ASSERT_INT_EQUALS(AWS_H2_FRAME_T_DATA, sent_data_frame->type);
    ASSERT_TRUE(sent_data_frame->end_stream);
    ASSERT_TRUE(aws_byte_buf_eq_c_str(&sent_data_frame->data, body_src));

    /* fake peer sends connection preface */
    ASSERT_SUCCESS(h2_fake_peer_send_connection_preface_default_settings(&s_tester.peer));

    /* fake peer sends response headers */
    struct aws_http_header response_headers_src[] = {
        DEFINE_HEADER(":status", "200"),
    };

    struct aws_http_headers *response_headers = aws_http_headers_new(allocator);
    aws_http_headers_add_array(response_headers, response_headers_src, AWS_ARRAY_SIZE(response_headers_src));

    struct aws_h2_frame *response_frame =
        aws_h2_frame_new_headers(allocator, stream_id, response_headers, true /*end_stream*/, 0, NULL);
    ASSERT_SUCCESS(h2_fake_peer_send_frame(&s_tester.peer, response_frame));

    /* validate that request completed successfully */
    testing_channel_drain_queued_tasks(&s_tester.testing_channel);
    ASSERT_TRUE(stream_tester.complete);
    ASSERT_INT_EQUALS(AWS_ERROR_SUCCESS, stream_tester.on_complete_error_code);
    ASSERT_INT_EQUALS(200, stream_tester.response_status);

    ASSERT_TRUE(aws_http_connection_is_open(s_tester.connection));

    /* clean up */
    aws_http_headers_release(response_headers);
    aws_http_message_release(request);
    client_stream_tester_clean_up(&stream_tester);
    aws_input_stream_destroy(request_body);
    return s_tester_clean_up();
}

/* Test sending multiple requests, each with large bodies that must be sent across multiple DATA frames.
 * The connection should not let one stream hog the connection, the streams should take turns sending DATA.
 * Also, the stream should not send more than one aws_io_message full of frames per event-loop-tick */
TEST_CASE(h2_client_stream_send_lots_of_data) {
    ASSERT_SUCCESS(s_tester_init(allocator, ctx));

    /* bodies must be big enough to span multiple H2-frames and multiple aws_io_messages */
    size_t body_size =
        aws_max_size(aws_h2_settings_initial[AWS_HTTP2_SETTINGS_MAX_FRAME_SIZE], g_aws_channel_max_fragment_size) * 5;

    /* get connection preface and acks out of the way */
    ASSERT_SUCCESS(h2_fake_peer_send_connection_preface_default_settings(&s_tester.peer));
    testing_channel_drain_queued_tasks(&s_tester.testing_channel);
    ASSERT_SUCCESS(h2_fake_peer_decode_messages_from_testing_channel(&s_tester.peer));

    /* send multiple requests */
    enum { NUM_STREAMS = 3 };
    struct aws_http_message *requests[NUM_STREAMS];
    struct aws_http_header request_headers_src[NUM_STREAMS][3] = {
        {
            DEFINE_HEADER(":method", "POST"),
            DEFINE_HEADER(":scheme", "https"),
            DEFINE_HEADER(":path", "/a.txt"),
        },
        {
            DEFINE_HEADER(":method", "POST"),
            DEFINE_HEADER(":scheme", "https"),
            DEFINE_HEADER(":path", "/b.txt"),
        },
        {
            DEFINE_HEADER(":method", "POST"),
            DEFINE_HEADER(":scheme", "https"),
            DEFINE_HEADER(":path", "/c.txt"),
        },
    };

    struct aws_byte_buf request_body_bufs[NUM_STREAMS];
    struct aws_input_stream *request_bodies[NUM_STREAMS];
    struct client_stream_tester stream_testers[NUM_STREAMS];
    for (size_t i = 0; i < NUM_STREAMS; ++i) {
        requests[i] = aws_http_message_new_request(allocator);
        aws_http_message_add_header_array(requests[i], request_headers_src[i], AWS_ARRAY_SIZE(request_headers_src[i]));

        /* fill first body with "aaaa...", second with "bbbb...", etc */
        ASSERT_SUCCESS(aws_byte_buf_init(&request_body_bufs[i], allocator, body_size));
        ASSERT_TRUE(aws_byte_buf_write_u8_n(&request_body_bufs[i], (uint8_t)('a' + i), body_size));
        struct aws_byte_cursor body_cursor = aws_byte_cursor_from_buf(&request_body_bufs[i]);

        request_bodies[i] = aws_input_stream_new_from_cursor(allocator, &body_cursor);
        ASSERT_NOT_NULL(request_bodies[i]);

        aws_http_message_set_body_stream(requests[i], request_bodies[i]);

        ASSERT_SUCCESS(s_stream_tester_init(&stream_testers[i], requests[i]));
    }

    /* now loop until all requests are done sending.
     * 1 aws_io_message should be written with each tick of the event-loop.
     * determine when (based on event-loop tick count) each request sent its END_STREAM. */
    struct aws_linked_list *written_msg_queue = testing_channel_get_written_message_queue(&s_tester.testing_channel);
    size_t tick_i = 0;
    size_t end_stream_count = 0;
    size_t end_stream_tick[NUM_STREAMS];
    while (end_stream_count < NUM_STREAMS) {

        /* check that connection sends exactly 1 aws_io_message per event-loop tick */
        testing_channel_run_currently_queued_tasks(&s_tester.testing_channel);

        size_t written_msg_queue_len = 0;
        for (struct aws_linked_list_node *node = aws_linked_list_begin(written_msg_queue);
             node != aws_linked_list_end(written_msg_queue);
             node = aws_linked_list_next(node)) {
            written_msg_queue_len++;
        }
        ASSERT_UINT_EQUALS(1, written_msg_queue_len);

        /* decode all new frames and examine them to see if any request has finished */
        const size_t prev_frame_count = h2_decode_tester_frame_count(&s_tester.peer.decode);
        ASSERT_SUCCESS(h2_fake_peer_decode_messages_from_testing_channel(&s_tester.peer));
        const size_t frame_count = h2_decode_tester_frame_count(&s_tester.peer.decode);

        for (size_t i = prev_frame_count; i < frame_count; ++i) {
            struct h2_decoded_frame *frame = h2_decode_tester_get_frame(&s_tester.peer.decode, i);
            if (frame->type == AWS_H2_FRAME_T_DATA) {
                /* Send a Window update frame back */
                struct aws_h2_frame *connection_window_update =
                    aws_h2_frame_new_window_update(allocator, 0, (uint32_t)frame->data.len);
                ASSERT_NOT_NULL(connection_window_update);
                h2_fake_peer_send_frame(&s_tester.peer, connection_window_update);
                struct aws_h2_frame *stream_window_update =
                    aws_h2_frame_new_window_update(allocator, frame->stream_id, (uint32_t)frame->data.len);
                ASSERT_NOT_NULL(stream_window_update);
                h2_fake_peer_send_frame(&s_tester.peer, stream_window_update);
            }
            if (frame->type == AWS_H2_FRAME_T_DATA && frame->end_stream) {

                end_stream_tick[end_stream_count++] = tick_i;
            }
        }

        tick_i++;
    }

    for (size_t i = 1; i < NUM_STREAMS; ++i) {
        /* as a simple fairness test, check that each of the requests finished within 1 event-loop tick of the last. */
        size_t streams_finished_n_ticks_apart = end_stream_tick[i] - end_stream_tick[i - 1];
        ASSERT_TRUE(streams_finished_n_ticks_apart <= 1);

        /* validate that all data sent successfully */
        ASSERT_SUCCESS(h2_decode_tester_check_data_across_frames(
            &s_tester.peer.decode,
            aws_http_stream_get_id(stream_testers[i].stream),
            aws_byte_cursor_from_buf(&request_body_bufs[i]),
            true /*expect_end_frame*/));
    }

    /* finally, send responses and ensure all streams complete successfully */
    struct aws_http_header response_headers_src[] = {DEFINE_HEADER(":status", "200")};
    struct aws_http_headers *response_headers = aws_http_headers_new(allocator);
    aws_http_headers_add_array(response_headers, response_headers_src, AWS_ARRAY_SIZE(response_headers_src));
    for (size_t i = 0; i < NUM_STREAMS; ++i) {
        struct aws_h2_frame *response_frame = aws_h2_frame_new_headers(
            allocator,
            aws_http_stream_get_id(stream_testers[i].stream),
            response_headers,
            true /* end_stream */,
            0,
            NULL);
        ASSERT_SUCCESS(h2_fake_peer_send_frame(&s_tester.peer, response_frame));
    }

    testing_channel_drain_queued_tasks(&s_tester.testing_channel);
    for (size_t i = 0; i < NUM_STREAMS; ++i) {
        ASSERT_TRUE(stream_testers[i].complete);
        ASSERT_INT_EQUALS(200, stream_testers[i].response_status);
    }

    ASSERT_TRUE(aws_http_connection_is_open(s_tester.connection));

    /* clean up */
    aws_http_headers_release(response_headers);
    for (size_t i = 0; i < NUM_STREAMS; ++i) {
        client_stream_tester_clean_up(&stream_testers[i]);
        aws_http_message_release(requests[i]);
        aws_input_stream_destroy(request_bodies[i]);
        aws_byte_buf_clean_up(&request_body_bufs[i]);
    }
    return s_tester_clean_up();
}

/* Test sending a request whose aws_input_stream is not providing body data all at once */
TEST_CASE(h2_client_stream_send_stalled_data) {
    ASSERT_SUCCESS(s_tester_init(allocator, ctx));

    /* get connection preface and acks out of the way */
    ASSERT_SUCCESS(h2_fake_peer_send_connection_preface_default_settings(&s_tester.peer));
    testing_channel_drain_queued_tasks(&s_tester.testing_channel);
    ASSERT_SUCCESS(h2_fake_peer_decode_messages_from_testing_channel(&s_tester.peer));

    /* get request ready
     * the body_stream will stall and provide no data when we try to read from it */
    struct aws_http_message *request = aws_http_message_new_request(allocator);
    ASSERT_NOT_NULL(request);

    struct aws_http_header request_headers_src[] = {
        DEFINE_HEADER(":method", "POST"),
        DEFINE_HEADER(":scheme", "https"),
        DEFINE_HEADER(":path", "/"),
    };
    aws_http_message_add_header_array(request, request_headers_src, AWS_ARRAY_SIZE(request_headers_src));

    const char *body_src = "hello";
    struct aws_byte_cursor body_cursor = aws_byte_cursor_from_c_str(body_src);
    struct aws_input_stream *request_body = aws_input_stream_new_tester(allocator, body_cursor);
    aws_input_stream_tester_set_max_bytes_per_read(request_body, 0);

    aws_http_message_set_body_stream(request, request_body);

    struct client_stream_tester stream_tester;
    ASSERT_SUCCESS(s_stream_tester_init(&stream_tester, request));

    /* Execute 1 event-loop tick. Validate that no DATA frames were written */
    testing_channel_run_currently_queued_tasks(&s_tester.testing_channel);
    uint32_t stream_id = aws_http_stream_get_id(stream_tester.stream);
    ASSERT_SUCCESS(h2_fake_peer_decode_messages_from_testing_channel(&s_tester.peer));
    ASSERT_NULL(h2_decode_tester_find_frame(&s_tester.peer.decode, AWS_H2_FRAME_T_DATA, 0 /*search_start_idx*/, NULL));

    /* Execute a few more event-loop ticks. No more frames should be written */
    testing_channel_run_currently_queued_tasks(&s_tester.testing_channel);
    testing_channel_run_currently_queued_tasks(&s_tester.testing_channel);
    testing_channel_run_currently_queued_tasks(&s_tester.testing_channel);
    ASSERT_TRUE(aws_linked_list_empty(testing_channel_get_written_message_queue(&s_tester.testing_channel)));

    /* Let aws_input_stream produce just 1 byte. This should result in 1 DATA frame with 1 byte of payload */
    aws_input_stream_tester_set_max_bytes_per_read(request_body, 1);
    testing_channel_run_currently_queued_tasks(&s_tester.testing_channel);
    ASSERT_SUCCESS(h2_fake_peer_decode_messages_from_testing_channel(&s_tester.peer));

    size_t data_frame_idx;
    struct h2_decoded_frame *data_frame = h2_decode_tester_find_frame(
        &s_tester.peer.decode, AWS_H2_FRAME_T_DATA, 0 /*search_start_idx*/, &data_frame_idx);
    ASSERT_NOT_NULL(data_frame);
    ASSERT_UINT_EQUALS(1, data_frame->data.len);
    ASSERT_FALSE(data_frame->end_stream);

    ASSERT_NULL(h2_decode_tester_find_frame(
        &s_tester.peer.decode, AWS_H2_FRAME_T_DATA, data_frame_idx + 1 /*search_start_idx*/, NULL));

    /* finish up. Let aws_input_stream produce the rest of its data */
    aws_input_stream_tester_set_max_bytes_per_read(request_body, SIZE_MAX);
    testing_channel_drain_queued_tasks(&s_tester.testing_channel);
    ASSERT_SUCCESS(h2_fake_peer_decode_messages_from_testing_channel(&s_tester.peer));
    ASSERT_SUCCESS(
        h2_decode_tester_check_data_str_across_frames(&s_tester.peer.decode, stream_id, body_src, true /*end_stream*/));

    /* clean up */
    aws_http_message_release(request);
    client_stream_tester_clean_up(&stream_tester);
    aws_input_stream_destroy(request_body);
    return s_tester_clean_up();
}

static int s_fake_peer_window_update_check(
    struct aws_allocator *alloc,
    uint32_t stream_id,
    uint32_t window_size_increment,
    const char *expected_data,
    size_t expected_data_len,
    bool end_stream,
    bool skip_check_data) {

    struct aws_h2_frame *stream_window_update = aws_h2_frame_new_window_update(alloc, stream_id, window_size_increment);
    ASSERT_NOT_NULL(stream_window_update);
    ASSERT_SUCCESS(h2_fake_peer_send_frame(&s_tester.peer, stream_window_update));
    testing_channel_drain_queued_tasks(&s_tester.testing_channel);
    ASSERT_SUCCESS(h2_fake_peer_decode_messages_from_testing_channel(&s_tester.peer));
    if (expected_data) {
        /* DATA should be received now as the last frame, check the result */
        struct h2_decoded_frame *latest_frame = h2_decode_tester_latest_frame(&s_tester.peer.decode);
        ASSERT_INT_EQUALS(AWS_H2_FRAME_T_DATA, latest_frame->type);
        ASSERT_TRUE(latest_frame->end_stream == end_stream);
        if (!skip_check_data) {
            ASSERT_BIN_ARRAYS_EQUALS(
                latest_frame->data.buffer, latest_frame->data.len, expected_data, expected_data_len);
        }
    } else {
        ASSERT_TRUE(aws_linked_list_empty(testing_channel_get_written_message_queue(&s_tester.testing_channel)));
    }
    return AWS_OP_SUCCESS;
}

/* Test sending DATA frames is blocked by stream window size, and will resume when we receive window update */
TEST_CASE(h2_client_stream_send_data_controlled_by_stream_window_size) {
    ASSERT_SUCCESS(s_tester_init(allocator, ctx));

    /* get connection preface and acks out of the way */
    /* fake peer sends setting with 5 initial window size */
    struct aws_http2_setting settings_array[] = {
        {.id = AWS_HTTP2_SETTINGS_INITIAL_WINDOW_SIZE, .value = 5},
    };
    struct aws_h2_frame *settings =
        aws_h2_frame_new_settings(allocator, settings_array, AWS_ARRAY_SIZE(settings_array), false /*ack*/);
    ASSERT_NOT_NULL(settings);
    ASSERT_SUCCESS(h2_fake_peer_send_connection_preface(&s_tester.peer, settings));
    testing_channel_drain_queued_tasks(&s_tester.testing_channel);
    ASSERT_SUCCESS(h2_fake_peer_decode_messages_from_testing_channel(&s_tester.peer));

    size_t frames_count = h2_decode_tester_frame_count(&s_tester.peer.decode);

    /* send request */
    struct aws_http_message *request = aws_http_message_new_request(allocator);
    ASSERT_NOT_NULL(request);

    struct aws_http_header request_headers_src[] = {
        DEFINE_HEADER(":method", "GET"),
        DEFINE_HEADER(":scheme", "https"),
        DEFINE_HEADER(":path", "/"),
    };
    aws_http_message_add_header_array(request, request_headers_src, AWS_ARRAY_SIZE(request_headers_src));

    const char *body_src = "hello CRT!";

    struct aws_byte_cursor body_cursor = aws_byte_cursor_from_c_str(body_src);
    struct aws_input_stream *request_body = aws_input_stream_new_from_cursor(allocator, &body_cursor);
    aws_http_message_set_body_stream(request, request_body);

    struct client_stream_tester stream_tester;
    ASSERT_SUCCESS(s_stream_tester_init(&stream_tester, request));
    testing_channel_drain_queued_tasks(&s_tester.testing_channel);

    uint32_t stream_id = aws_http_stream_get_id(stream_tester.stream);

    /* validate sent request (client should only have sent HEADERS) */
    ASSERT_SUCCESS(h2_fake_peer_decode_messages_from_testing_channel(&s_tester.peer));
    frames_count += 1;
    ASSERT_UINT_EQUALS(frames_count, h2_decode_tester_frame_count(&s_tester.peer.decode));

    struct h2_decoded_frame *sent_headers_frame = h2_decode_tester_get_frame(&s_tester.peer.decode, frames_count - 1);
    ASSERT_INT_EQUALS(AWS_H2_FRAME_T_HEADERS, sent_headers_frame->type);
    ASSERT_SUCCESS(s_compare_headers(aws_http_message_get_headers(request), sent_headers_frame->headers));
    ASSERT_FALSE(sent_headers_frame->end_stream);

    /* fake peer sends a WINDOW_UPDATE on stream to unblock the DATA frame. We need to release the min window size */
    ASSERT_SUCCESS(s_fake_peer_window_update_check(
        allocator, stream_id, 256, "hello CRT!", 10, true /*end_stream*/, false /*skip_check_data*/));

    /* fake peer sends response headers */
    struct aws_http_header response_headers_src[] = {
        DEFINE_HEADER(":status", "200"),
    };

    struct aws_http_headers *response_headers = aws_http_headers_new(allocator);
    aws_http_headers_add_array(response_headers, response_headers_src, AWS_ARRAY_SIZE(response_headers_src));

    struct aws_h2_frame *response_frame =
        aws_h2_frame_new_headers(allocator, stream_id, response_headers, true /*end_stream*/, 0, NULL);
    ASSERT_SUCCESS(h2_fake_peer_send_frame(&s_tester.peer, response_frame));

    /* validate that request completed successfully */
    testing_channel_drain_queued_tasks(&s_tester.testing_channel);
    ASSERT_TRUE(stream_tester.complete);
    ASSERT_INT_EQUALS(AWS_ERROR_SUCCESS, stream_tester.on_complete_error_code);
    ASSERT_INT_EQUALS(200, stream_tester.response_status);

    ASSERT_TRUE(aws_http_connection_is_open(s_tester.connection));

    /* clean up */
    aws_http_headers_release(response_headers);
    aws_http_message_release(request);
    client_stream_tester_clean_up(&stream_tester);
    aws_input_stream_destroy(request_body);
    return s_tester_clean_up();
}

/* Test stream window size becomes negative, and will resume only when it back to positive again. */
TEST_CASE(h2_client_stream_send_data_controlled_by_negative_stream_window_size) {
    ASSERT_SUCCESS(s_tester_init(allocator, ctx));

    /* get connection preface and acks out of the way */
    /* fake peer sends setting with 300 initial window size */
    struct aws_http2_setting settings_array[] = {
        {.id = AWS_HTTP2_SETTINGS_INITIAL_WINDOW_SIZE, .value = 300},
    };
    struct aws_h2_frame *settings =
        aws_h2_frame_new_settings(allocator, settings_array, AWS_ARRAY_SIZE(settings_array), false /*ack*/);
    ASSERT_NOT_NULL(settings);
    ASSERT_SUCCESS(h2_fake_peer_send_connection_preface(&s_tester.peer, settings));
    testing_channel_drain_queued_tasks(&s_tester.testing_channel);
    ASSERT_SUCCESS(h2_fake_peer_decode_messages_from_testing_channel(&s_tester.peer));

    size_t frames_count = h2_decode_tester_frame_count(&s_tester.peer.decode);

    /* send request */
    struct aws_http_message *request = aws_http_message_new_request(allocator);
    ASSERT_NOT_NULL(request);

    struct aws_http_header request_headers_src[] = {
        DEFINE_HEADER(":method", "GET"),
        DEFINE_HEADER(":scheme", "https"),
        DEFINE_HEADER(":path", "/"),
    };
    aws_http_message_add_header_array(request, request_headers_src, AWS_ARRAY_SIZE(request_headers_src));

    char body_src[400];
    for (int i = 0; i < 400; i++) {
        body_src[i] = 'a';
    }

    struct aws_byte_cursor body_cursor = aws_byte_cursor_from_array(body_src, 400);
    struct aws_input_stream *request_body = aws_input_stream_new_from_cursor(allocator, &body_cursor);
    aws_http_message_set_body_stream(request, request_body);

    struct client_stream_tester stream_tester;
    ASSERT_SUCCESS(s_stream_tester_init(&stream_tester, request));
    testing_channel_drain_queued_tasks(&s_tester.testing_channel);

    uint32_t stream_id = aws_http_stream_get_id(stream_tester.stream);

    ASSERT_SUCCESS(h2_fake_peer_decode_messages_from_testing_channel(&s_tester.peer));
    /* validate sent request (client should have sent HEADERS, part of DATA(first 300 bytes) */
    frames_count += 2;
    ASSERT_UINT_EQUALS(frames_count, h2_decode_tester_frame_count(&s_tester.peer.decode));

    struct h2_decoded_frame *sent_headers_frame = h2_decode_tester_get_frame(&s_tester.peer.decode, frames_count - 2);
    ASSERT_INT_EQUALS(AWS_H2_FRAME_T_HEADERS, sent_headers_frame->type);
    ASSERT_SUCCESS(s_compare_headers(aws_http_message_get_headers(request), sent_headers_frame->headers));
    ASSERT_FALSE(sent_headers_frame->end_stream);
    struct h2_decoded_frame *sent_data_frame = h2_decode_tester_get_frame(&s_tester.peer.decode, frames_count - 1);
    ASSERT_INT_EQUALS(AWS_H2_FRAME_T_DATA, sent_data_frame->type);
    ASSERT_FALSE(sent_data_frame->end_stream);
    ASSERT_BIN_ARRAYS_EQUALS(sent_data_frame->data.buffer, sent_data_frame->data.len, body_src, 300);

    /* fake peer set new INITIAL_WINDOW_SIZE to 0 to make stream window size to be negative,which should be -300 */
    settings_array[0].value = 0;
    settings = aws_h2_frame_new_settings(allocator, settings_array, AWS_ARRAY_SIZE(settings_array), false /*ack*/);
    ASSERT_NOT_NULL(settings);
    ASSERT_SUCCESS(h2_fake_peer_send_frame(&s_tester.peer, settings));
    testing_channel_drain_queued_tasks(&s_tester.testing_channel);
    /* Check for setting ACK */
    testing_channel_drain_queued_tasks(&s_tester.testing_channel);
    frames_count += 1;
    ASSERT_SUCCESS(h2_fake_peer_decode_messages_from_testing_channel(&s_tester.peer));
    ASSERT_UINT_EQUALS(frames_count, h2_decode_tester_frame_count(&s_tester.peer.decode));
    struct h2_decoded_frame *setting_ack_frame = h2_decode_tester_get_frame(&s_tester.peer.decode, frames_count - 1);
    ASSERT_UINT_EQUALS(AWS_H2_FRAME_T_SETTINGS, setting_ack_frame->type);
    ASSERT_TRUE(setting_ack_frame->ack);

    /* fake peer sends a WINDOW_UPDATE on stream to try unblocking the DATA frame. But just release (300+min window
     * size) bytes, it will still be min window size, nothing will be sent */
    ASSERT_SUCCESS(s_fake_peer_window_update_check(
        allocator, stream_id, 300 + AWS_H2_MIN_WINDOW_SIZE, NULL, 0, false /*end_stream*/, false /*skip_check_data*/));

    /* Release one more bytes, rest of the data will be sent */
    ASSERT_SUCCESS(s_fake_peer_window_update_check(
        allocator, stream_id, 1, body_src, 100, true /*end_stream*/, false /*skip_check_data*/));

    /* fake peer sends response headers */
    struct aws_http_header response_headers_src[] = {
        DEFINE_HEADER(":status", "200"),
    };

    struct aws_http_headers *response_headers = aws_http_headers_new(allocator);
    aws_http_headers_add_array(response_headers, response_headers_src, AWS_ARRAY_SIZE(response_headers_src));

    struct aws_h2_frame *response_frame =
        aws_h2_frame_new_headers(allocator, stream_id, response_headers, true /*end_stream*/, 0, NULL);
    ASSERT_SUCCESS(h2_fake_peer_send_frame(&s_tester.peer, response_frame));

    /* validate that request completed successfully */
    testing_channel_drain_queued_tasks(&s_tester.testing_channel);
    ASSERT_TRUE(stream_tester.complete);
    ASSERT_INT_EQUALS(AWS_ERROR_SUCCESS, stream_tester.on_complete_error_code);
    ASSERT_INT_EQUALS(200, stream_tester.response_status);

    ASSERT_TRUE(aws_http_connection_is_open(s_tester.connection));

    /* clean up */
    aws_http_headers_release(response_headers);
    aws_http_message_release(request);
    client_stream_tester_clean_up(&stream_tester);
    aws_input_stream_destroy(request_body);
    return s_tester_clean_up();
}

/* Test when connection window size becomes zero, no stream can send data */
TEST_CASE(h2_client_stream_send_data_controlled_by_connection_window_size) {
    ASSERT_SUCCESS(s_tester_init(allocator, ctx));

    /* bodies must be big enough to span multiple H2-frames and multiple aws_io_messages */
    size_t body_size = aws_h2_settings_initial[AWS_HTTP2_SETTINGS_INITIAL_WINDOW_SIZE] - AWS_H2_MIN_WINDOW_SIZE;

    /* get connection preface and acks out of the way */
    ASSERT_SUCCESS(h2_fake_peer_send_connection_preface_default_settings(&s_tester.peer));
    testing_channel_drain_queued_tasks(&s_tester.testing_channel);
    ASSERT_SUCCESS(h2_fake_peer_decode_messages_from_testing_channel(&s_tester.peer));

    /* send multiple requests */
    enum { NUM_STREAMS = 2 };
    struct aws_http_message *requests[NUM_STREAMS];
    struct aws_http_header request_headers_src[NUM_STREAMS][3] = {
        {
            DEFINE_HEADER(":method", "GET"),
            DEFINE_HEADER(":scheme", "https"),
            DEFINE_HEADER(":path", "/a.txt"),
        },
        {
            DEFINE_HEADER(":method", "GET"),
            DEFINE_HEADER(":scheme", "https"),
            DEFINE_HEADER(":path", "/b.txt"),
        },
    };

    struct aws_byte_buf request_body_bufs[NUM_STREAMS];
    struct aws_input_stream *request_bodies[NUM_STREAMS];
    struct client_stream_tester stream_testers[NUM_STREAMS];
    for (size_t i = 0; i < NUM_STREAMS; ++i) {
        requests[i] = aws_http_message_new_request(allocator);
        aws_http_message_add_header_array(requests[i], request_headers_src[i], AWS_ARRAY_SIZE(request_headers_src[i]));

        /* fill first body with "aaaa...", second with "bbbb...", etc */
        ASSERT_SUCCESS(aws_byte_buf_init(&request_body_bufs[i], allocator, body_size));
        ASSERT_TRUE(aws_byte_buf_write_u8_n(&request_body_bufs[i], (uint8_t)('a' + i), body_size));
        struct aws_byte_cursor body_cursor = aws_byte_cursor_from_buf(&request_body_bufs[i]);

        request_bodies[i] = aws_input_stream_new_from_cursor(allocator, &body_cursor);
        ASSERT_NOT_NULL(request_bodies[i]);

        aws_http_message_set_body_stream(requests[i], request_bodies[i]);
    }
    /* Send the first request, which will make the connection window to the min_window_size and stop connection from
     * sending more data */
    ASSERT_SUCCESS(s_stream_tester_init(&stream_testers[0], requests[0]));
    testing_channel_drain_queued_tasks(&s_tester.testing_channel);

    ASSERT_SUCCESS(h2_fake_peer_decode_messages_from_testing_channel(&s_tester.peer));
    /* Check the last frame is the end of the stream, if all the data is send. */
    struct h2_decoded_frame *latest_frame = h2_decode_tester_latest_frame(&s_tester.peer.decode);
    ASSERT_INT_EQUALS(AWS_H2_FRAME_T_DATA, latest_frame->type);
    ASSERT_TRUE(latest_frame->end_stream);
    size_t frames_count = h2_decode_tester_frame_count(&s_tester.peer.decode);

    /* Send the rest requst, which only data frames will be blocked */
    ASSERT_SUCCESS(s_stream_tester_init(&stream_testers[1], requests[1]));
    testing_channel_drain_queued_tasks(&s_tester.testing_channel);
    ASSERT_SUCCESS(h2_fake_peer_decode_messages_from_testing_channel(&s_tester.peer));
    frames_count += 1;
    /* Check only the HEADERS frame is received */
    ASSERT_UINT_EQUALS(frames_count, h2_decode_tester_frame_count(&s_tester.peer.decode));
    struct h2_decoded_frame *sent_headers_frame = h2_decode_tester_get_frame(&s_tester.peer.decode, frames_count - 1);
    ASSERT_INT_EQUALS(AWS_H2_FRAME_T_HEADERS, sent_headers_frame->type);
    ASSERT_SUCCESS(s_compare_headers(aws_http_message_get_headers(requests[1]), sent_headers_frame->headers));
    ASSERT_FALSE(sent_headers_frame->end_stream);

    /* WINDOW UPDATE at the second stream will no help */
    ASSERT_SUCCESS(s_fake_peer_window_update_check(
        allocator,
        aws_http_stream_get_id(stream_testers[1].stream),
        400,
        NULL,
        0,
        false /*end_stream*/,
        false /*skip_check_data*/));

    char expected[400];
    for (int i = 0; i < 400; i++) {
        expected[i] = 'b';
    }

    /* Connection window update will help, and the rest of the previous request is sent now */
    ASSERT_SUCCESS(s_fake_peer_window_update_check(
        allocator, 0, 400 - AWS_H2_MIN_WINDOW_SIZE, expected, 400, false /*end_stream*/, false /*skip_check_data*/));

    /* Release all the window */
    ASSERT_SUCCESS(s_fake_peer_window_update_check(
        allocator, 0, (uint32_t)body_size, "", 0, true /*end_stream*/, true /*skip_check_data*/));

    /* finally, send responses and ensure all streams complete successfully */
    struct aws_http_header response_headers_src[] = {DEFINE_HEADER(":status", "200")};
    struct aws_http_headers *response_headers = aws_http_headers_new(allocator);
    aws_http_headers_add_array(response_headers, response_headers_src, AWS_ARRAY_SIZE(response_headers_src));
    for (size_t i = 0; i < NUM_STREAMS; ++i) {
        struct aws_h2_frame *response_frame = aws_h2_frame_new_headers(
            allocator,
            aws_http_stream_get_id(stream_testers[i].stream),
            response_headers,
            true /* end_stream */,
            0,
            NULL);
        ASSERT_SUCCESS(h2_fake_peer_send_frame(&s_tester.peer, response_frame));
    }

    testing_channel_drain_queued_tasks(&s_tester.testing_channel);
    for (size_t i = 0; i < NUM_STREAMS; ++i) {
        ASSERT_TRUE(stream_testers[i].complete);
        ASSERT_INT_EQUALS(200, stream_testers[i].response_status);
    }

    ASSERT_TRUE(aws_http_connection_is_open(s_tester.connection));

    /* clean up */
    aws_http_headers_release(response_headers);
    for (size_t i = 0; i < NUM_STREAMS; ++i) {
        client_stream_tester_clean_up(&stream_testers[i]);
        aws_http_message_release(requests[i]);
        aws_input_stream_destroy(request_bodies[i]);
        aws_byte_buf_clean_up(&request_body_bufs[i]);
    }
    return s_tester_clean_up();
}

/* Test when connection window size becomes zero, and stream window size is zero, window_update on connection and stream
 * will not affect eachother */
TEST_CASE(h2_client_stream_send_data_controlled_by_connection_and_stream_window_size) {
    ASSERT_SUCCESS(s_tester_init(allocator, ctx));

    /* bodies must be big enough to span multiple H2-frames and multiple aws_io_messages */
    size_t body_size = aws_h2_settings_initial[AWS_HTTP2_SETTINGS_INITIAL_WINDOW_SIZE];

    /* get connection preface and acks out of the way */
    ASSERT_SUCCESS(h2_fake_peer_send_connection_preface_default_settings(&s_tester.peer));
    testing_channel_drain_queued_tasks(&s_tester.testing_channel);
    ASSERT_SUCCESS(h2_fake_peer_decode_messages_from_testing_channel(&s_tester.peer));

    /* send multiple requests */
    enum { NUM_STREAMS = 3 };
    struct aws_http_message *requests[NUM_STREAMS];
    struct aws_http_header request_headers_src[NUM_STREAMS][3] = {
        {
            DEFINE_HEADER(":method", "GET"),
            DEFINE_HEADER(":scheme", "https"),
            DEFINE_HEADER(":path", "/a.txt"),
        },
        {
            DEFINE_HEADER(":method", "GET"),
            DEFINE_HEADER(":scheme", "https"),
            DEFINE_HEADER(":path", "/b.txt"),
        },
        {
            DEFINE_HEADER(":method", "GET"),
            DEFINE_HEADER(":scheme", "https"),
            DEFINE_HEADER(":path", "/c.txt"),
        },
    };

    struct aws_byte_buf request_body_bufs[NUM_STREAMS];
    struct aws_input_stream *request_bodies[NUM_STREAMS];
    struct client_stream_tester stream_testers[NUM_STREAMS];
    for (size_t i = 0; i < NUM_STREAMS; ++i) {
        requests[i] = aws_http_message_new_request(allocator);
        aws_http_message_add_header_array(requests[i], request_headers_src[i], AWS_ARRAY_SIZE(request_headers_src[i]));

        /* fill first body with "aaaa...", second with "bbbb...", etc */
        ASSERT_SUCCESS(aws_byte_buf_init(&request_body_bufs[i], allocator, body_size));
        ASSERT_TRUE(aws_byte_buf_write_u8_n(&request_body_bufs[i], (uint8_t)('a' + i), body_size));
        struct aws_byte_cursor body_cursor = aws_byte_cursor_from_buf(&request_body_bufs[i]);

        request_bodies[i] = aws_input_stream_new_from_cursor(allocator, &body_cursor);
        ASSERT_NOT_NULL(request_bodies[i]);

        aws_http_message_set_body_stream(requests[i], request_bodies[i]);
    }
    /* Send the first request, which will take all the connection window */
    ASSERT_SUCCESS(s_stream_tester_init(&stream_testers[0], requests[0]));
    testing_channel_drain_queued_tasks(&s_tester.testing_channel);

    ASSERT_SUCCESS(h2_fake_peer_decode_messages_from_testing_channel(&s_tester.peer));
    /* Check the last frame is the end of the stream, if all the data is send. But it's not true in this test. */
    /* Since we stop sending data when the connection window size is smaller than 256 bytes, we actually cannot receive
     * the end of the stream here. */
    struct h2_decoded_frame *latest_frame = h2_decode_tester_latest_frame(&s_tester.peer.decode);
    ASSERT_INT_EQUALS(AWS_H2_FRAME_T_DATA, latest_frame->type);
    ASSERT_FALSE(latest_frame->end_stream);
    size_t frames_count = h2_decode_tester_frame_count(&s_tester.peer.decode);

    /* fake peer set new INITIAL_WINDOW_SIZE to 0 to set window size for rest stream to be 0 */
    struct aws_http2_setting settings_array[] = {
        {.id = AWS_HTTP2_SETTINGS_INITIAL_WINDOW_SIZE, .value = 0},
    };
    struct aws_h2_frame *settings =
        aws_h2_frame_new_settings(allocator, settings_array, AWS_ARRAY_SIZE(settings_array), false /*ack*/);
    ASSERT_NOT_NULL(settings);
    ASSERT_SUCCESS(h2_fake_peer_send_frame(&s_tester.peer, settings));
    testing_channel_drain_queued_tasks(&s_tester.testing_channel);
    /* Get setting ACK */
    frames_count += 1;
    ASSERT_SUCCESS(h2_fake_peer_decode_messages_from_testing_channel(&s_tester.peer));
    ASSERT_UINT_EQUALS(frames_count, h2_decode_tester_frame_count(&s_tester.peer.decode));
    struct h2_decoded_frame *setting_ack_frame = h2_decode_tester_get_frame(&s_tester.peer.decode, frames_count - 1);
    ASSERT_UINT_EQUALS(AWS_H2_FRAME_T_SETTINGS, setting_ack_frame->type);
    ASSERT_TRUE(setting_ack_frame->ack);

    /* Send the rest requst, which only data frames will be blocked */
    ASSERT_SUCCESS(s_stream_tester_init(&stream_testers[1], requests[1]));
    ASSERT_SUCCESS(s_stream_tester_init(&stream_testers[2], requests[2]));
    testing_channel_drain_queued_tasks(&s_tester.testing_channel);
    ASSERT_SUCCESS(h2_fake_peer_decode_messages_from_testing_channel(&s_tester.peer));
    /* Check only the HEADERS frames of two streams are received */
    frames_count += 2;
    ASSERT_UINT_EQUALS(frames_count, h2_decode_tester_frame_count(&s_tester.peer.decode));
    /* Header for requests[1] */
    struct h2_decoded_frame *sent_headers_frame = h2_decode_tester_get_frame(&s_tester.peer.decode, frames_count - 2);
    ASSERT_INT_EQUALS(AWS_H2_FRAME_T_HEADERS, sent_headers_frame->type);
    ASSERT_SUCCESS(s_compare_headers(aws_http_message_get_headers(requests[1]), sent_headers_frame->headers));
    ASSERT_FALSE(sent_headers_frame->end_stream);
    /* Header for requests[2] */
    sent_headers_frame = h2_decode_tester_get_frame(&s_tester.peer.decode, frames_count - 1);
    ASSERT_INT_EQUALS(AWS_H2_FRAME_T_HEADERS, sent_headers_frame->type);
    ASSERT_SUCCESS(s_compare_headers(aws_http_message_get_headers(requests[2]), sent_headers_frame->headers));
    ASSERT_FALSE(sent_headers_frame->end_stream);

    char expected_b[400];
    for (int i = 0; i < 400; i++) {
        expected_b[i] = 'b';
    }
    char expected_c[400];
    for (int i = 0; i < 400; i++) {
        expected_c[i] = 'c';
    }
    /* WINDOW UPDATE at requests[1] will no help */
    ASSERT_SUCCESS(s_fake_peer_window_update_check(
        allocator,
        aws_http_stream_get_id(stream_testers[1].stream),
        400,
        NULL,
        0,
        false /*end_stream*/,
        false /*skip_check_data*/));

    /* WINDOW UPDATE at the connection to keep connection wide open, but only 10 bytes of requests[1] will be sent */
    ASSERT_SUCCESS(s_fake_peer_window_update_check(
        allocator, 0, (uint32_t)body_size * 3, expected_b, 400, false /*end_stream*/, false /*skip_check_data*/));

    /* WINDOW UPDATE at requests[1] will help requests[1] to send data now */
    ASSERT_SUCCESS(s_fake_peer_window_update_check(
        allocator,
        aws_http_stream_get_id(stream_testers[1].stream),
        400,
        expected_b,
        400,
        false /*end_stream*/,
        false /*skip_check_data*/));
    /* WINDOW UPDATE at requests[2] will help requests[2] to send data now */
    ASSERT_SUCCESS(s_fake_peer_window_update_check(
        allocator,
        aws_http_stream_get_id(stream_testers[2].stream),
        400,
        expected_c,
        400,
        false /*end_stream*/,
        false /*skip_check_data*/));

    /* Release all the window for requests[0] */
    ASSERT_SUCCESS(s_fake_peer_window_update_check(
        allocator,
        aws_http_stream_get_id(stream_testers[0].stream),
        (uint32_t)body_size + AWS_H2_MIN_WINDOW_SIZE,
        "",
        0,
        true /*end_stream*/,
        true /*skip_check_data*/));
    /* Release all the window for requests[1] */
    ASSERT_SUCCESS(s_fake_peer_window_update_check(
        allocator,
        aws_http_stream_get_id(stream_testers[1].stream),
        (uint32_t)body_size + AWS_H2_MIN_WINDOW_SIZE,
        "",
        0,
        true /*end_stream*/,
        true /*skip_check_data*/));
    /* Release all the window for requests[2] */
    ASSERT_SUCCESS(s_fake_peer_window_update_check(
        allocator,
        aws_http_stream_get_id(stream_testers[2].stream),
        (uint32_t)body_size + AWS_H2_MIN_WINDOW_SIZE,
        "",
        0,
        true /*end_stream*/,
        true /*skip_check_data*/));

    /* finally, send responses and ensure all streams complete successfully */
    struct aws_http_header response_headers_src[] = {DEFINE_HEADER(":status", "200")};
    struct aws_http_headers *response_headers = aws_http_headers_new(allocator);
    aws_http_headers_add_array(response_headers, response_headers_src, AWS_ARRAY_SIZE(response_headers_src));
    for (size_t i = 0; i < NUM_STREAMS; ++i) {
        struct aws_h2_frame *response_frame = aws_h2_frame_new_headers(
            allocator,
            aws_http_stream_get_id(stream_testers[i].stream),
            response_headers,
            true /* end_stream */,
            0,
            NULL);
        ASSERT_SUCCESS(h2_fake_peer_send_frame(&s_tester.peer, response_frame));
    }

    testing_channel_drain_queued_tasks(&s_tester.testing_channel);
    for (size_t i = 0; i < NUM_STREAMS; ++i) {
        ASSERT_TRUE(stream_testers[i].complete);
        ASSERT_INT_EQUALS(200, stream_testers[i].response_status);
    }

    ASSERT_TRUE(aws_http_connection_is_open(s_tester.connection));

    /* clean up */
    aws_http_headers_release(response_headers);
    for (size_t i = 0; i < NUM_STREAMS; ++i) {
        client_stream_tester_clean_up(&stream_testers[i]);
        aws_http_message_release(requests[i]);
        aws_input_stream_destroy(request_bodies[i]);
        aws_byte_buf_clean_up(&request_body_bufs[i]);
    }
    return s_tester_clean_up();
}

/* Test receiving a response with DATA frames, the window update frame will be sent */
TEST_CASE(h2_client_stream_send_window_update) {
    ASSERT_SUCCESS(s_tester_init(allocator, ctx));

    /* fake peer sends connection preface */
    ASSERT_SUCCESS(h2_fake_peer_send_connection_preface_default_settings(&s_tester.peer));
    testing_channel_drain_queued_tasks(&s_tester.testing_channel);

    /* send request */
    struct aws_http_message *request = aws_http_message_new_request(allocator);
    ASSERT_NOT_NULL(request);

    struct aws_http_header request_headers_src[] = {
        DEFINE_HEADER(":method", "GET"),
        DEFINE_HEADER(":scheme", "https"),
        DEFINE_HEADER(":path", "/"),
    };
    aws_http_message_add_header_array(request, request_headers_src, AWS_ARRAY_SIZE(request_headers_src));

    struct client_stream_tester stream_tester;
    ASSERT_SUCCESS(s_stream_tester_init(&stream_tester, request));
    testing_channel_drain_queued_tasks(&s_tester.testing_channel);
    uint32_t stream_id = aws_http_stream_get_id(stream_tester.stream);

    /* fake peer sends response headers */
    struct aws_http_header response_headers_src[] = {
        DEFINE_HEADER(":status", "200"),
    };

    struct aws_http_headers *response_headers = aws_http_headers_new(allocator);
    aws_http_headers_add_array(response_headers, response_headers_src, AWS_ARRAY_SIZE(response_headers_src));

    struct aws_h2_frame *response_frame =
        aws_h2_frame_new_headers(allocator, stream_id, response_headers, false /*end_stream*/, 0, NULL);
    ASSERT_SUCCESS(h2_fake_peer_send_frame(&s_tester.peer, response_frame));

    /* fake peer sends 1 DATA frame */
    const char *body_src = "hello";
    ASSERT_SUCCESS(h2_fake_peer_send_data_frame_str(&s_tester.peer, stream_id, body_src, false /*end_stream*/));

    /* check that 2 WINDOW_UPDATE frames have been sent.
     * 1 for the connection, and 1 for the stream */
    testing_channel_drain_queued_tasks(&s_tester.testing_channel);
    ASSERT_SUCCESS(h2_fake_peer_decode_messages_from_testing_channel(&s_tester.peer));

    struct h2_decoded_frame *stream_window_update_frame = h2_decode_tester_find_stream_frame(
        &s_tester.peer.decode, AWS_H2_FRAME_T_WINDOW_UPDATE, stream_id, 0 /*idx*/, NULL);
    ASSERT_NOT_NULL(stream_window_update_frame);
    ASSERT_UINT_EQUALS(5, stream_window_update_frame->window_size_increment);

    struct h2_decoded_frame *connection_window_update_frame = h2_decode_tester_find_stream_frame(
        &s_tester.peer.decode, AWS_H2_FRAME_T_WINDOW_UPDATE, 0 /*stream_id*/, 0 /*idx*/, NULL);
    ASSERT_NOT_NULL(connection_window_update_frame);
    ASSERT_UINT_EQUALS(5, connection_window_update_frame->window_size_increment);

    /* clean up */
    aws_http_headers_release(response_headers);
    aws_http_message_release(request);
    client_stream_tester_clean_up(&stream_tester);
    return s_tester_clean_up();
}

/* Peer sends a frame larger than the window size we had on stream, will result in stream error */
TEST_CASE(h2_client_stream_err_received_data_flow_control) {

    ASSERT_SUCCESS(s_tester_init(allocator, ctx));

    /* fake peer sends connection preface */
    ASSERT_SUCCESS(h2_fake_peer_send_connection_preface_default_settings(&s_tester.peer));
    testing_channel_drain_queued_tasks(&s_tester.testing_channel);

    size_t window_size = 10;

    /* change the settings of the initial window size for new stream flow-control window */
    struct aws_http2_setting settings_array[] = {
        {.id = AWS_HTTP2_SETTINGS_INITIAL_WINDOW_SIZE, .value = (uint32_t)window_size},
    };

    ASSERT_SUCCESS(aws_http2_connection_change_settings(
        s_tester.connection,
        settings_array,
        AWS_ARRAY_SIZE(settings_array),
        NULL /*callback function*/,
        NULL /*user_data*/));
    testing_channel_drain_queued_tasks(&s_tester.testing_channel);
    /* fake peer sends two settings ack back, one for the initial settings, one for the user settings we just sent */
    struct aws_h2_frame *peer_frame = aws_h2_frame_new_settings(allocator, NULL, 0, true);
    ASSERT_SUCCESS(h2_fake_peer_send_frame(&s_tester.peer, peer_frame));
    peer_frame = aws_h2_frame_new_settings(allocator, NULL, 0, true);
    ASSERT_SUCCESS(h2_fake_peer_send_frame(&s_tester.peer, peer_frame));
    testing_channel_drain_queued_tasks(&s_tester.testing_channel);

    /* send request */
    struct aws_http_message *request = aws_http_message_new_request(allocator);
    ASSERT_NOT_NULL(request);

    struct aws_http_header request_headers_src[] = {
        DEFINE_HEADER(":method", "GET"),
        DEFINE_HEADER(":scheme", "https"),
        DEFINE_HEADER(":path", "/"),
    };
    aws_http_message_add_header_array(request, request_headers_src, AWS_ARRAY_SIZE(request_headers_src));

    struct client_stream_tester stream_tester;
    ASSERT_SUCCESS(s_stream_tester_init(&stream_tester, request));
    testing_channel_drain_queued_tasks(&s_tester.testing_channel);
    uint32_t stream_id = aws_http_stream_get_id(stream_tester.stream);

    /* fake peer sends response headers */
    struct aws_http_header response_headers_src[] = {
        DEFINE_HEADER(":status", "200"),
    };

    struct aws_http_headers *response_headers = aws_http_headers_new(allocator);
    aws_http_headers_add_array(response_headers, response_headers_src, AWS_ARRAY_SIZE(response_headers_src));

    struct aws_h2_frame *response_frame =
        aws_h2_frame_new_headers(allocator, stream_id, response_headers, false /*end_stream*/, 0, NULL);
    ASSERT_SUCCESS(h2_fake_peer_send_frame(&s_tester.peer, response_frame));

    struct aws_byte_buf response_body_bufs;
    /* fake peer sends a DATA frame larger than the window size we have */
    ASSERT_SUCCESS(aws_byte_buf_init(&response_body_bufs, allocator, window_size + 1));
    ASSERT_TRUE(aws_byte_buf_write_u8_n(&response_body_bufs, (uint8_t)'a', window_size + 1));
    struct aws_byte_cursor body_cursor = aws_byte_cursor_from_buf(&response_body_bufs);
    ASSERT_SUCCESS(h2_fake_peer_send_data_frame(&s_tester.peer, stream_id, body_cursor, true /*end_stream*/));

    /* validate that stream completed with error */
    testing_channel_drain_queued_tasks(&s_tester.testing_channel);
    ASSERT_TRUE(stream_tester.complete);
    ASSERT_INT_EQUALS(AWS_ERROR_HTTP_PROTOCOL_ERROR, stream_tester.on_complete_error_code);

    /* a stream error should not affect the connection */
    ASSERT_TRUE(aws_http_connection_is_open(s_tester.connection));

    /* validate that stream sent RST_STREAM with AWS_HTTP2_ERR_FLOW_CONTROL_ERROR */
    ASSERT_SUCCESS(h2_fake_peer_decode_messages_from_testing_channel(&s_tester.peer));
    struct h2_decoded_frame *rst_stream_frame =
        h2_decode_tester_find_stream_frame(&s_tester.peer.decode, AWS_H2_FRAME_T_RST_STREAM, stream_id, 0, NULL);
    ASSERT_UINT_EQUALS(AWS_HTTP2_ERR_FLOW_CONTROL_ERROR, rst_stream_frame->error_code);

    /* clean up */
    aws_byte_buf_clean_up(&response_body_bufs);
    aws_http_headers_release(response_headers);
    aws_http_message_release(request);
    client_stream_tester_clean_up(&stream_tester);
    return s_tester_clean_up();
}

static int s_manual_window_management_tester_init(struct aws_allocator *alloc, void *ctx) {
    (void)ctx;
    aws_http_library_init(alloc);

    s_tester.alloc = alloc;

    struct aws_testing_channel_options options = {.clock_fn = aws_high_res_clock_get_ticks};

    ASSERT_SUCCESS(testing_channel_init(&s_tester.testing_channel, alloc, &options));
    struct aws_http2_setting settings_array[] = {
        {.id = AWS_HTTP2_SETTINGS_ENABLE_PUSH, .value = 0},
    };

    struct aws_http2_connection_options http2_options = {
        .initial_settings_array = settings_array,
        .num_initial_settings = AWS_ARRAY_SIZE(settings_array),
        .max_closed_streams = AWS_HTTP2_DEFAULT_MAX_CLOSED_STREAMS,
    };

    s_tester.connection =
        aws_http_connection_new_http2_client(alloc, true /* manual window management */, &http2_options);
    ASSERT_NOT_NULL(s_tester.connection);

    { /* re-enact marriage vows of http-connection and channel (handled by http-bootstrap in real world) */
        struct aws_channel_slot *slot = aws_channel_slot_new(s_tester.testing_channel.channel);
        ASSERT_NOT_NULL(slot);
        ASSERT_SUCCESS(aws_channel_slot_insert_end(s_tester.testing_channel.channel, slot));
        ASSERT_SUCCESS(aws_channel_slot_set_handler(slot, &s_tester.connection->channel_handler));
        s_tester.connection->vtable->on_channel_handler_installed(&s_tester.connection->channel_handler, slot);
    }

    struct h2_fake_peer_options peer_options = {
        .alloc = alloc,
        .testing_channel = &s_tester.testing_channel,
        .is_server = true,
    };
    ASSERT_SUCCESS(h2_fake_peer_init(&s_tester.peer, &peer_options));

    testing_channel_drain_queued_tasks(&s_tester.testing_channel);
    return AWS_OP_SUCCESS;
}

/* Peer sends a flow-controlled frame when the connection window-size is not enough for it will result in connection
 * flow-control error */
TEST_CASE(h2_client_conn_err_received_data_flow_control) {
    /* disable the automatic window update */
    ASSERT_SUCCESS(s_manual_window_management_tester_init(allocator, ctx));

    /* get connection preface and acks out of the way */
    ASSERT_SUCCESS(h2_fake_peer_send_connection_preface_default_settings(&s_tester.peer));
    testing_channel_drain_queued_tasks(&s_tester.testing_channel);
    ASSERT_SUCCESS(h2_fake_peer_decode_messages_from_testing_channel(&s_tester.peer));

    /* send request */
    struct aws_http_message *request = aws_http_message_new_request(allocator);
    ASSERT_NOT_NULL(request);

    struct aws_http_header request_headers_src[] = {
        DEFINE_HEADER(":method", "GET"),
        DEFINE_HEADER(":scheme", "https"),
        DEFINE_HEADER(":path", "/"),
    };
    aws_http_message_add_header_array(request, request_headers_src, AWS_ARRAY_SIZE(request_headers_src));

    struct client_stream_tester stream_tester;
    ASSERT_SUCCESS(s_stream_tester_init(&stream_tester, request));
    testing_channel_drain_queued_tasks(&s_tester.testing_channel);
    uint32_t stream_id = aws_http_stream_get_id(stream_tester.stream);

    /* fake peer sends response headers */
    struct aws_http_header response_headers_src[] = {
        DEFINE_HEADER(":status", "200"),
    };

    struct aws_http_headers *response_headers = aws_http_headers_new(allocator);
    aws_http_headers_add_array(response_headers, response_headers_src, AWS_ARRAY_SIZE(response_headers_src));

    struct aws_h2_frame *response_frame =
        aws_h2_frame_new_headers(allocator, stream_id, response_headers, false /*end_stream*/, 0, NULL);
    ASSERT_SUCCESS(h2_fake_peer_send_frame(&s_tester.peer, response_frame));

    struct aws_byte_buf response_body_bufs;

    /* The max body size here is limited. So we need to send multiple bodies to get the flow-control error */
    size_t body_size =
        aws_max_size(aws_h2_settings_initial[AWS_HTTP2_SETTINGS_MAX_FRAME_SIZE], g_aws_channel_max_fragment_size) -
        AWS_H2_FRAME_PREFIX_SIZE;
    /* fake peer sends a DATA frame larger than the window size we have */
    ASSERT_SUCCESS(aws_byte_buf_init(&response_body_bufs, allocator, body_size));
    ASSERT_TRUE(aws_byte_buf_write_u8_n(&response_body_bufs, (uint8_t)'a', body_size));
    struct aws_byte_cursor body_cursor = aws_byte_cursor_from_buf(&response_body_bufs);
    for (int i = 0; i < aws_h2_settings_initial[AWS_HTTP2_SETTINGS_INITIAL_WINDOW_SIZE] / body_size; i++) {
        ASSERT_SUCCESS(h2_fake_peer_send_data_frame(&s_tester.peer, stream_id, body_cursor, false /*end_stream*/));
        /* manually update the stream flow-control window, ensure that stream window is available all the time */
        aws_http_stream_update_window(stream_tester.stream, body_size);
        testing_channel_drain_queued_tasks(&s_tester.testing_channel);
    }
    ASSERT_TRUE(aws_http_connection_is_open(s_tester.connection));
    /* the last one will result in the connection flow control error */
    ASSERT_SUCCESS(h2_fake_peer_send_data_frame(&s_tester.peer, stream_id, body_cursor, true /*end_stream*/));
    testing_channel_drain_queued_tasks(&s_tester.testing_channel);
    /* validate the connection completed with error */
    ASSERT_FALSE(aws_http_connection_is_open(s_tester.connection));
    ASSERT_INT_EQUALS(
        AWS_ERROR_HTTP_PROTOCOL_ERROR, testing_channel_get_shutdown_error_code(&s_tester.testing_channel));

    /* client should send GOAWAY */
    ASSERT_SUCCESS(h2_fake_peer_decode_messages_from_testing_channel(&s_tester.peer));
    struct h2_decoded_frame *goaway =
        h2_decode_tester_find_frame(&s_tester.peer.decode, AWS_H2_FRAME_T_GOAWAY, 0, NULL);
    ASSERT_NOT_NULL(goaway);
    ASSERT_UINT_EQUALS(AWS_HTTP2_ERR_FLOW_CONTROL_ERROR, goaway->error_code);
    ASSERT_UINT_EQUALS(0, goaway->goaway_last_stream_id);

    /* clean up */
    aws_byte_buf_clean_up(&response_body_bufs);
    aws_http_headers_release(response_headers);
    aws_http_message_release(request);
    client_stream_tester_clean_up(&stream_tester);
    return s_tester_clean_up();
}

/* Receiving invalid WINDOW_UPDATE frame of stream should result in a "Stream Error", invalid WINDOW_UPDATE frame of
 * connection should result in a "Connection Error". */
static int s_invalid_window_update(
    struct aws_allocator *allocator,
    void *ctx,
    uint32_t window_update_size,
    enum aws_http2_error_code h2_error_code) {
    ASSERT_SUCCESS(s_tester_init(allocator, ctx));

    /* fake peer sends connection preface */
    ASSERT_SUCCESS(h2_fake_peer_send_connection_preface_default_settings(&s_tester.peer));
    testing_channel_drain_queued_tasks(&s_tester.testing_channel);

    /* send request */
    struct aws_http_message *request = aws_http_message_new_request(allocator);
    ASSERT_NOT_NULL(request);

    struct aws_http_header request_headers_src[] = {
        DEFINE_HEADER(":method", "GET"),
        DEFINE_HEADER(":scheme", "https"),
        DEFINE_HEADER(":path", "/"),
    };
    aws_http_message_add_header_array(request, request_headers_src, AWS_ARRAY_SIZE(request_headers_src));

    struct client_stream_tester stream_tester;
    ASSERT_SUCCESS(s_stream_tester_init(&stream_tester, request));
    testing_channel_drain_queued_tasks(&s_tester.testing_channel);

    /* Send the largest update on stream, which will cause the flow-control window of stream exceeding the max */
    struct aws_h2_frame *stream_window_update =
        aws_h2_frame_new_window_update(allocator, aws_http_stream_get_id(stream_tester.stream), window_update_size);
    ASSERT_NOT_NULL(stream_window_update);
    ASSERT_SUCCESS(h2_fake_peer_send_frame(&s_tester.peer, stream_window_update));

    /* validate that stream completed with error */
    testing_channel_drain_queued_tasks(&s_tester.testing_channel);
    ASSERT_TRUE(stream_tester.complete);
    ASSERT_INT_EQUALS(AWS_ERROR_HTTP_PROTOCOL_ERROR, stream_tester.on_complete_error_code);

    /* a stream error should not affect the connection */
    ASSERT_TRUE(aws_http_connection_is_open(s_tester.connection));

    /* validate that stream sent RST_STREAM */
    ASSERT_SUCCESS(h2_fake_peer_decode_messages_from_testing_channel(&s_tester.peer));
    struct h2_decoded_frame *rst_stream_frame = h2_decode_tester_latest_frame(&s_tester.peer.decode);
    ASSERT_INT_EQUALS(AWS_H2_FRAME_T_RST_STREAM, rst_stream_frame->type);
    ASSERT_INT_EQUALS(h2_error_code, rst_stream_frame->error_code);

    /* Send the largest update on stream, which will cause the flow-control window of stream exceeding the max */
    stream_window_update = aws_h2_frame_new_window_update(allocator, 0, window_update_size);
    ASSERT_NOT_NULL(stream_window_update);
    ASSERT_SUCCESS(h2_fake_peer_send_frame(&s_tester.peer, stream_window_update));
    testing_channel_drain_queued_tasks(&s_tester.testing_channel);

    /* validate the connection completed with error */
    ASSERT_FALSE(aws_http_connection_is_open(s_tester.connection));
    ASSERT_INT_EQUALS(
        AWS_ERROR_HTTP_PROTOCOL_ERROR, testing_channel_get_shutdown_error_code(&s_tester.testing_channel));

    /* client should send GOAWAY */
    ASSERT_SUCCESS(h2_fake_peer_decode_messages_from_testing_channel(&s_tester.peer));
    struct h2_decoded_frame *goaway =
        h2_decode_tester_find_frame(&s_tester.peer.decode, AWS_H2_FRAME_T_GOAWAY, 0, NULL);
    ASSERT_NOT_NULL(goaway);
    ASSERT_UINT_EQUALS(h2_error_code, goaway->error_code);

    /* clean up */
    aws_http_message_release(request);
    client_stream_tester_clean_up(&stream_tester);
    return s_tester_clean_up();
}

/* Window update cause window to exceed max size will lead to FLOW_CONTROL_ERROR */
TEST_CASE(h2_client_conn_err_window_update_exceed_max) {
    return s_invalid_window_update(allocator, ctx, AWS_H2_WINDOW_UPDATE_MAX, AWS_HTTP2_ERR_FLOW_CONTROL_ERROR);
}

/* Window update with zero update size will lead to PROTOCOL_ERROR */
TEST_CASE(h2_client_conn_err_window_update_size_zero) {
    return s_invalid_window_update(allocator, ctx, 0, AWS_HTTP2_ERR_PROTOCOL_ERROR);
}

static int s_compare_settings_array(
    const struct aws_http2_setting *expected,
    const struct aws_http2_setting *got,
    int num_settings) {

    for (size_t i = 0; i < num_settings; ++i) {
        struct aws_http2_setting expected_settings = expected[i];
        struct aws_http2_setting got_settings = got[i];

        ASSERT_INT_EQUALS(expected_settings.id, got_settings.id);
        ASSERT_INT_EQUALS(expected_settings.value, got_settings.value);
    }

    return AWS_OP_SUCCESS;
}

/* SETTINGS_INITIAL_WINDOW_SIZE cause stream window to exceed the max size is a Connection ERROR... */
TEST_CASE(h2_client_conn_err_initial_window_size_settings_cause_window_exceed_max) {
    ASSERT_SUCCESS(s_tester_init(allocator, ctx));

    /* fake peer sends connection preface */
    ASSERT_SUCCESS(h2_fake_peer_send_connection_preface_default_settings(&s_tester.peer));
    testing_channel_drain_queued_tasks(&s_tester.testing_channel);

    /* send request */
    struct aws_http_message *request = aws_http_message_new_request(allocator);
    ASSERT_NOT_NULL(request);

    struct aws_http_header request_headers_src[] = {
        DEFINE_HEADER(":method", "GET"),
        DEFINE_HEADER(":scheme", "https"),
        DEFINE_HEADER(":path", "/"),
    };
    aws_http_message_add_header_array(request, request_headers_src, AWS_ARRAY_SIZE(request_headers_src));

    struct client_stream_tester stream_tester;
    ASSERT_SUCCESS(s_stream_tester_init(&stream_tester, request));
    testing_channel_drain_queued_tasks(&s_tester.testing_channel);

    /* Send a small update on stream */
    struct aws_h2_frame *stream_window_update =
        aws_h2_frame_new_window_update(allocator, aws_http_stream_get_id(stream_tester.stream), 1);
    ASSERT_NOT_NULL(stream_window_update);
    ASSERT_SUCCESS(h2_fake_peer_send_frame(&s_tester.peer, stream_window_update));

    /* Then we set INITIAL_WINDOW_SIZE to largest - 1, which will not lead to any error */
    struct aws_http2_setting settings_array[] = {
        {.id = AWS_HTTP2_SETTINGS_INITIAL_WINDOW_SIZE, .value = AWS_H2_WINDOW_UPDATE_MAX - 1},
    };
    struct aws_h2_frame *settings =
        aws_h2_frame_new_settings(allocator, settings_array, AWS_ARRAY_SIZE(settings_array), false /*ack*/);
    ASSERT_NOT_NULL(settings);
    ASSERT_SUCCESS(h2_fake_peer_send_frame(&s_tester.peer, settings));
    testing_channel_drain_queued_tasks(&s_tester.testing_channel);
    /* validate connection is still open and callback invoked */
    ASSERT_TRUE(aws_http_connection_is_open(s_tester.connection));
    ASSERT_INT_EQUALS(s_tester.user_data.num_settings, AWS_ARRAY_SIZE(settings_array));
    ASSERT_SUCCESS(s_compare_settings_array(
        settings_array, s_tester.user_data.remote_settings_array, AWS_ARRAY_SIZE(settings_array)));
    s_tester.user_data.num_settings = 0;

    /* Finally we set INITIAL_WINDOW_SIZE to largest, which cause the stream window size to exceed the max size */
    settings_array[0].value = AWS_H2_WINDOW_UPDATE_MAX;
    settings = aws_h2_frame_new_settings(allocator, settings_array, AWS_ARRAY_SIZE(settings_array), false /*ack*/);
    ASSERT_NOT_NULL(settings);
    ASSERT_SUCCESS(h2_fake_peer_send_frame(&s_tester.peer, settings));
    testing_channel_drain_queued_tasks(&s_tester.testing_channel);
    /* validate callback is not invoked, num_settings is still 0 */
    ASSERT_INT_EQUALS(0, s_tester.user_data.num_settings);

    /* validate the connection completed with error */
    ASSERT_FALSE(aws_http_connection_is_open(s_tester.connection));
    ASSERT_INT_EQUALS(
        AWS_ERROR_HTTP_PROTOCOL_ERROR, testing_channel_get_shutdown_error_code(&s_tester.testing_channel));

    /* client should send GOAWAY */
    ASSERT_SUCCESS(h2_fake_peer_decode_messages_from_testing_channel(&s_tester.peer));
    struct h2_decoded_frame *goaway =
        h2_decode_tester_find_frame(&s_tester.peer.decode, AWS_H2_FRAME_T_GOAWAY, 0, NULL);
    ASSERT_NOT_NULL(goaway);
    ASSERT_UINT_EQUALS(AWS_HTTP2_ERR_FLOW_CONTROL_ERROR, goaway->error_code);
    ASSERT_UINT_EQUALS(0, goaway->goaway_last_stream_id);

    /* clean up */
    aws_http_message_release(request);
    client_stream_tester_clean_up(&stream_tester);
    return s_tester_clean_up();
}

/* A server MAY finish the response before client done sending, and client just keep sending the rest of request. */
TEST_CASE(h2_client_stream_receive_end_stream_before_done_sending) {
    ASSERT_SUCCESS(s_tester_init(allocator, ctx));

    /* get connection preface and acks out of the way */
    ASSERT_SUCCESS(h2_fake_peer_send_connection_preface_default_settings(&s_tester.peer));
    testing_channel_drain_queued_tasks(&s_tester.testing_channel);
    ASSERT_SUCCESS(h2_fake_peer_decode_messages_from_testing_channel(&s_tester.peer));

    /* get request ready */
    struct aws_http_message *request = aws_http_message_new_request(allocator);
    ASSERT_NOT_NULL(request);

    struct aws_http_header request_headers_src[] = {
        DEFINE_HEADER(":method", "POST"),
        DEFINE_HEADER(":scheme", "https"),
        DEFINE_HEADER(":path", "/"),
    };
    aws_http_message_add_header_array(request, request_headers_src, AWS_ARRAY_SIZE(request_headers_src));

    /* use a stalled body-stream so our test can send the response before the request is completely sent */
    const char *body_src = "hello";
    struct aws_byte_cursor body_cursor = aws_byte_cursor_from_c_str(body_src);
    struct aws_input_stream *request_body = aws_input_stream_new_tester(allocator, body_cursor);
    aws_http_message_set_body_stream(request, request_body);
    aws_input_stream_tester_set_max_bytes_per_read(request_body, 1);

    struct client_stream_tester stream_tester;
    ASSERT_SUCCESS(s_stream_tester_init(&stream_tester, request));

    /* execute 1 event-loop tick, 1 byte of the body and header should be written */
    testing_channel_run_currently_queued_tasks(&s_tester.testing_channel);
    uint32_t stream_id = aws_http_stream_get_id(stream_tester.stream);
    ASSERT_SUCCESS(h2_fake_peer_decode_messages_from_testing_channel(&s_tester.peer));
    ASSERT_NOT_NULL(
        h2_decode_tester_find_frame(&s_tester.peer.decode, AWS_H2_FRAME_T_HEADERS, 0 /*search_start_idx*/, NULL));
    struct h2_decoded_frame *sent_data_frame =
        h2_decode_tester_find_frame(&s_tester.peer.decode, AWS_H2_FRAME_T_DATA, 0 /*search_start_idx*/, NULL);
    ASSERT_FALSE(sent_data_frame->end_stream);
    ASSERT_TRUE(aws_byte_buf_eq_c_str(&sent_data_frame->data, "h"));
    /* fake peer sends complete response */
    struct aws_http_header response_headers_src[] = {
        DEFINE_HEADER(":status", "404"),
    };
    /* stop stalling the input stream */
    aws_input_stream_tester_set_max_bytes_per_read(request_body, 5);
    size_t frames_count = h2_decode_tester_frame_count(&s_tester.peer.decode);

    struct aws_http_headers *response_headers = aws_http_headers_new(allocator);
    aws_http_headers_add_array(response_headers, response_headers_src, AWS_ARRAY_SIZE(response_headers_src));

    struct aws_h2_frame *response_frame =
        aws_h2_frame_new_headers(allocator, stream_id, response_headers, true /*end_stream*/, 0, NULL);
    ASSERT_SUCCESS(h2_fake_peer_send_frame(&s_tester.peer, response_frame));

    /* No rst stream sent, we wait until the client finish sending body */
    /* validate the client request completes successfully */
    testing_channel_drain_queued_tasks(&s_tester.testing_channel);
    ASSERT_TRUE(stream_tester.complete);
    ASSERT_INT_EQUALS(AWS_ERROR_SUCCESS, stream_tester.on_complete_error_code);
    ASSERT_INT_EQUALS(404, stream_tester.response_status);

    /* Check the rest of the body received by peer */
    ASSERT_SUCCESS(h2_fake_peer_decode_messages_from_testing_channel(&s_tester.peer));
    struct h2_decoded_frame *rest_data_frame = h2_decode_tester_find_frame(
        &s_tester.peer.decode, AWS_H2_FRAME_T_DATA, frames_count /*search_start_idx*/, NULL);
    ASSERT_TRUE(rest_data_frame->end_stream);
    ASSERT_TRUE(aws_byte_buf_eq_c_str(&rest_data_frame->data, "ello"));

    /* clean up */
    aws_http_headers_release(response_headers);
    client_stream_tester_clean_up(&stream_tester);
    aws_http_message_release(request);
    aws_input_stream_destroy(request_body);
    return s_tester_clean_up();
}

/* A server MAY request that the client abort transmission of a request without error by sending a
 * RST_STREAM with an error code of NO_ERROR after sending a complete response. */
TEST_CASE(h2_client_stream_receive_end_stream_and_rst_before_done_sending) {
    ASSERT_SUCCESS(s_tester_init(allocator, ctx));

    /* get connection preface and acks out of the way */
    ASSERT_SUCCESS(h2_fake_peer_send_connection_preface_default_settings(&s_tester.peer));
    testing_channel_drain_queued_tasks(&s_tester.testing_channel);
    ASSERT_SUCCESS(h2_fake_peer_decode_messages_from_testing_channel(&s_tester.peer));

    /* get request ready */
    struct aws_http_message *request = aws_http_message_new_request(allocator);
    ASSERT_NOT_NULL(request);

    struct aws_http_header request_headers_src[] = {
        DEFINE_HEADER(":method", "POST"),
        DEFINE_HEADER(":scheme", "https"),
        DEFINE_HEADER(":path", "/"),
    };
    aws_http_message_add_header_array(request, request_headers_src, AWS_ARRAY_SIZE(request_headers_src));

    /* use a stalled body-stream so our test can send the response before the request is completely sent */
    const char *body_src = "hello";
    struct aws_byte_cursor body_cursor = aws_byte_cursor_from_c_str(body_src);
    struct aws_input_stream *request_body = aws_input_stream_new_tester(allocator, body_cursor);
    aws_http_message_set_body_stream(request, request_body);
    aws_input_stream_tester_set_max_bytes_per_read(request_body, 0);

    struct client_stream_tester stream_tester;
    ASSERT_SUCCESS(s_stream_tester_init(&stream_tester, request));

    /* execute 1 event-loop tick, the HEADERS should be written
     * (don't drain task queue or we'll infinite loop waiting for stalled body) */
    testing_channel_run_currently_queued_tasks(&s_tester.testing_channel);
    uint32_t stream_id = aws_http_stream_get_id(stream_tester.stream);
    ASSERT_SUCCESS(h2_fake_peer_decode_messages_from_testing_channel(&s_tester.peer));
    ASSERT_NOT_NULL(
        h2_decode_tester_find_frame(&s_tester.peer.decode, AWS_H2_FRAME_T_HEADERS, 0 /*search_start_idx*/, NULL));

    /* fake peer sends complete response */
    struct aws_http_header response_headers_src[] = {
        DEFINE_HEADER(":status", "404"),
    };

    struct aws_http_headers *response_headers = aws_http_headers_new(allocator);
    aws_http_headers_add_array(response_headers, response_headers_src, AWS_ARRAY_SIZE(response_headers_src));

    struct aws_h2_frame *response_frame =
        aws_h2_frame_new_headers(allocator, stream_id, response_headers, true /*end_stream*/, 0, NULL);
    ASSERT_SUCCESS(h2_fake_peer_send_frame(&s_tester.peer, response_frame));

    /* fake peer sends RST_STREAM with error-code NO_ERROR */
    response_frame = aws_h2_frame_new_rst_stream(allocator, stream_id, AWS_HTTP2_ERR_NO_ERROR);
    ASSERT_SUCCESS(h2_fake_peer_send_frame(&s_tester.peer, response_frame));

    /* validate the client request completes successfully */
    testing_channel_drain_queued_tasks(&s_tester.testing_channel);
    ASSERT_TRUE(stream_tester.complete);
    ASSERT_INT_EQUALS(AWS_ERROR_SUCCESS, stream_tester.on_complete_error_code);
    ASSERT_INT_EQUALS(404, stream_tester.response_status);
    /* Check no data frame received by the peer */
    ASSERT_SUCCESS(h2_fake_peer_decode_messages_from_testing_channel(&s_tester.peer));
    ASSERT_NULL(h2_decode_tester_find_frame(&s_tester.peer.decode, AWS_H2_FRAME_T_DATA, 0 /*search_start_idx*/, NULL));

    /* clean up */
    aws_http_headers_release(response_headers);
    client_stream_tester_clean_up(&stream_tester);
    aws_http_message_release(request);
    aws_input_stream_destroy(request_body);
    return s_tester_clean_up();
}

TEST_CASE(h2_client_stream_err_input_stream_failure) {
    ASSERT_SUCCESS(s_tester_init(allocator, ctx));

    /* get connection preface and acks out of the way */
    ASSERT_SUCCESS(h2_fake_peer_send_connection_preface_default_settings(&s_tester.peer));
    testing_channel_drain_queued_tasks(&s_tester.testing_channel);
    ASSERT_SUCCESS(h2_fake_peer_decode_messages_from_testing_channel(&s_tester.peer));

    /* get request ready */
    struct aws_http_message *request = aws_http_message_new_request(allocator);
    ASSERT_NOT_NULL(request);

    struct aws_http_header request_headers_src[] = {
        DEFINE_HEADER(":method", "POST"),
        DEFINE_HEADER(":scheme", "https"),
        DEFINE_HEADER(":path", "/"),
    };
    aws_http_message_add_header_array(request, request_headers_src, AWS_ARRAY_SIZE(request_headers_src));

    /* use a stalled body-stream so our test can send the response before the request is completely sent */
    const char *body_src = "hello";
    struct aws_byte_cursor body_cursor = aws_byte_cursor_from_c_str(body_src);
    struct aws_input_stream *request_body = aws_input_stream_new_tester(allocator, body_cursor);
    aws_http_message_set_body_stream(request, request_body);
    aws_input_stream_tester_set_reading_broken(request_body, true /*is_broken*/);
    struct client_stream_tester stream_tester;
    ASSERT_SUCCESS(s_stream_tester_init(&stream_tester, request));

    /* validate that stream completed with error */
    testing_channel_drain_queued_tasks(&s_tester.testing_channel);
    ASSERT_TRUE(stream_tester.complete);
    ASSERT_INT_EQUALS(AWS_IO_STREAM_READ_FAILED, stream_tester.on_complete_error_code);
    /* a stream error should not affect the connection */
    ASSERT_TRUE(aws_http_connection_is_open(s_tester.connection));
    /* validate that stream sent RST_STREAM */
    ASSERT_SUCCESS(h2_fake_peer_decode_messages_from_testing_channel(&s_tester.peer));
    struct h2_decoded_frame *rst_stream_frame = h2_decode_tester_latest_frame(&s_tester.peer.decode);
    ASSERT_INT_EQUALS(AWS_HTTP2_ERR_INTERNAL_ERROR, rst_stream_frame->error_code);
    /* clean up */
    client_stream_tester_clean_up(&stream_tester);
    aws_http_message_release(request);
    aws_input_stream_destroy(request_body);
    return s_tester_clean_up();
}

/* A request stream that receives RST_STREAM should terminate */
TEST_CASE(h2_client_stream_err_receive_rst_stream) {
    ASSERT_SUCCESS(s_tester_init(allocator, ctx));

    /* fake peer sends connection preface */
    ASSERT_SUCCESS(h2_fake_peer_send_connection_preface_default_settings(&s_tester.peer));
    testing_channel_drain_queued_tasks(&s_tester.testing_channel);

    /* send request */
    struct aws_http_message *request = aws_http_message_new_request(allocator);
    ASSERT_NOT_NULL(request);

    struct aws_http_header request_headers_src[] = {
        DEFINE_HEADER(":method", "GET"),
        DEFINE_HEADER(":scheme", "https"),
        DEFINE_HEADER(":path", "/"),
    };
    aws_http_message_add_header_array(request, request_headers_src, AWS_ARRAY_SIZE(request_headers_src));

    struct client_stream_tester stream_tester;
    ASSERT_SUCCESS(s_stream_tester_init(&stream_tester, request));
    testing_channel_drain_queued_tasks(&s_tester.testing_channel);

    uint32_t stream_id = aws_http_stream_get_id(stream_tester.stream);

    /* fake peer sends RST_STREAM */
    struct aws_h2_frame *rst_stream =
        aws_h2_frame_new_rst_stream(allocator, stream_id, AWS_HTTP2_ERR_HTTP_1_1_REQUIRED);
    ASSERT_SUCCESS(h2_fake_peer_send_frame(&s_tester.peer, rst_stream));

    /* validate that stream completed with error */
    testing_channel_drain_queued_tasks(&s_tester.testing_channel);
    ASSERT_TRUE(stream_tester.complete);
    ASSERT_INT_EQUALS(AWS_ERROR_HTTP_RST_STREAM_RECEIVED, stream_tester.on_complete_error_code);

    /* a stream error should not affect the connection */
    ASSERT_TRUE(aws_http_connection_is_open(s_tester.connection));

    /* validate that stream did NOT send RST_STREAM */
    ASSERT_SUCCESS(h2_fake_peer_decode_messages_from_testing_channel(&s_tester.peer));
    ASSERT_NULL(h2_decode_tester_find_frame(&s_tester.peer.decode, AWS_H2_FRAME_T_RST_STREAM, 0, NULL));

    /* clean up */
    aws_http_message_release(request);
    client_stream_tester_clean_up(&stream_tester);
    return s_tester_clean_up();
}

/* We don't fully support PUSH_PROMISE, so we automatically send RST_STREAM to reject any promised streams.
 * Why, you ask, don't we simply send SETTINGS_ENABLE_PUSH=0 in the initial SETTINGS frame and call it a day?
 * Because it's theoretically possible for a server to start sending PUSH_PROMISE frames in the initial
 * response, before sending the ACK to the initial SETTINGS. */
TEST_CASE(h2_client_push_promise_automatically_rejected) {
    ASSERT_SUCCESS(s_tester_init(allocator, ctx));

    /* fake peer sends connection preface */
    ASSERT_SUCCESS(h2_fake_peer_send_connection_preface_default_settings(&s_tester.peer));
    testing_channel_drain_queued_tasks(&s_tester.testing_channel);

    /* send request */
    struct aws_http_message *request = aws_http_message_new_request(allocator);
    ASSERT_NOT_NULL(request);

    struct aws_http_header request_headers_src[] = {
        DEFINE_HEADER(":method", "GET"),
        DEFINE_HEADER(":scheme", "https"),
        DEFINE_HEADER(":authority", "veryblackpage.com"),
        DEFINE_HEADER(":path", "/"),
    };
    aws_http_message_add_header_array(request, request_headers_src, AWS_ARRAY_SIZE(request_headers_src));

    struct client_stream_tester stream_tester;
    ASSERT_SUCCESS(s_stream_tester_init(&stream_tester, request));

    testing_channel_drain_queued_tasks(&s_tester.testing_channel);
    uint32_t stream_id = aws_http_stream_get_id(stream_tester.stream);

    /* fake peer sends push request (PUSH_PROMISE) */
    struct aws_http_header push_request_headers_src[] = {
        DEFINE_HEADER(":method", "GET"),
        DEFINE_HEADER(":scheme", "https"),
        DEFINE_HEADER(":authority", "veryblackpage.com"),
        DEFINE_HEADER(":path", "/style.css"),
    };
    struct aws_http_headers *push_request_headers = aws_http_headers_new(allocator);
    ASSERT_SUCCESS(aws_http_headers_add_array(
        push_request_headers, push_request_headers_src, AWS_ARRAY_SIZE(push_request_headers_src)));

    uint32_t promised_stream_id = 2;
    struct aws_h2_frame *peer_frame =
        aws_h2_frame_new_push_promise(allocator, stream_id, promised_stream_id, push_request_headers, 0);
    ASSERT_SUCCESS(h2_fake_peer_send_frame(&s_tester.peer, peer_frame));

    /* fake peer sends push response RIGHT AWAY before there's any possibility of receiving RST_STREAM */
    struct aws_http_header push_response_headers_src[] = {
        DEFINE_HEADER(":status", "200"),
    };
    struct aws_http_headers *push_response_headers = aws_http_headers_new(allocator);
    ASSERT_SUCCESS(aws_http_headers_add_array(
        push_response_headers, push_response_headers_src, AWS_ARRAY_SIZE(push_response_headers_src)));

    peer_frame =
        aws_h2_frame_new_headers(allocator, promised_stream_id, push_response_headers, false /*end_stream*/, 0, NULL);
    ASSERT_SUCCESS(h2_fake_peer_send_frame(&s_tester.peer, peer_frame));

    ASSERT_SUCCESS(h2_fake_peer_send_data_frame_str(
        &s_tester.peer, promised_stream_id, "body {background-color: black;}", true /*end_stream*/));

    /* fake peer sends response to the initial request */
    struct aws_http_header response_headers_src[] = {
        DEFINE_HEADER(":status", "200"),
    };
    struct aws_http_headers *response_headers = aws_http_headers_new(allocator);
    aws_http_headers_add_array(response_headers, response_headers_src, AWS_ARRAY_SIZE(response_headers_src));

    peer_frame = aws_h2_frame_new_headers(allocator, stream_id, response_headers, false /*end_stream*/, 0, NULL);
    ASSERT_SUCCESS(h2_fake_peer_send_frame(&s_tester.peer, peer_frame));

    const char *body_src = "<html><head><link rel=\"stylesheet\" type=\"text/css\" href=\"style.css\"></head></html>";
    ASSERT_SUCCESS(h2_fake_peer_send_data_frame_str(&s_tester.peer, stream_id, body_src, true /*end_stream*/));

    /* validate that stream completed successfully. */
    testing_channel_drain_queued_tasks(&s_tester.testing_channel);
    ASSERT_TRUE(stream_tester.complete);
    ASSERT_INT_EQUALS(AWS_ERROR_SUCCESS, stream_tester.on_complete_error_code);
    ASSERT_INT_EQUALS(200, stream_tester.response_status);
    ASSERT_BIN_ARRAYS_EQUALS(
        body_src, strlen(body_src), stream_tester.response_body.buffer, stream_tester.response_body.len);

    ASSERT_TRUE(aws_http_connection_is_open(s_tester.connection));

    /* validate that client automatically sent RST_STREAM to reject the promised stream */
    ASSERT_SUCCESS(h2_fake_peer_decode_messages_from_testing_channel(&s_tester.peer));
    struct h2_decoded_frame *client_sent_rst_stream = h2_decode_tester_find_stream_frame(
        &s_tester.peer.decode, AWS_H2_FRAME_T_RST_STREAM, promised_stream_id, 0, NULL);
    ASSERT_NOT_NULL(client_sent_rst_stream);

    /* clean up */
    aws_http_headers_release(push_request_headers);
    aws_http_headers_release(push_response_headers);
    aws_http_headers_release(response_headers);
    aws_http_message_release(request);
    client_stream_tester_clean_up(&stream_tester);
    return s_tester_clean_up();
}

/* Test client receives the GOAWAY frame, stop creating new stream and complete the streams whose id are higher than the
 * last stream id included in GOAWAY frame, and callback invoked */
TEST_CASE(h2_client_conn_receive_goaway) {
    ASSERT_SUCCESS(s_tester_init(allocator, ctx));

    /* get connection preface and acks out of the way */
    ASSERT_SUCCESS(h2_fake_peer_send_connection_preface_default_settings(&s_tester.peer));
    testing_channel_drain_queued_tasks(&s_tester.testing_channel);
    ASSERT_SUCCESS(h2_fake_peer_decode_messages_from_testing_channel(&s_tester.peer));

    /* send multiple requests */
    enum { NUM_STREAMS = 3 };
    struct aws_http_message *requests[NUM_STREAMS];
    struct aws_http_header request_headers_src[NUM_STREAMS][3] = {
        {
            DEFINE_HEADER(":method", "GET"),
            DEFINE_HEADER(":scheme", "https"),
            DEFINE_HEADER(":path", "/a.txt"),
        },
        {
            DEFINE_HEADER(":method", "GET"),
            DEFINE_HEADER(":scheme", "https"),
            DEFINE_HEADER(":path", "/b.txt"),
        },
        {
            DEFINE_HEADER(":method", "GET"),
            DEFINE_HEADER(":scheme", "https"),
            DEFINE_HEADER(":path", "/c.txt"),
        },
    };
    struct client_stream_tester stream_testers[NUM_STREAMS];
    for (size_t i = 0; i < NUM_STREAMS; ++i) {
        requests[i] = aws_http_message_new_request(allocator);
        aws_http_message_add_header_array(requests[i], request_headers_src[i], AWS_ARRAY_SIZE(request_headers_src[i]));
    }
    /* Send the first two requests */
    ASSERT_SUCCESS(s_stream_tester_init(&stream_testers[0], requests[0]));
    ASSERT_SUCCESS(s_stream_tester_init(&stream_testers[1], requests[1]));
    testing_channel_drain_queued_tasks(&s_tester.testing_channel);

    /* fake peer send a GOAWAY frame indicating only the first request will be processed */
    uint32_t stream_id = aws_http_stream_get_id(stream_testers[0].stream);
    struct aws_byte_cursor debug_info;
    AWS_ZERO_STRUCT(debug_info);
    struct aws_h2_frame *peer_frame = aws_h2_frame_new_goaway(allocator, stream_id, AWS_HTTP2_ERR_NO_ERROR, debug_info);
    ASSERT_SUCCESS(h2_fake_peer_send_frame(&s_tester.peer, peer_frame));
    testing_channel_drain_queued_tasks(&s_tester.testing_channel);

    /* validate the callback invoked and the information recorded during callback */
    ASSERT_INT_EQUALS(s_tester.user_data.http2_error, AWS_HTTP2_ERR_NO_ERROR);
    ASSERT_INT_EQUALS(s_tester.user_data.last_stream_id, stream_id);

    /* validate the connection is still open, and the second request finished with GOAWAY_RECEIVED */
    ASSERT_TRUE(aws_http_connection_is_open(s_tester.connection));
    ASSERT_FALSE(stream_testers[0].complete);
    ASSERT_TRUE(stream_testers[1].complete);
    ASSERT_INT_EQUALS(AWS_ERROR_HTTP_GOAWAY_RECEIVED, stream_testers[1].on_complete_error_code);

    /* validate the new requst will no be accepted */
    ASSERT_FAILS(s_stream_tester_init(&stream_testers[2], requests[2]));

    /* Try gracefully shutting down the connection */
    struct aws_http_header response_headers_src[] = {DEFINE_HEADER(":status", "200")};
    struct aws_http_headers *response_headers = aws_http_headers_new(allocator);
    aws_http_headers_add_array(response_headers, response_headers_src, AWS_ARRAY_SIZE(response_headers_src));
    struct aws_h2_frame *response_frame = aws_h2_frame_new_headers(
        allocator, aws_http_stream_get_id(stream_testers[0].stream), response_headers, true /* end_stream */, 0, NULL);
    ASSERT_SUCCESS(h2_fake_peer_send_frame(&s_tester.peer, response_frame));
    /* shutdown channel */
    aws_channel_shutdown(s_tester.testing_channel.channel, AWS_ERROR_SUCCESS);
    testing_channel_drain_queued_tasks(&s_tester.testing_channel);
    ASSERT_TRUE(testing_channel_is_shutdown_completed(&s_tester.testing_channel));

    /* validate the first request finishes successfully */
    testing_channel_drain_queued_tasks(&s_tester.testing_channel);
    ASSERT_TRUE(stream_testers[0].complete);
    ASSERT_INT_EQUALS(200, stream_testers[0].response_status);

    ASSERT_FALSE(aws_http_connection_is_open(s_tester.connection));

    /* clean up */
    aws_http_headers_release(response_headers);
    for (size_t i = 0; i < NUM_STREAMS; ++i) {
        client_stream_tester_clean_up(&stream_testers[i]);
        aws_http_message_release(requests[i]);
    }
    return s_tester_clean_up();
}

/* Test client receives the GOAWAY frame with invalid last stream id and connection error happened, and callback will
 * not be invoked for the invalid GOAWAY frame */
TEST_CASE(h2_client_conn_err_invalid_last_stream_id_goaway) {
    ASSERT_SUCCESS(s_tester_init(allocator, ctx));

    /* get connection preface and acks out of the way */
    ASSERT_SUCCESS(h2_fake_peer_send_connection_preface_default_settings(&s_tester.peer));
    testing_channel_drain_queued_tasks(&s_tester.testing_channel);
    ASSERT_SUCCESS(h2_fake_peer_decode_messages_from_testing_channel(&s_tester.peer));

    /* fake peer send multiple GOAWAY frames  */
    struct aws_byte_cursor debug_info;
    AWS_ZERO_STRUCT(debug_info);
    /* First on with last_stream_id as AWS_H2_STREAM_ID_MAX */
    struct aws_h2_frame *peer_frame =
        aws_h2_frame_new_goaway(allocator, AWS_H2_STREAM_ID_MAX, AWS_HTTP2_ERR_NO_ERROR, debug_info);
    ASSERT_SUCCESS(h2_fake_peer_send_frame(&s_tester.peer, peer_frame));
    /* validate the callback invoked and the information recorded during callback */
    ASSERT_INT_EQUALS(s_tester.user_data.http2_error, AWS_HTTP2_ERR_NO_ERROR);
    ASSERT_INT_EQUALS(s_tester.user_data.last_stream_id, AWS_H2_STREAM_ID_MAX);

    int last_stream_id = 1;
    /* Second one with last_stream_id as 1 and some error */
    peer_frame = aws_h2_frame_new_goaway(allocator, last_stream_id, AWS_HTTP2_ERR_FLOW_CONTROL_ERROR, debug_info);
    ASSERT_SUCCESS(h2_fake_peer_send_frame(&s_tester.peer, peer_frame));
    testing_channel_drain_queued_tasks(&s_tester.testing_channel);
    ASSERT_INT_EQUALS(s_tester.user_data.http2_error, AWS_HTTP2_ERR_FLOW_CONTROL_ERROR);
    ASSERT_INT_EQUALS(s_tester.user_data.last_stream_id, last_stream_id);

    /* validate the connection is still open, everything is fine */
    ASSERT_TRUE(aws_http_connection_is_open(s_tester.connection));

    /* Another GOAWAY with higher last stream id will cause connection closed with an error */
    peer_frame = aws_h2_frame_new_goaway(allocator, last_stream_id + 1, AWS_HTTP2_ERR_FLOW_CONTROL_ERROR, debug_info);
    ASSERT_SUCCESS(h2_fake_peer_send_frame(&s_tester.peer, peer_frame));
    testing_channel_drain_queued_tasks(&s_tester.testing_channel);
    /* validate the callback is not invoked and the information is still the same as the second one */
    ASSERT_INT_EQUALS(s_tester.user_data.http2_error, AWS_HTTP2_ERR_FLOW_CONTROL_ERROR);
    ASSERT_INT_EQUALS(s_tester.user_data.last_stream_id, last_stream_id);
    ASSERT_FALSE(aws_http_connection_is_open(s_tester.connection));
    ASSERT_INT_EQUALS(
        AWS_ERROR_HTTP_PROTOCOL_ERROR, testing_channel_get_shutdown_error_code(&s_tester.testing_channel));
    /* clean up */
    return s_tester_clean_up();
}

static void s_on_completed(struct aws_http_connection *connection, int error_code, void *user_data) {
    (void)connection;
    int *callback_error_code = user_data;
    *callback_error_code = error_code;
}

/* Test the user API for changing HTTP/2 connection settings */
TEST_CASE(h2_client_change_settings_succeed) {

    ASSERT_SUCCESS(s_tester_init(allocator, ctx));
    /* client sent the preface and first settings */
    ASSERT_SUCCESS(h2_fake_peer_decode_messages_from_testing_channel(&s_tester.peer));
    struct h2_decoded_frame *first_written_frame = h2_decode_tester_get_frame(&s_tester.peer.decode, 0);
    ASSERT_UINT_EQUALS(AWS_H2_FRAME_T_SETTINGS, first_written_frame->type);
    ASSERT_FALSE(first_written_frame->ack);

    /* We disabled the push_promise at the initial setting, let's use user API to enable it. */
    /* Use user API to change HTTP/2 connection settings */

    struct aws_http2_setting settings_array[] = {
        {.id = AWS_HTTP2_SETTINGS_ENABLE_PUSH, .value = 1},
    };
    int callback_error_code = INT32_MAX;

    ASSERT_SUCCESS(aws_http2_connection_change_settings(
        s_tester.connection, settings_array, AWS_ARRAY_SIZE(settings_array), s_on_completed, &callback_error_code));
    testing_channel_drain_queued_tasks(&s_tester.testing_channel);
    /* check the settings frame is sent */
    ASSERT_SUCCESS(h2_fake_peer_decode_messages_from_testing_channel(&s_tester.peer));
    struct h2_decoded_frame *second_frame = h2_decode_tester_get_frame(&s_tester.peer.decode, 1);
    ASSERT_UINT_EQUALS(AWS_H2_FRAME_T_SETTINGS, second_frame->type);
    ASSERT_FALSE(second_frame->ack);
    ASSERT_INT_EQUALS(1, second_frame->settings.length);
    struct aws_http2_setting setting_received;
    aws_array_list_front(&second_frame->settings, &setting_received);
    ASSERT_INT_EQUALS(AWS_HTTP2_SETTINGS_ENABLE_PUSH, setting_received.id);
    ASSERT_INT_EQUALS(1, setting_received.value);

    /* fake peer sends connection preface */
    ASSERT_SUCCESS(h2_fake_peer_send_connection_preface_default_settings(&s_tester.peer));
    /* fake peer sends two settings ack back, one for the initial settings, one for the user settings we just sent */
    struct aws_h2_frame *peer_frame = aws_h2_frame_new_settings(allocator, NULL, 0, true);
    ASSERT_SUCCESS(h2_fake_peer_send_frame(&s_tester.peer, peer_frame));
    testing_channel_drain_queued_tasks(&s_tester.testing_channel);
    /* Check the callback has NOT fired after the first settings ack frame, the user_data has not changed */
    ASSERT_INT_EQUALS(INT32_MAX, callback_error_code);
    peer_frame = aws_h2_frame_new_settings(allocator, NULL, 0, true);
    ASSERT_SUCCESS(h2_fake_peer_send_frame(&s_tester.peer, peer_frame));
    /* Check the callback has fired after the second settings ack frame, the error code we got is NO_ERROR(0) */
    ASSERT_INT_EQUALS(0, callback_error_code);

    /* Check empty settings can be sent */
    callback_error_code = INT32_MAX;

    ASSERT_SUCCESS(
        aws_http2_connection_change_settings(s_tester.connection, NULL, 0, s_on_completed, &callback_error_code));
    testing_channel_drain_queued_tasks(&s_tester.testing_channel);
    /* check the empty settings frame is sent */
    ASSERT_SUCCESS(h2_fake_peer_decode_messages_from_testing_channel(&s_tester.peer));
    struct h2_decoded_frame *second_settings = h2_decode_tester_latest_frame(&s_tester.peer.decode);
    ASSERT_UINT_EQUALS(AWS_H2_FRAME_T_SETTINGS, second_settings->type);
    ASSERT_FALSE(second_settings->ack);
    ASSERT_INT_EQUALS(0, second_settings->settings.length);
    peer_frame = aws_h2_frame_new_settings(allocator, NULL, 0, true);
    ASSERT_SUCCESS(h2_fake_peer_send_frame(&s_tester.peer, peer_frame));
    /* Check the callback has fired after the second settings ack frame, the error code we got is NO_ERROR(0) */
    ASSERT_INT_EQUALS(0, callback_error_code);

    struct aws_http_message *request = aws_http_message_new_request(allocator);
    ASSERT_NOT_NULL(request);

    struct aws_http_header request_headers_src[] = {
        DEFINE_HEADER(":method", "GET"),
        DEFINE_HEADER(":scheme", "https"),
        DEFINE_HEADER(":path", "/"),
    };
    aws_http_message_add_header_array(request, request_headers_src, AWS_ARRAY_SIZE(request_headers_src));

    struct client_stream_tester stream_tester;
    ASSERT_SUCCESS(s_stream_tester_init(&stream_tester, request));
    testing_channel_drain_queued_tasks(&s_tester.testing_channel);
    uint32_t stream_id = aws_http_stream_get_id(stream_tester.stream);

    /* fake peer sends push request (PUSH_PROMISE) */
    struct aws_http_header push_request_headers_src[] = {
        DEFINE_HEADER(":method", "GET"),
        DEFINE_HEADER(":scheme", "https"),
        DEFINE_HEADER(":authority", "veryblackpage.com"),
        DEFINE_HEADER(":path", "/style.css"),
    };
    struct aws_http_headers *push_request_headers = aws_http_headers_new(allocator);
    ASSERT_SUCCESS(aws_http_headers_add_array(
        push_request_headers, push_request_headers_src, AWS_ARRAY_SIZE(push_request_headers_src)));

    uint32_t promised_stream_id = 2;
    peer_frame = aws_h2_frame_new_push_promise(allocator, stream_id, promised_stream_id, push_request_headers, 0);
    ASSERT_SUCCESS(h2_fake_peer_send_frame(&s_tester.peer, peer_frame));
    testing_channel_drain_queued_tasks(&s_tester.testing_channel);
    /* validate the connection is still open */
    ASSERT_TRUE(aws_http_connection_is_open(s_tester.connection));

    /* clean up */
    aws_http_headers_release(push_request_headers);
    aws_http_message_release(request);
    client_stream_tester_clean_up(&stream_tester);
    return s_tester_clean_up();
}

/* Test the user API for changing HTTP/2 connection settings and no settings ACK received from peer */
TEST_CASE(h2_client_change_settings_failed_no_ack_received) {

    ASSERT_SUCCESS(s_tester_init(allocator, ctx));
    /* client sent the preface and first settings */
    ASSERT_SUCCESS(h2_fake_peer_decode_messages_from_testing_channel(&s_tester.peer));
    struct h2_decoded_frame *first_written_frame = h2_decode_tester_get_frame(&s_tester.peer.decode, 0);
    ASSERT_UINT_EQUALS(AWS_H2_FRAME_T_SETTINGS, first_written_frame->type);
    ASSERT_FALSE(first_written_frame->ack);

    /* request changing setting */
    struct aws_http2_setting settings_array[] = {
        {.id = AWS_HTTP2_SETTINGS_ENABLE_PUSH, .value = 1},
    };
    int callback_error_code = INT32_MAX;
    ASSERT_SUCCESS(aws_http2_connection_change_settings(
        s_tester.connection, settings_array, AWS_ARRAY_SIZE(settings_array), s_on_completed, &callback_error_code));
    testing_channel_drain_queued_tasks(&s_tester.testing_channel);
    /* fake peer sends connection preface */
    ASSERT_SUCCESS(h2_fake_peer_send_connection_preface_default_settings(&s_tester.peer));
    /* fake peer sends one settings ack back the initial settings */
    struct aws_h2_frame *peer_frame = aws_h2_frame_new_settings(allocator, NULL, 0, true);
    ASSERT_SUCCESS(h2_fake_peer_send_frame(&s_tester.peer, peer_frame));
    testing_channel_drain_queued_tasks(&s_tester.testing_channel);
    /* Check the callback has NOT fired after the first settings ack frame, the user_data has not changed */
    ASSERT_INT_EQUALS(INT32_MAX, callback_error_code);

    /* shutdown the connection */
    h2_fake_peer_clean_up(&s_tester.peer);
    aws_http_connection_release(s_tester.connection);
    testing_channel_drain_queued_tasks(&s_tester.testing_channel);
    /* Check the callback has fired with error, after connection shutdown */
    ASSERT_INT_EQUALS(AWS_ERROR_HTTP_CONNECTION_CLOSED, callback_error_code);
    ASSERT_SUCCESS(testing_channel_clean_up(&s_tester.testing_channel));
    /* clean up */
    aws_http_library_clean_up();
    return AWS_OP_SUCCESS;
}

/* Test manual window management for connection successfully disabled the automatically window update */
TEST_CASE(h2_client_manual_window_management_disabled_auto_window_update) {
    ASSERT_SUCCESS(s_manual_window_management_tester_init(allocator, ctx));
    /* fake peer sends connection preface */
    ASSERT_SUCCESS(h2_fake_peer_send_connection_preface_default_settings(&s_tester.peer));
    testing_channel_drain_queued_tasks(&s_tester.testing_channel);

    size_t window_size = 10;

    /* change the settings of the initial window size for new stream flow-control window */
    struct aws_http2_setting settings_array[] = {
        {.id = AWS_HTTP2_SETTINGS_INITIAL_WINDOW_SIZE, .value = (uint32_t)window_size},
    };

    ASSERT_SUCCESS(aws_http2_connection_change_settings(
        s_tester.connection,
        settings_array,
        AWS_ARRAY_SIZE(settings_array),
        NULL /*callback function*/,
        NULL /*user_data*/));
    testing_channel_drain_queued_tasks(&s_tester.testing_channel);
    /* fake peer sends two settings ack back, one for the initial settings, one for the user settings we just sent */
    struct aws_h2_frame *peer_frame = aws_h2_frame_new_settings(allocator, NULL, 0, true);
    ASSERT_SUCCESS(h2_fake_peer_send_frame(&s_tester.peer, peer_frame));
    peer_frame = aws_h2_frame_new_settings(allocator, NULL, 0, true);
    ASSERT_SUCCESS(h2_fake_peer_send_frame(&s_tester.peer, peer_frame));
    testing_channel_drain_queued_tasks(&s_tester.testing_channel);

    /* send request */
    struct aws_http_message *request = aws_http_message_new_request(allocator);
    ASSERT_NOT_NULL(request);

    struct aws_http_header request_headers_src[] = {
        DEFINE_HEADER(":method", "GET"),
        DEFINE_HEADER(":scheme", "https"),
        DEFINE_HEADER(":path", "/"),
    };
    aws_http_message_add_header_array(request, request_headers_src, AWS_ARRAY_SIZE(request_headers_src));

    struct client_stream_tester stream_tester;
    ASSERT_SUCCESS(s_stream_tester_init(&stream_tester, request));
    testing_channel_drain_queued_tasks(&s_tester.testing_channel);
    uint32_t stream_id = aws_http_stream_get_id(stream_tester.stream);

    /* fake peer sends response headers */
    struct aws_http_header response_headers_src[] = {
        DEFINE_HEADER(":status", "200"),
    };

    struct aws_http_headers *response_headers = aws_http_headers_new(allocator);
    aws_http_headers_add_array(response_headers, response_headers_src, AWS_ARRAY_SIZE(response_headers_src));

    struct aws_h2_frame *response_frame =
        aws_h2_frame_new_headers(allocator, stream_id, response_headers, false /*end_stream*/, 0, NULL);
    ASSERT_SUCCESS(h2_fake_peer_send_frame(&s_tester.peer, response_frame));

    struct aws_byte_buf response_body_bufs;
    /* fake peer sends a DATA frame take all the window size we have */
    ASSERT_SUCCESS(aws_byte_buf_init(&response_body_bufs, allocator, window_size));
    ASSERT_TRUE(aws_byte_buf_write_u8_n(&response_body_bufs, (uint8_t)'a', window_size));
    struct aws_byte_cursor body_cursor = aws_byte_cursor_from_buf(&response_body_bufs);
    ASSERT_SUCCESS(h2_fake_peer_send_data_frame(&s_tester.peer, stream_id, body_cursor, false /*end_stream*/));

    testing_channel_drain_queued_tasks(&s_tester.testing_channel);
    /* validate no window_update frame sent automatically */
    ASSERT_SUCCESS(h2_fake_peer_decode_messages_from_testing_channel(&s_tester.peer));
    ASSERT_NULL(h2_decode_tester_find_stream_frame(
        &s_tester.peer.decode, AWS_H2_FRAME_T_WINDOW_UPDATE, stream_id, 0 /*idx*/, NULL));
    ASSERT_NULL(h2_decode_tester_find_stream_frame(
        &s_tester.peer.decode, AWS_H2_FRAME_T_WINDOW_UPDATE, 0 /*stream_id*/, 0 /*idx*/, NULL));

    /* validate that stream is still open */
    ASSERT_FALSE(stream_tester.complete);
    /* peer send another flow-controlled frame will result in stream flow control error */
    ASSERT_SUCCESS(h2_fake_peer_send_data_frame(&s_tester.peer, stream_id, body_cursor, true /*end_stream*/));

    /* validate that stream completed with error */
    testing_channel_drain_queued_tasks(&s_tester.testing_channel);
    ASSERT_TRUE(stream_tester.complete);
    ASSERT_INT_EQUALS(AWS_ERROR_HTTP_PROTOCOL_ERROR, stream_tester.on_complete_error_code);

    /* a stream error should not affect the connection */
    ASSERT_TRUE(aws_http_connection_is_open(s_tester.connection));

    /* validate that stream sent RST_STREAM with AWS_HTTP2_ERR_FLOW_CONTROL_ERROR */
    ASSERT_SUCCESS(h2_fake_peer_decode_messages_from_testing_channel(&s_tester.peer));
    struct h2_decoded_frame *rst_stream_frame =
        h2_decode_tester_find_stream_frame(&s_tester.peer.decode, AWS_H2_FRAME_T_RST_STREAM, stream_id, 0, NULL);
    ASSERT_UINT_EQUALS(AWS_HTTP2_ERR_FLOW_CONTROL_ERROR, rst_stream_frame->error_code);

    /* clean up */
    aws_byte_buf_clean_up(&response_body_bufs);
    aws_http_headers_release(response_headers);
    aws_http_message_release(request);
    client_stream_tester_clean_up(&stream_tester);

    return s_tester_clean_up();
}

TEST_CASE(h2_client_manual_window_management_user_send_stream_window_update) {

    ASSERT_SUCCESS(s_manual_window_management_tester_init(allocator, ctx));
    /* fake peer sends connection preface */
    ASSERT_SUCCESS(h2_fake_peer_send_connection_preface_default_settings(&s_tester.peer));
    testing_channel_drain_queued_tasks(&s_tester.testing_channel);

    size_t window_size = 10;

    /* change the settings of the initial window size for new stream flow-control window */
    struct aws_http2_setting settings_array[] = {
        {.id = AWS_HTTP2_SETTINGS_INITIAL_WINDOW_SIZE, .value = (uint32_t)window_size},
    };

    ASSERT_SUCCESS(aws_http2_connection_change_settings(
        s_tester.connection,
        settings_array,
        AWS_ARRAY_SIZE(settings_array),
        NULL /*callback function*/,
        NULL /*user_data*/));
    testing_channel_drain_queued_tasks(&s_tester.testing_channel);
    /* fake peer sends two settings ack back, one for the initial settings, one for the user settings we just sent */
    struct aws_h2_frame *peer_frame = aws_h2_frame_new_settings(allocator, NULL, 0, true);
    ASSERT_SUCCESS(h2_fake_peer_send_frame(&s_tester.peer, peer_frame));
    peer_frame = aws_h2_frame_new_settings(allocator, NULL, 0, true);
    ASSERT_SUCCESS(h2_fake_peer_send_frame(&s_tester.peer, peer_frame));
    testing_channel_drain_queued_tasks(&s_tester.testing_channel);

    /* send request */
    struct aws_http_message *request = aws_http_message_new_request(allocator);
    ASSERT_NOT_NULL(request);

    struct aws_http_header request_headers_src[] = {
        DEFINE_HEADER(":method", "GET"),
        DEFINE_HEADER(":scheme", "https"),
        DEFINE_HEADER(":path", "/"),
    };
    aws_http_message_add_header_array(request, request_headers_src, AWS_ARRAY_SIZE(request_headers_src));

    struct client_stream_tester stream_tester;
    ASSERT_SUCCESS(s_stream_tester_init(&stream_tester, request));
    testing_channel_drain_queued_tasks(&s_tester.testing_channel);
    uint32_t stream_id = aws_http_stream_get_id(stream_tester.stream);

    /* fake peer sends response headers */
    struct aws_http_header response_headers_src[] = {
        DEFINE_HEADER(":status", "200"),
    };

    struct aws_http_headers *response_headers = aws_http_headers_new(allocator);
    aws_http_headers_add_array(response_headers, response_headers_src, AWS_ARRAY_SIZE(response_headers_src));

    struct aws_h2_frame *response_frame =
        aws_h2_frame_new_headers(allocator, stream_id, response_headers, false /*end_stream*/, 0, NULL);
    ASSERT_SUCCESS(h2_fake_peer_send_frame(&s_tester.peer, response_frame));

    struct aws_byte_buf response_body_bufs;
    /* fake peer sends a DATA frame take all the window size we have */
    ASSERT_SUCCESS(aws_byte_buf_init(&response_body_bufs, allocator, window_size));
    ASSERT_TRUE(aws_byte_buf_write_u8_n(&response_body_bufs, (uint8_t)'a', window_size));
    struct aws_byte_cursor body_cursor = aws_byte_cursor_from_buf(&response_body_bufs);
    ASSERT_SUCCESS(h2_fake_peer_send_data_frame(&s_tester.peer, stream_id, body_cursor, false /*end_stream*/));

    testing_channel_drain_queued_tasks(&s_tester.testing_channel);
    /* validate no window_update frame sent automatically */
    ASSERT_SUCCESS(h2_fake_peer_decode_messages_from_testing_channel(&s_tester.peer));
    ASSERT_NULL(h2_decode_tester_find_stream_frame(
        &s_tester.peer.decode, AWS_H2_FRAME_T_WINDOW_UPDATE, stream_id, 0 /*idx*/, NULL));
    ASSERT_NULL(h2_decode_tester_find_stream_frame(
        &s_tester.peer.decode, AWS_H2_FRAME_T_WINDOW_UPDATE, 0 /*stream_id*/, 0 /*idx*/, NULL));

    /* call API to update the stream window */
    aws_http_stream_update_window(stream_tester.stream, window_size);
    testing_channel_drain_queued_tasks(&s_tester.testing_channel);
    /* validate stream window_update frame was sent */
    ASSERT_SUCCESS(h2_fake_peer_decode_messages_from_testing_channel(&s_tester.peer));
    struct h2_decoded_frame *stream_window_update_frame = h2_decode_tester_find_stream_frame(
        &s_tester.peer.decode, AWS_H2_FRAME_T_WINDOW_UPDATE, stream_id, 0 /*idx*/, NULL);
    ASSERT_NOT_NULL(stream_window_update_frame);
    ASSERT_UINT_EQUALS(window_size, stream_window_update_frame->window_size_increment);

    /* validate that stream is still open */
    ASSERT_FALSE(stream_tester.complete);
    /* peer send another flow-controlled frame will success */
    ASSERT_SUCCESS(h2_fake_peer_send_data_frame(&s_tester.peer, stream_id, body_cursor, true /*end_stream*/));

    /* validate that stream received complete response */
    struct aws_byte_buf expected_body;
    ASSERT_SUCCESS(aws_byte_buf_init(&expected_body, allocator, 2 * window_size));
    ASSERT_TRUE(aws_byte_buf_write_u8_n(&expected_body, (uint8_t)'a', 2 * window_size));
    testing_channel_drain_queued_tasks(&s_tester.testing_channel);
    ASSERT_TRUE(stream_tester.complete);
    ASSERT_INT_EQUALS(AWS_ERROR_SUCCESS, stream_tester.on_complete_error_code);
    ASSERT_INT_EQUALS(200, stream_tester.response_status);
    ASSERT_SUCCESS(s_compare_headers(response_headers, stream_tester.response_headers));
    ASSERT_TRUE(aws_byte_buf_eq(&stream_tester.response_body, &expected_body));

    ASSERT_TRUE(aws_http_connection_is_open(s_tester.connection));

    /* clean up */
    aws_byte_buf_clean_up(&response_body_bufs);
    aws_byte_buf_clean_up(&expected_body);
    aws_http_headers_release(response_headers);
    aws_http_message_release(request);
    client_stream_tester_clean_up(&stream_tester);

    return s_tester_clean_up();
}

/* Peer sends a flow-controlled frame when the connection window-size is not enough for it will result in connection
 * flow-control error */
TEST_CASE(h2_client_manual_window_management_user_send_conn_window_update) {

    ASSERT_SUCCESS(s_manual_window_management_tester_init(allocator, ctx));

    /* get connection preface and acks out of the way */
    ASSERT_SUCCESS(h2_fake_peer_send_connection_preface_default_settings(&s_tester.peer));
    testing_channel_drain_queued_tasks(&s_tester.testing_channel);
    ASSERT_SUCCESS(h2_fake_peer_decode_messages_from_testing_channel(&s_tester.peer));

    /* send request */
    struct aws_http_message *request = aws_http_message_new_request(allocator);
    ASSERT_NOT_NULL(request);

    struct aws_http_header request_headers_src[] = {
        DEFINE_HEADER(":method", "GET"),
        DEFINE_HEADER(":scheme", "https"),
        DEFINE_HEADER(":path", "/"),
    };
    aws_http_message_add_header_array(request, request_headers_src, AWS_ARRAY_SIZE(request_headers_src));

    struct client_stream_tester stream_tester;
    ASSERT_SUCCESS(s_stream_tester_init(&stream_tester, request));
    testing_channel_drain_queued_tasks(&s_tester.testing_channel);
    uint32_t stream_id = aws_http_stream_get_id(stream_tester.stream);

    /* fake peer sends response headers */
    struct aws_http_header response_headers_src[] = {
        DEFINE_HEADER(":status", "200"),
    };

    struct aws_http_headers *response_headers = aws_http_headers_new(allocator);
    aws_http_headers_add_array(response_headers, response_headers_src, AWS_ARRAY_SIZE(response_headers_src));

    struct aws_h2_frame *response_frame =
        aws_h2_frame_new_headers(allocator, stream_id, response_headers, false /*end_stream*/, 0, NULL);
    ASSERT_SUCCESS(h2_fake_peer_send_frame(&s_tester.peer, response_frame));

    struct aws_byte_buf response_body_bufs;

    /* The max body size here is limited. So we need to send multiple bodies to get the flow-control error */
    size_t body_size =
        aws_max_size(aws_h2_settings_initial[AWS_HTTP2_SETTINGS_MAX_FRAME_SIZE], g_aws_channel_max_fragment_size) -
        AWS_H2_FRAME_PREFIX_SIZE;
    /* fake peer sends a DATA frame larger than the window size we have */
    ASSERT_SUCCESS(aws_byte_buf_init(&response_body_bufs, allocator, body_size));
    ASSERT_TRUE(aws_byte_buf_write_u8_n(&response_body_bufs, (uint8_t)'a', body_size));
    struct aws_byte_cursor body_cursor = aws_byte_cursor_from_buf(&response_body_bufs);
    /* number of bodies peer will send, just to ensure the connection flow-control window will not be blocked when we
     * manually update it */
    size_t body_number = 2 * aws_h2_settings_initial[AWS_HTTP2_SETTINGS_INITIAL_WINDOW_SIZE] / body_size;
    for (int i = 0; i < body_number; i++) {
        if (i == body_number - 1) {
            ASSERT_SUCCESS(h2_fake_peer_send_data_frame(&s_tester.peer, stream_id, body_cursor, true /*end_stream*/));
        } else {
            ASSERT_SUCCESS(h2_fake_peer_send_data_frame(&s_tester.peer, stream_id, body_cursor, false /*end_stream*/));
        }
        /* manually update the stream and connection flow-control window. */
        aws_http_stream_update_window(stream_tester.stream, body_size);
        aws_http_connection_update_window(s_tester.connection, body_size);
        testing_channel_drain_queued_tasks(&s_tester.testing_channel);
        ASSERT_SUCCESS(h2_fake_peer_decode_messages_from_testing_channel(&s_tester.peer));

        struct h2_decoded_frame *stream_window_update_frame = h2_decode_tester_find_stream_frame(
            &s_tester.peer.decode, AWS_H2_FRAME_T_WINDOW_UPDATE, stream_id, 0 /*idx*/, NULL);
        ASSERT_NOT_NULL(stream_window_update_frame);
        ASSERT_UINT_EQUALS(body_size, stream_window_update_frame->window_size_increment);

        struct h2_decoded_frame *connection_window_update_frame = h2_decode_tester_find_stream_frame(
            &s_tester.peer.decode, AWS_H2_FRAME_T_WINDOW_UPDATE, 0 /*stream_id*/, 0 /*idx*/, NULL);
        ASSERT_NOT_NULL(connection_window_update_frame);
        ASSERT_UINT_EQUALS(body_size, connection_window_update_frame->window_size_increment);
    }
    ASSERT_TRUE(aws_http_connection_is_open(s_tester.connection));
    /* validate that stream received complete response */
    struct aws_byte_buf expected_body;
    ASSERT_SUCCESS(aws_byte_buf_init(&expected_body, allocator, body_number * body_size));
    ASSERT_TRUE(aws_byte_buf_write_u8_n(&expected_body, (uint8_t)'a', body_number * body_size));
    testing_channel_drain_queued_tasks(&s_tester.testing_channel);
    ASSERT_TRUE(stream_tester.complete);
    ASSERT_INT_EQUALS(AWS_ERROR_SUCCESS, stream_tester.on_complete_error_code);
    ASSERT_INT_EQUALS(200, stream_tester.response_status);
    ASSERT_SUCCESS(s_compare_headers(response_headers, stream_tester.response_headers));
    ASSERT_TRUE(aws_byte_buf_eq(&stream_tester.response_body, &expected_body));

    ASSERT_TRUE(aws_http_connection_is_open(s_tester.connection));

    /* clean up */
    aws_byte_buf_clean_up(&response_body_bufs);
    aws_byte_buf_clean_up(&expected_body);
    aws_http_headers_release(response_headers);
    aws_http_message_release(request);
    client_stream_tester_clean_up(&stream_tester);
    return s_tester_clean_up();
}

struct ping_user_data {
    uint64_t rtt_ns;
    int error_code;
};

static void on_ping_complete(
    struct aws_http_connection *connection,
    uint64_t round_trip_time_ns,
    int error_code,
    void *user_data) {

    (void)connection;
    struct ping_user_data *data = user_data;
    data->error_code = error_code;
    data->rtt_ns = round_trip_time_ns;
}

/* Test the user API for PING successfully get the round trip time */
TEST_CASE(h2_client_send_ping_successfully_receive_ack) {

    ASSERT_SUCCESS(s_tester_init(allocator, ctx));
    /* get connection preface and acks out of the way */
    ASSERT_SUCCESS(h2_fake_peer_send_connection_preface_default_settings(&s_tester.peer));
    ASSERT_SUCCESS(h2_fake_peer_decode_messages_from_testing_channel(&s_tester.peer));

    struct aws_byte_cursor opaque_data = aws_byte_cursor_from_c_str("12345678");
    struct ping_user_data data = {.rtt_ns = 0, .error_code = INT32_MAX};
    /* client request a PING */
    ASSERT_SUCCESS(aws_http2_connection_ping(s_tester.connection, &opaque_data, on_ping_complete, &data));
    testing_channel_drain_queued_tasks(&s_tester.testing_channel);
    /* check ping frame received */
    ASSERT_SUCCESS(h2_fake_peer_decode_messages_from_testing_channel(&s_tester.peer));
    struct h2_decoded_frame *ping_frame =
        h2_decode_tester_find_frame(&s_tester.peer.decode, AWS_H2_FRAME_T_PING, 0, NULL);
    ASSERT_BIN_ARRAYS_EQUALS(
        opaque_data.ptr, AWS_HTTP2_PING_DATA_SIZE, ping_frame->ping_opaque_data, AWS_HTTP2_PING_DATA_SIZE);
    ASSERT_FALSE(ping_frame->ack);

    /* fake peer send PING ACK */
    struct aws_h2_frame *peer_frame = aws_h2_frame_new_ping(allocator, true /*ACK*/, ping_frame->ping_opaque_data);
    ASSERT_SUCCESS(h2_fake_peer_send_frame(&s_tester.peer, peer_frame));
    testing_channel_drain_queued_tasks(&s_tester.testing_channel);
    /* check callback fired, and succeed */
    ASSERT_INT_EQUALS(0, data.error_code);
    ASSERT_FALSE(data.rtt_ns == 0);
    /* clean up */
    return s_tester_clean_up();
}

/* Test the user request a PING, but peer never sends PING ACK back */
TEST_CASE(h2_client_send_ping_no_ack_received) {

    ASSERT_SUCCESS(s_tester_init(allocator, ctx));
    /* get connection preface and acks out of the way */
    ASSERT_SUCCESS(h2_fake_peer_send_connection_preface_default_settings(&s_tester.peer));
    ASSERT_SUCCESS(h2_fake_peer_decode_messages_from_testing_channel(&s_tester.peer));

    struct ping_user_data data = {.rtt_ns = 0, .error_code = INT32_MAX};
    /* client request a PING */
    ASSERT_SUCCESS(aws_http2_connection_ping(s_tester.connection, NULL, on_ping_complete, &data));
    testing_channel_drain_queued_tasks(&s_tester.testing_channel);
    /* check ping frame received */
    ASSERT_SUCCESS(h2_fake_peer_decode_messages_from_testing_channel(&s_tester.peer));
    struct h2_decoded_frame *ping_frame =
        h2_decode_tester_find_frame(&s_tester.peer.decode, AWS_H2_FRAME_T_PING, 0, NULL);
    uint8_t opaque_data[AWS_HTTP2_PING_DATA_SIZE];
    AWS_ZERO_ARRAY(opaque_data);
    /* Zeroed 8 bytes data received */
    ASSERT_BIN_ARRAYS_EQUALS(
        opaque_data, AWS_HTTP2_PING_DATA_SIZE, ping_frame->ping_opaque_data, AWS_HTTP2_PING_DATA_SIZE);
    ASSERT_FALSE(ping_frame->ack);

    /* shutdown the connection */
    h2_fake_peer_clean_up(&s_tester.peer);
    aws_http_connection_release(s_tester.connection);
    ASSERT_SUCCESS(testing_channel_clean_up(&s_tester.testing_channel));
    /* Check the callback has fired with error */
    ASSERT_INT_EQUALS(AWS_ERROR_HTTP_CONNECTION_CLOSED, data.error_code);
    ASSERT_TRUE(data.rtt_ns == 0);
    /* clean up */
    aws_http_library_clean_up();
    return AWS_OP_SUCCESS;
}

/* Test the user request a PING, but peer sends an extra PING ACK */
TEST_CASE(h2_client_conn_err_extraneous_ping_ack_received) {

    ASSERT_SUCCESS(s_tester_init(allocator, ctx));
    /* get connection preface and acks out of the way */
    ASSERT_SUCCESS(h2_fake_peer_send_connection_preface_default_settings(&s_tester.peer));
    ASSERT_SUCCESS(h2_fake_peer_decode_messages_from_testing_channel(&s_tester.peer));

    struct aws_byte_cursor opaque_data = aws_byte_cursor_from_c_str("12345678");
    /* client request a PING */
    ASSERT_SUCCESS(aws_http2_connection_ping(s_tester.connection, &opaque_data, NULL, NULL));
    testing_channel_drain_queued_tasks(&s_tester.testing_channel);

    struct aws_h2_frame *peer_frame = aws_h2_frame_new_ping(allocator, true /*ACK*/, opaque_data.ptr);
    ASSERT_SUCCESS(h2_fake_peer_send_frame(&s_tester.peer, peer_frame));
    /* fake peer send an extra PING ACK */
    peer_frame = aws_h2_frame_new_ping(allocator, true /*ACK*/, opaque_data.ptr);
    ASSERT_SUCCESS(h2_fake_peer_send_frame(&s_tester.peer, peer_frame));
    testing_channel_drain_queued_tasks(&s_tester.testing_channel);

    /* validate the connection completed with error */
    ASSERT_FALSE(aws_http_connection_is_open(s_tester.connection));
    ASSERT_INT_EQUALS(
        AWS_ERROR_HTTP_PROTOCOL_ERROR, testing_channel_get_shutdown_error_code(&s_tester.testing_channel));

    /* client should send GOAWAY */
    ASSERT_SUCCESS(h2_fake_peer_decode_messages_from_testing_channel(&s_tester.peer));
    struct h2_decoded_frame *goaway =
        h2_decode_tester_find_frame(&s_tester.peer.decode, AWS_H2_FRAME_T_GOAWAY, 0, NULL);
    ASSERT_NOT_NULL(goaway);
    ASSERT_UINT_EQUALS(AWS_HTTP2_ERR_PROTOCOL_ERROR, goaway->error_code);
    ASSERT_UINT_EQUALS(0, goaway->goaway_last_stream_id);

    /* clean up */
    return s_tester_clean_up();
}

/* Test the user request a PING, but peer sends the PING ACK with mismatched opaque_data */
TEST_CASE(h2_client_conn_err_mismatched_ping_ack_received) {

    ASSERT_SUCCESS(s_tester_init(allocator, ctx));
    /* get connection preface and acks out of the way */
    ASSERT_SUCCESS(h2_fake_peer_send_connection_preface_default_settings(&s_tester.peer));
    ASSERT_SUCCESS(h2_fake_peer_decode_messages_from_testing_channel(&s_tester.peer));

    struct aws_byte_cursor opaque_data = aws_byte_cursor_from_c_str("12345678");
    /* client request a PING with all zero opaque_data */
    ASSERT_SUCCESS(aws_http2_connection_ping(s_tester.connection, NULL, NULL, NULL));
    testing_channel_drain_queued_tasks(&s_tester.testing_channel);
    /* peer sends PING ACK with numbers in payload */
    struct aws_h2_frame *peer_frame = aws_h2_frame_new_ping(allocator, true /*ACK*/, opaque_data.ptr);
    ASSERT_SUCCESS(h2_fake_peer_send_frame(&s_tester.peer, peer_frame));
    testing_channel_drain_queued_tasks(&s_tester.testing_channel);

    /* validate the connection completed with error */
    ASSERT_FALSE(aws_http_connection_is_open(s_tester.connection));
    ASSERT_INT_EQUALS(
        AWS_ERROR_HTTP_PROTOCOL_ERROR, testing_channel_get_shutdown_error_code(&s_tester.testing_channel));

    /* client should send GOAWAY */
    ASSERT_SUCCESS(h2_fake_peer_decode_messages_from_testing_channel(&s_tester.peer));
    struct h2_decoded_frame *goaway =
        h2_decode_tester_find_frame(&s_tester.peer.decode, AWS_H2_FRAME_T_GOAWAY, 0, NULL);
    ASSERT_NOT_NULL(goaway);
    ASSERT_UINT_EQUALS(AWS_HTTP2_ERR_PROTOCOL_ERROR, goaway->error_code);
    ASSERT_UINT_EQUALS(0, goaway->goaway_last_stream_id);

    /* clean up */
    return s_tester_clean_up();
}

TEST_CASE(h2_client_empty_initial_settings) {
    (void)ctx;
    aws_http_library_init(allocator);

    s_tester.alloc = allocator;

    struct aws_testing_channel_options options = {.clock_fn = aws_high_res_clock_get_ticks};

    ASSERT_SUCCESS(testing_channel_init(&s_tester.testing_channel, allocator, &options));

    /* empty initial settings */
    struct aws_http2_connection_options http2_options = {
        .on_initial_settings_completed = s_on_initial_settings_completed,
        .max_closed_streams = AWS_HTTP2_DEFAULT_MAX_CLOSED_STREAMS,
        .on_goaway_received = s_on_goaway_received,
        .on_remote_settings_change = s_on_remote_settings_change,
    };

    s_tester.connection =
        aws_http_connection_new_http2_client(allocator, false /* manual window management */, &http2_options);
    ASSERT_NOT_NULL(s_tester.connection);

    {
        /* set connection user_data (handled by http-bootstrap in real world) */
        s_tester.connection->user_data = &s_tester.user_data;
        /* re-enact marriage vows of http-connection and channel (handled by http-bootstrap in real world) */
        struct aws_channel_slot *slot = aws_channel_slot_new(s_tester.testing_channel.channel);
        ASSERT_NOT_NULL(slot);
        ASSERT_SUCCESS(aws_channel_slot_insert_end(s_tester.testing_channel.channel, slot));
        ASSERT_SUCCESS(aws_channel_slot_set_handler(slot, &s_tester.connection->channel_handler));
        s_tester.connection->vtable->on_channel_handler_installed(&s_tester.connection->channel_handler, slot);
    }

    struct h2_fake_peer_options peer_options = {
        .alloc = allocator,
        .testing_channel = &s_tester.testing_channel,
        .is_server = true,
    };
    ASSERT_SUCCESS(h2_fake_peer_init(&s_tester.peer, &peer_options));

    testing_channel_drain_queued_tasks(&s_tester.testing_channel);

    /* shutdown the connection */
    h2_fake_peer_clean_up(&s_tester.peer);
    aws_http_connection_release(s_tester.connection);
    testing_channel_drain_queued_tasks(&s_tester.testing_channel);
    /* Check the callback has fired with error, after connection shutdown */
    ASSERT_INT_EQUALS(AWS_ERROR_HTTP_CONNECTION_CLOSED, s_tester.user_data.initial_settings_error_code);
    ASSERT_SUCCESS(testing_channel_clean_up(&s_tester.testing_channel));
    /* clean up */
    aws_http_library_clean_up();
    return AWS_OP_SUCCESS;
}

TEST_CASE(h2_client_conn_failed_initial_settings_completed_not_invoked) {
    (void)ctx;
    aws_http_library_init(allocator);

    s_tester.alloc = allocator;
    struct aws_http2_setting settings_array[] = {
        {.id = AWS_HTTP2_SETTINGS_ENABLE_PUSH, .value = 0},
    };

    struct aws_http2_connection_options http2_options = {
        .initial_settings_array = settings_array,
        .num_initial_settings = AWS_ARRAY_SIZE(settings_array),
        .on_initial_settings_completed = s_on_initial_settings_completed,
        .max_closed_streams = AWS_HTTP2_DEFAULT_MAX_CLOSED_STREAMS,
        .on_goaway_received = s_on_goaway_received,
        .on_remote_settings_change = s_on_remote_settings_change,
    };
    s_tester.connection =
        aws_http_connection_new_http2_client(allocator, false /* manual window management */, &http2_options);
    ASSERT_NOT_NULL(s_tester.connection);
    s_tester.user_data.initial_settings_error_code = INT32_MAX;
    {
        /* set connection user_data (handled by http-bootstrap in real world) */
        s_tester.connection->user_data = &s_tester.user_data;
        /* pretent the connection failed, and destroy the handler (handled by http-bootstrap in real world)  */
        aws_channel_handler_destroy(&s_tester.connection->channel_handler);
    }
    /* Check callback has not fired and the error code is still INT32_MAX */
    ASSERT_INT_EQUALS(INT32_MAX, s_tester.user_data.initial_settings_error_code);
    /* clean up */
    aws_http_library_clean_up();
    return AWS_OP_SUCCESS;
}

<<<<<<< HEAD
static void s_default_settings(struct aws_http2_setting settings[AWS_HTTP2_SETTINGS_COUNT]) {
    for (int i = AWS_HTTP2_SETTINGS_BEGIN_RANGE; i < AWS_HTTP2_SETTINGS_END_RANGE; i++) {
        /* settings range begin with 1, store them into 0-based array of aws_http2_setting */
        settings[i - 1].id = i;
        settings[i - 1].value = aws_h2_settings_initial[i];
    }
}

static int s_apply_changed_settings(
    struct aws_http2_setting settings[AWS_HTTP2_SETTINGS_COUNT],
    struct aws_http2_setting *settings_to_change,
    int number_settings_to_change) {

    for (int i = 0; i < number_settings_to_change; i++) {
        struct aws_http2_setting setting = settings_to_change[i];
        ASSERT_UINT_EQUALS(settings[setting.id - 1].id, setting.id);
        settings[setting.id - 1].value = setting.value;
    }
    return AWS_OP_SUCCESS;
}

TEST_CASE(h2_client_get_local_settings) {

    ASSERT_SUCCESS(s_tester_init(allocator, ctx));
    struct aws_http2_setting settings_get[AWS_HTTP2_SETTINGS_COUNT];
    struct aws_http2_setting settings_expected[AWS_HTTP2_SETTINGS_COUNT];
    s_default_settings(settings_expected);
    ASSERT_SUCCESS(aws_http2_connection_get_local_settings(s_tester.connection, settings_get));
    /* Altough we disabled the push_promise at the initial settings, but without the settings ACK from peer, the
     * settings we are using locally is still the default settings */
    ASSERT_SUCCESS(s_compare_settings_array(settings_expected, settings_get, AWS_HTTP2_SETTINGS_COUNT));

    /* fake peer sends connection preface */
    ASSERT_SUCCESS(h2_fake_peer_send_connection_preface_default_settings(&s_tester.peer));
    /* fake peer sends settings ack back for the initial settings. */
    struct aws_h2_frame *peer_frame = aws_h2_frame_new_settings(allocator, NULL, 0, true);
    ASSERT_SUCCESS(h2_fake_peer_send_frame(&s_tester.peer, peer_frame));
    testing_channel_drain_queued_tasks(&s_tester.testing_channel);
    /* Set expected setting */
    settings_expected[AWS_HTTP2_SETTINGS_ENABLE_PUSH - 1].value = false;
    /* Initial settings got ACK by peer, know we will get the settings with push_promise disabled */
    ASSERT_SUCCESS(aws_http2_connection_get_local_settings(s_tester.connection, settings_get));
    ASSERT_SUCCESS(s_compare_settings_array(settings_expected, settings_get, AWS_HTTP2_SETTINGS_COUNT));

    /* Request to change the local settings */
    struct aws_http2_setting settings_array[] = {
        {.id = AWS_HTTP2_SETTINGS_ENABLE_PUSH, .value = 1},
        {.id = AWS_HTTP2_SETTINGS_HEADER_TABLE_SIZE, .value = 0},
        {.id = AWS_HTTP2_SETTINGS_HEADER_TABLE_SIZE, .value = 1000},
        {.id = AWS_HTTP2_SETTINGS_MAX_CONCURRENT_STREAMS, .value = 1},
        {.id = AWS_HTTP2_SETTINGS_INITIAL_WINDOW_SIZE, .value = 1},
        {.id = AWS_HTTP2_SETTINGS_MAX_FRAME_SIZE, .value = AWS_H2_PAYLOAD_MAX},
        {.id = AWS_HTTP2_SETTINGS_MAX_HEADER_LIST_SIZE, .value = 1},
    };

    ASSERT_SUCCESS(aws_http2_connection_change_settings(
        s_tester.connection, settings_array, AWS_ARRAY_SIZE(settings_array), NULL /*call_back*/, NULL /*user_data*/));
    testing_channel_drain_queued_tasks(&s_tester.testing_channel);
    /* Settings sent, but not ACKed, still the same settings, we will get */
    ASSERT_SUCCESS(aws_http2_connection_get_local_settings(s_tester.connection, settings_get));
    ASSERT_SUCCESS(s_compare_settings_array(settings_expected, settings_get, AWS_HTTP2_SETTINGS_COUNT));

    /* Peer ACKed the settings */
    peer_frame = aws_h2_frame_new_settings(allocator, NULL, 0, true);
    ASSERT_SUCCESS(h2_fake_peer_send_frame(&s_tester.peer, peer_frame));
    testing_channel_drain_queued_tasks(&s_tester.testing_channel);
    /* Set expected setting */
    ASSERT_SUCCESS(s_apply_changed_settings(settings_expected, settings_array, AWS_ARRAY_SIZE(settings_array)));
    ASSERT_SUCCESS(aws_http2_connection_get_local_settings(s_tester.connection, settings_get));
    ASSERT_SUCCESS(s_compare_settings_array(settings_expected, settings_get, AWS_HTTP2_SETTINGS_COUNT));
=======
TEST_CASE(h2_client_send_multiple_goaway) {

    ASSERT_SUCCESS(s_tester_init(allocator, ctx));
    /* get connection preface and acks out of the way */
    ASSERT_SUCCESS(h2_fake_peer_send_connection_preface_default_settings(&s_tester.peer));
    ASSERT_SUCCESS(h2_fake_peer_decode_messages_from_testing_channel(&s_tester.peer));

    struct aws_byte_buf info_buf = aws_byte_buf_from_c_str("this is a debug info");
    struct aws_byte_cursor debug_info = aws_byte_cursor_from_buf(&info_buf);

    /* First graceful shutdown warning */
    ASSERT_SUCCESS(aws_http2_connection_send_goaway(
        s_tester.connection, AWS_HTTP2_ERR_NO_ERROR, true /*allow_more_streams*/, &debug_info /*debug_data*/));
    testing_channel_drain_queued_tasks(&s_tester.testing_channel);
    /* Check the goaway frame received */
    ASSERT_SUCCESS(h2_fake_peer_decode_messages_from_testing_channel(&s_tester.peer));
    struct h2_decoded_frame *latest_frame = h2_decode_tester_latest_frame(&s_tester.peer.decode);
    ASSERT_UINT_EQUALS(AWS_HTTP2_ERR_NO_ERROR, latest_frame->error_code);
    ASSERT_UINT_EQUALS(AWS_H2_STREAM_ID_MAX, latest_frame->goaway_last_stream_id);
    ASSERT_TRUE(aws_byte_buf_eq_c_str(&latest_frame->data, "this is a debug info"));

    /* Real GOAWAY */
    ASSERT_SUCCESS(aws_http2_connection_send_goaway(
        s_tester.connection, AWS_HTTP2_ERR_PROTOCOL_ERROR, false /*allow_more_streams*/, &debug_info));
    /* It is fine to free the buffer right after the call, since we keep it in the connection's memory */
    aws_byte_buf_clean_up(&info_buf);
    testing_channel_drain_queued_tasks(&s_tester.testing_channel);
    /* Check the goaway frame received */
    ASSERT_SUCCESS(h2_fake_peer_decode_messages_from_testing_channel(&s_tester.peer));
    latest_frame = h2_decode_tester_latest_frame(&s_tester.peer.decode);
    ASSERT_UINT_EQUALS(AWS_HTTP2_ERR_PROTOCOL_ERROR, latest_frame->error_code);
    ASSERT_UINT_EQUALS(0, latest_frame->goaway_last_stream_id);
    ASSERT_TRUE(aws_byte_buf_eq_c_str(&latest_frame->data, "this is a debug info"));
    size_t frames_count = h2_decode_tester_frame_count(&s_tester.peer.decode);

    /* Graceful shutdown warning after real GOAWAY will be ignored */
    ASSERT_SUCCESS(aws_http2_connection_send_goaway(
        s_tester.connection, AWS_HTTP2_ERR_NO_ERROR, true /*allow_more_streams*/, NULL /*debug_data*/));
    testing_channel_drain_queued_tasks(&s_tester.testing_channel);
    /* Check the goaway frame received */
    ASSERT_SUCCESS(h2_fake_peer_decode_messages_from_testing_channel(&s_tester.peer));
    ASSERT_UINT_EQUALS(frames_count, h2_decode_tester_frame_count(&s_tester.peer.decode));

    /* clean up */
    return s_tester_clean_up();
}

TEST_CASE(h2_client_get_sent_goaway) {

    ASSERT_SUCCESS(s_tester_init(allocator, ctx));
    /* get connection preface and acks out of the way */
    ASSERT_SUCCESS(h2_fake_peer_send_connection_preface_default_settings(&s_tester.peer));
    ASSERT_SUCCESS(h2_fake_peer_decode_messages_from_testing_channel(&s_tester.peer));

    uint32_t last_stream_id;
    uint32_t http2_error;
    ASSERT_FAILS(aws_http2_connection_get_sent_goaway(s_tester.connection, &http2_error, &last_stream_id));

    /* First graceful shutdown warning */
    ASSERT_SUCCESS(aws_http2_connection_send_goaway(
        s_tester.connection, AWS_HTTP2_ERR_NO_ERROR, true /*allow_more_streams*/, NULL /*debug_data*/));
    /* User send goaway asynchronously, you are not able to get the sent goaway right after the call */
    ASSERT_FAILS(aws_http2_connection_get_sent_goaway(s_tester.connection, &http2_error, &last_stream_id));

    testing_channel_drain_queued_tasks(&s_tester.testing_channel);
    ASSERT_SUCCESS(aws_http2_connection_get_sent_goaway(s_tester.connection, &http2_error, &last_stream_id));
    ASSERT_UINT_EQUALS(AWS_H2_STREAM_ID_MAX, last_stream_id);
    ASSERT_UINT_EQUALS(AWS_HTTP2_ERR_NO_ERROR, http2_error);

    /* Second graceful shutdown warning, with non-zero error. Well it's not against the law, just do what user wants */
    ASSERT_SUCCESS(aws_http2_connection_send_goaway(
        s_tester.connection, AWS_HTTP2_ERR_ENHANCE_YOUR_CALM, true /*allow_more_streams*/, NULL /*debug_data*/));
    testing_channel_drain_queued_tasks(&s_tester.testing_channel);
    ASSERT_SUCCESS(aws_http2_connection_get_sent_goaway(s_tester.connection, &http2_error, &last_stream_id));
    ASSERT_UINT_EQUALS(AWS_H2_STREAM_ID_MAX, last_stream_id);
    ASSERT_UINT_EQUALS(AWS_HTTP2_ERR_ENHANCE_YOUR_CALM, http2_error);

    struct aws_byte_cursor opaque_data = aws_byte_cursor_from_c_str("12345678");
    /* peer send extra ping ack will lead to a connection error and goaway will be sent */
    struct aws_h2_frame *peer_frame = aws_h2_frame_new_ping(allocator, true /*ACK*/, opaque_data.ptr);
    ASSERT_SUCCESS(h2_fake_peer_send_frame(&s_tester.peer, peer_frame));
    testing_channel_drain_queued_tasks(&s_tester.testing_channel);
    /* Check the sent goaway */
    ASSERT_SUCCESS(aws_http2_connection_get_sent_goaway(s_tester.connection, &http2_error, &last_stream_id));
    ASSERT_UINT_EQUALS(0, last_stream_id);
    ASSERT_UINT_EQUALS(AWS_HTTP2_ERR_PROTOCOL_ERROR, http2_error);

    /* clean up */
    return s_tester_clean_up();
}

TEST_CASE(h2_client_get_received_goaway) {

    ASSERT_SUCCESS(s_tester_init(allocator, ctx));
    /* get connection preface and acks out of the way */
    ASSERT_SUCCESS(h2_fake_peer_send_connection_preface_default_settings(&s_tester.peer));
    ASSERT_SUCCESS(h2_fake_peer_decode_messages_from_testing_channel(&s_tester.peer));

    uint32_t last_stream_id;
    uint32_t http2_error;
    ASSERT_FAILS(aws_http2_connection_get_sent_goaway(s_tester.connection, &http2_error, &last_stream_id));

    /* you are not able to get the received goaway if no GOAWAY received */
    ASSERT_FAILS(aws_http2_connection_get_sent_goaway(s_tester.connection, &http2_error, &last_stream_id));

    /* fake peer send goaway */
    struct aws_byte_cursor debug_info;
    AWS_ZERO_STRUCT(debug_info);
    struct aws_h2_frame *peer_frame =
        aws_h2_frame_new_goaway(allocator, AWS_H2_STREAM_ID_MAX, AWS_HTTP2_ERR_NO_ERROR, debug_info);
    ASSERT_SUCCESS(h2_fake_peer_send_frame(&s_tester.peer, peer_frame));
    testing_channel_drain_queued_tasks(&s_tester.testing_channel);
    /* Try to get the received goaway */
    ASSERT_SUCCESS(aws_http2_connection_get_received_goaway(s_tester.connection, &http2_error, &last_stream_id));
    ASSERT_UINT_EQUALS(AWS_H2_STREAM_ID_MAX, last_stream_id);
    ASSERT_UINT_EQUALS(AWS_HTTP2_ERR_NO_ERROR, http2_error);

    peer_frame = aws_h2_frame_new_goaway(allocator, 0, AWS_HTTP2_ERR_PROTOCOL_ERROR, debug_info);
    ASSERT_SUCCESS(h2_fake_peer_send_frame(&s_tester.peer, peer_frame));
    testing_channel_drain_queued_tasks(&s_tester.testing_channel);
    /* Check the sent goaway */
    ASSERT_SUCCESS(aws_http2_connection_get_received_goaway(s_tester.connection, &http2_error, &last_stream_id));
    ASSERT_UINT_EQUALS(0, last_stream_id);
    ASSERT_UINT_EQUALS(AWS_HTTP2_ERR_PROTOCOL_ERROR, http2_error);
>>>>>>> fe5a3690

    /* clean up */
    return s_tester_clean_up();
}

<<<<<<< HEAD
TEST_CASE(h2_client_get_remote_settings) {

    ASSERT_SUCCESS(s_tester_init(allocator, ctx));
    struct aws_http2_setting settings_get[AWS_HTTP2_SETTINGS_COUNT];
    struct aws_http2_setting settings_expected[AWS_HTTP2_SETTINGS_COUNT];
    s_default_settings(settings_expected);
    /* Once connection setup and no settings from peer, remote settings will be default init settings */
    ASSERT_SUCCESS(aws_http2_connection_get_remote_settings(s_tester.connection, settings_get));
    ASSERT_SUCCESS(s_compare_settings_array(settings_expected, settings_get, AWS_HTTP2_SETTINGS_COUNT));

    /* fake peer sends connection preface */
    ASSERT_SUCCESS(h2_fake_peer_send_connection_preface_default_settings(&s_tester.peer));
    /* fake peer sends settings and change the remote settings */
    struct aws_http2_setting settings_array[] = {
        {.id = AWS_HTTP2_SETTINGS_ENABLE_PUSH, .value = 1},
        {.id = AWS_HTTP2_SETTINGS_HEADER_TABLE_SIZE, .value = 0},
        {.id = AWS_HTTP2_SETTINGS_HEADER_TABLE_SIZE, .value = 1000},
        {.id = AWS_HTTP2_SETTINGS_MAX_CONCURRENT_STREAMS, .value = 1},
        {.id = AWS_HTTP2_SETTINGS_INITIAL_WINDOW_SIZE, .value = 1},
        {.id = AWS_HTTP2_SETTINGS_MAX_FRAME_SIZE, .value = AWS_H2_PAYLOAD_MAX},
        {.id = AWS_HTTP2_SETTINGS_MAX_HEADER_LIST_SIZE, .value = 1},
    };

    struct aws_h2_frame *settings_frame =
        aws_h2_frame_new_settings(allocator, settings_array, AWS_ARRAY_SIZE(settings_array), false /*ack*/);
    ASSERT_NOT_NULL(settings_frame);
    ASSERT_SUCCESS(h2_fake_peer_send_frame(&s_tester.peer, settings_frame));
    testing_channel_drain_queued_tasks(&s_tester.testing_channel);
    /* Set expected setting */
    ASSERT_SUCCESS(s_apply_changed_settings(settings_expected, settings_array, AWS_ARRAY_SIZE(settings_array)));
    ASSERT_SUCCESS(aws_http2_connection_get_remote_settings(s_tester.connection, settings_get));
    ASSERT_SUCCESS(s_compare_settings_array(settings_expected, settings_get, AWS_HTTP2_SETTINGS_COUNT));

    /* clean up */
=======
/* User apis that want to add stuff into connection.synced_data will fail after connection shutdown starts */
TEST_CASE(h2_client_request_apis_failed_after_connection_begin_shutdown) {

    ASSERT_SUCCESS(s_tester_init(allocator, ctx));
    /* get connection preface and acks out of the way */
    ASSERT_SUCCESS(h2_fake_peer_send_connection_preface_default_settings(&s_tester.peer));
    ASSERT_SUCCESS(h2_fake_peer_decode_messages_from_testing_channel(&s_tester.peer));
    struct aws_http_message *request = aws_http_message_new_request(allocator);
    ASSERT_NOT_NULL(request);

    struct aws_http_header request_headers_src[] = {
        DEFINE_HEADER(":method", "GET"),
        DEFINE_HEADER(":scheme", "https"),
        DEFINE_HEADER(":path", "/"),
    };
    aws_http_message_add_header_array(request, request_headers_src, AWS_ARRAY_SIZE(request_headers_src));
    struct aws_http_make_request_options request_options = {
        .self_size = sizeof(request_options),
        .request = request,
    };
    struct aws_http_stream *stream = aws_http_connection_make_request(s_tester.connection, &request_options);
    ASSERT_NOT_NULL(stream);
    /* close the connection */
    aws_http_connection_close(s_tester.connection);

    /* validate all those user apis to add stuff into synced data will fail */
    ASSERT_FAILS(aws_http2_connection_send_goaway(
        s_tester.connection, AWS_HTTP2_ERR_NO_ERROR, false /*allow_more_streams*/, NULL /*debug_data*/));
    ASSERT_FAILS(aws_http_stream_activate(stream));
    ASSERT_FAILS(aws_http2_connection_change_settings(
        s_tester.connection, NULL, 0, NULL /*callback function*/, NULL /*user_data*/));
    ASSERT_FAILS(aws_http2_connection_ping(s_tester.connection, NULL, NULL /*callback function*/, NULL /*user_data*/));

    /* clean up */
    aws_http_message_release(request);
    aws_http_stream_release(stream);
>>>>>>> fe5a3690
    return s_tester_clean_up();
}<|MERGE_RESOLUTION|>--- conflicted
+++ resolved
@@ -3886,7 +3886,6 @@
     return AWS_OP_SUCCESS;
 }
 
-<<<<<<< HEAD
 static void s_default_settings(struct aws_http2_setting settings[AWS_HTTP2_SETTINGS_COUNT]) {
     for (int i = AWS_HTTP2_SETTINGS_BEGIN_RANGE; i < AWS_HTTP2_SETTINGS_END_RANGE; i++) {
         /* settings range begin with 1, store them into 0-based array of aws_http2_setting */
@@ -3906,6 +3905,135 @@
         settings[setting.id - 1].value = setting.value;
     }
     return AWS_OP_SUCCESS;
+}
+
+TEST_CASE(h2_client_send_multiple_goaway) {
+
+    ASSERT_SUCCESS(s_tester_init(allocator, ctx));
+    /* get connection preface and acks out of the way */
+    ASSERT_SUCCESS(h2_fake_peer_send_connection_preface_default_settings(&s_tester.peer));
+    ASSERT_SUCCESS(h2_fake_peer_decode_messages_from_testing_channel(&s_tester.peer));
+
+    struct aws_byte_buf info_buf = aws_byte_buf_from_c_str("this is a debug info");
+    struct aws_byte_cursor debug_info = aws_byte_cursor_from_buf(&info_buf);
+
+    /* First graceful shutdown warning */
+    ASSERT_SUCCESS(aws_http2_connection_send_goaway(
+        s_tester.connection, AWS_HTTP2_ERR_NO_ERROR, true /*allow_more_streams*/, &debug_info /*debug_data*/));
+    testing_channel_drain_queued_tasks(&s_tester.testing_channel);
+    /* Check the goaway frame received */
+    ASSERT_SUCCESS(h2_fake_peer_decode_messages_from_testing_channel(&s_tester.peer));
+    struct h2_decoded_frame *latest_frame = h2_decode_tester_latest_frame(&s_tester.peer.decode);
+    ASSERT_UINT_EQUALS(AWS_HTTP2_ERR_NO_ERROR, latest_frame->error_code);
+    ASSERT_UINT_EQUALS(AWS_H2_STREAM_ID_MAX, latest_frame->goaway_last_stream_id);
+    ASSERT_TRUE(aws_byte_buf_eq_c_str(&latest_frame->data, "this is a debug info"));
+
+    /* Real GOAWAY */
+    ASSERT_SUCCESS(aws_http2_connection_send_goaway(
+        s_tester.connection, AWS_HTTP2_ERR_PROTOCOL_ERROR, false /*allow_more_streams*/, &debug_info));
+    /* It is fine to free the buffer right after the call, since we keep it in the connection's memory */
+    aws_byte_buf_clean_up(&info_buf);
+    testing_channel_drain_queued_tasks(&s_tester.testing_channel);
+    /* Check the goaway frame received */
+    ASSERT_SUCCESS(h2_fake_peer_decode_messages_from_testing_channel(&s_tester.peer));
+    latest_frame = h2_decode_tester_latest_frame(&s_tester.peer.decode);
+    ASSERT_UINT_EQUALS(AWS_HTTP2_ERR_PROTOCOL_ERROR, latest_frame->error_code);
+    ASSERT_UINT_EQUALS(0, latest_frame->goaway_last_stream_id);
+    ASSERT_TRUE(aws_byte_buf_eq_c_str(&latest_frame->data, "this is a debug info"));
+    size_t frames_count = h2_decode_tester_frame_count(&s_tester.peer.decode);
+
+    /* Graceful shutdown warning after real GOAWAY will be ignored */
+    ASSERT_SUCCESS(aws_http2_connection_send_goaway(
+        s_tester.connection, AWS_HTTP2_ERR_NO_ERROR, true /*allow_more_streams*/, NULL /*debug_data*/));
+    testing_channel_drain_queued_tasks(&s_tester.testing_channel);
+    /* Check the goaway frame received */
+    ASSERT_SUCCESS(h2_fake_peer_decode_messages_from_testing_channel(&s_tester.peer));
+    ASSERT_UINT_EQUALS(frames_count, h2_decode_tester_frame_count(&s_tester.peer.decode));
+
+    /* clean up */
+    return s_tester_clean_up();
+}
+
+TEST_CASE(h2_client_get_sent_goaway) {
+
+    ASSERT_SUCCESS(s_tester_init(allocator, ctx));
+    /* get connection preface and acks out of the way */
+    ASSERT_SUCCESS(h2_fake_peer_send_connection_preface_default_settings(&s_tester.peer));
+    ASSERT_SUCCESS(h2_fake_peer_decode_messages_from_testing_channel(&s_tester.peer));
+
+    uint32_t last_stream_id;
+    uint32_t http2_error;
+    ASSERT_FAILS(aws_http2_connection_get_sent_goaway(s_tester.connection, &http2_error, &last_stream_id));
+
+    /* First graceful shutdown warning */
+    ASSERT_SUCCESS(aws_http2_connection_send_goaway(
+        s_tester.connection, AWS_HTTP2_ERR_NO_ERROR, true /*allow_more_streams*/, NULL /*debug_data*/));
+    /* User send goaway asynchronously, you are not able to get the sent goaway right after the call */
+    ASSERT_FAILS(aws_http2_connection_get_sent_goaway(s_tester.connection, &http2_error, &last_stream_id));
+
+    testing_channel_drain_queued_tasks(&s_tester.testing_channel);
+    ASSERT_SUCCESS(aws_http2_connection_get_sent_goaway(s_tester.connection, &http2_error, &last_stream_id));
+    ASSERT_UINT_EQUALS(AWS_H2_STREAM_ID_MAX, last_stream_id);
+    ASSERT_UINT_EQUALS(AWS_HTTP2_ERR_NO_ERROR, http2_error);
+
+    /* Second graceful shutdown warning, with non-zero error. Well it's not against the law, just do what user wants */
+    ASSERT_SUCCESS(aws_http2_connection_send_goaway(
+        s_tester.connection, AWS_HTTP2_ERR_ENHANCE_YOUR_CALM, true /*allow_more_streams*/, NULL /*debug_data*/));
+    testing_channel_drain_queued_tasks(&s_tester.testing_channel);
+    ASSERT_SUCCESS(aws_http2_connection_get_sent_goaway(s_tester.connection, &http2_error, &last_stream_id));
+    ASSERT_UINT_EQUALS(AWS_H2_STREAM_ID_MAX, last_stream_id);
+    ASSERT_UINT_EQUALS(AWS_HTTP2_ERR_ENHANCE_YOUR_CALM, http2_error);
+
+    struct aws_byte_cursor opaque_data = aws_byte_cursor_from_c_str("12345678");
+    /* peer send extra ping ack will lead to a connection error and goaway will be sent */
+    struct aws_h2_frame *peer_frame = aws_h2_frame_new_ping(allocator, true /*ACK*/, opaque_data.ptr);
+    ASSERT_SUCCESS(h2_fake_peer_send_frame(&s_tester.peer, peer_frame));
+    testing_channel_drain_queued_tasks(&s_tester.testing_channel);
+    /* Check the sent goaway */
+    ASSERT_SUCCESS(aws_http2_connection_get_sent_goaway(s_tester.connection, &http2_error, &last_stream_id));
+    ASSERT_UINT_EQUALS(0, last_stream_id);
+    ASSERT_UINT_EQUALS(AWS_HTTP2_ERR_PROTOCOL_ERROR, http2_error);
+
+    /* clean up */
+    return s_tester_clean_up();
+}
+
+TEST_CASE(h2_client_get_received_goaway) {
+
+    ASSERT_SUCCESS(s_tester_init(allocator, ctx));
+    /* get connection preface and acks out of the way */
+    ASSERT_SUCCESS(h2_fake_peer_send_connection_preface_default_settings(&s_tester.peer));
+    ASSERT_SUCCESS(h2_fake_peer_decode_messages_from_testing_channel(&s_tester.peer));
+
+    uint32_t last_stream_id;
+    uint32_t http2_error;
+    ASSERT_FAILS(aws_http2_connection_get_sent_goaway(s_tester.connection, &http2_error, &last_stream_id));
+
+    /* you are not able to get the received goaway if no GOAWAY received */
+    ASSERT_FAILS(aws_http2_connection_get_sent_goaway(s_tester.connection, &http2_error, &last_stream_id));
+
+    /* fake peer send goaway */
+    struct aws_byte_cursor debug_info;
+    AWS_ZERO_STRUCT(debug_info);
+    struct aws_h2_frame *peer_frame =
+        aws_h2_frame_new_goaway(allocator, AWS_H2_STREAM_ID_MAX, AWS_HTTP2_ERR_NO_ERROR, debug_info);
+    ASSERT_SUCCESS(h2_fake_peer_send_frame(&s_tester.peer, peer_frame));
+    testing_channel_drain_queued_tasks(&s_tester.testing_channel);
+    /* Try to get the received goaway */
+    ASSERT_SUCCESS(aws_http2_connection_get_received_goaway(s_tester.connection, &http2_error, &last_stream_id));
+    ASSERT_UINT_EQUALS(AWS_H2_STREAM_ID_MAX, last_stream_id);
+    ASSERT_UINT_EQUALS(AWS_HTTP2_ERR_NO_ERROR, http2_error);
+
+    peer_frame = aws_h2_frame_new_goaway(allocator, 0, AWS_HTTP2_ERR_PROTOCOL_ERROR, debug_info);
+    ASSERT_SUCCESS(h2_fake_peer_send_frame(&s_tester.peer, peer_frame));
+    testing_channel_drain_queued_tasks(&s_tester.testing_channel);
+    /* Check the sent goaway */
+    ASSERT_SUCCESS(aws_http2_connection_get_received_goaway(s_tester.connection, &http2_error, &last_stream_id));
+    ASSERT_UINT_EQUALS(0, last_stream_id);
+    ASSERT_UINT_EQUALS(AWS_HTTP2_ERR_PROTOCOL_ERROR, http2_error);
+
+    /* clean up */
+    return s_tester_clean_up();
 }
 
 TEST_CASE(h2_client_get_local_settings) {
@@ -3957,138 +4085,10 @@
     ASSERT_SUCCESS(s_apply_changed_settings(settings_expected, settings_array, AWS_ARRAY_SIZE(settings_array)));
     ASSERT_SUCCESS(aws_http2_connection_get_local_settings(s_tester.connection, settings_get));
     ASSERT_SUCCESS(s_compare_settings_array(settings_expected, settings_get, AWS_HTTP2_SETTINGS_COUNT));
-=======
-TEST_CASE(h2_client_send_multiple_goaway) {
-
-    ASSERT_SUCCESS(s_tester_init(allocator, ctx));
-    /* get connection preface and acks out of the way */
-    ASSERT_SUCCESS(h2_fake_peer_send_connection_preface_default_settings(&s_tester.peer));
-    ASSERT_SUCCESS(h2_fake_peer_decode_messages_from_testing_channel(&s_tester.peer));
-
-    struct aws_byte_buf info_buf = aws_byte_buf_from_c_str("this is a debug info");
-    struct aws_byte_cursor debug_info = aws_byte_cursor_from_buf(&info_buf);
-
-    /* First graceful shutdown warning */
-    ASSERT_SUCCESS(aws_http2_connection_send_goaway(
-        s_tester.connection, AWS_HTTP2_ERR_NO_ERROR, true /*allow_more_streams*/, &debug_info /*debug_data*/));
-    testing_channel_drain_queued_tasks(&s_tester.testing_channel);
-    /* Check the goaway frame received */
-    ASSERT_SUCCESS(h2_fake_peer_decode_messages_from_testing_channel(&s_tester.peer));
-    struct h2_decoded_frame *latest_frame = h2_decode_tester_latest_frame(&s_tester.peer.decode);
-    ASSERT_UINT_EQUALS(AWS_HTTP2_ERR_NO_ERROR, latest_frame->error_code);
-    ASSERT_UINT_EQUALS(AWS_H2_STREAM_ID_MAX, latest_frame->goaway_last_stream_id);
-    ASSERT_TRUE(aws_byte_buf_eq_c_str(&latest_frame->data, "this is a debug info"));
-
-    /* Real GOAWAY */
-    ASSERT_SUCCESS(aws_http2_connection_send_goaway(
-        s_tester.connection, AWS_HTTP2_ERR_PROTOCOL_ERROR, false /*allow_more_streams*/, &debug_info));
-    /* It is fine to free the buffer right after the call, since we keep it in the connection's memory */
-    aws_byte_buf_clean_up(&info_buf);
-    testing_channel_drain_queued_tasks(&s_tester.testing_channel);
-    /* Check the goaway frame received */
-    ASSERT_SUCCESS(h2_fake_peer_decode_messages_from_testing_channel(&s_tester.peer));
-    latest_frame = h2_decode_tester_latest_frame(&s_tester.peer.decode);
-    ASSERT_UINT_EQUALS(AWS_HTTP2_ERR_PROTOCOL_ERROR, latest_frame->error_code);
-    ASSERT_UINT_EQUALS(0, latest_frame->goaway_last_stream_id);
-    ASSERT_TRUE(aws_byte_buf_eq_c_str(&latest_frame->data, "this is a debug info"));
-    size_t frames_count = h2_decode_tester_frame_count(&s_tester.peer.decode);
-
-    /* Graceful shutdown warning after real GOAWAY will be ignored */
-    ASSERT_SUCCESS(aws_http2_connection_send_goaway(
-        s_tester.connection, AWS_HTTP2_ERR_NO_ERROR, true /*allow_more_streams*/, NULL /*debug_data*/));
-    testing_channel_drain_queued_tasks(&s_tester.testing_channel);
-    /* Check the goaway frame received */
-    ASSERT_SUCCESS(h2_fake_peer_decode_messages_from_testing_channel(&s_tester.peer));
-    ASSERT_UINT_EQUALS(frames_count, h2_decode_tester_frame_count(&s_tester.peer.decode));
-
-    /* clean up */
-    return s_tester_clean_up();
-}
-
-TEST_CASE(h2_client_get_sent_goaway) {
-
-    ASSERT_SUCCESS(s_tester_init(allocator, ctx));
-    /* get connection preface and acks out of the way */
-    ASSERT_SUCCESS(h2_fake_peer_send_connection_preface_default_settings(&s_tester.peer));
-    ASSERT_SUCCESS(h2_fake_peer_decode_messages_from_testing_channel(&s_tester.peer));
-
-    uint32_t last_stream_id;
-    uint32_t http2_error;
-    ASSERT_FAILS(aws_http2_connection_get_sent_goaway(s_tester.connection, &http2_error, &last_stream_id));
-
-    /* First graceful shutdown warning */
-    ASSERT_SUCCESS(aws_http2_connection_send_goaway(
-        s_tester.connection, AWS_HTTP2_ERR_NO_ERROR, true /*allow_more_streams*/, NULL /*debug_data*/));
-    /* User send goaway asynchronously, you are not able to get the sent goaway right after the call */
-    ASSERT_FAILS(aws_http2_connection_get_sent_goaway(s_tester.connection, &http2_error, &last_stream_id));
-
-    testing_channel_drain_queued_tasks(&s_tester.testing_channel);
-    ASSERT_SUCCESS(aws_http2_connection_get_sent_goaway(s_tester.connection, &http2_error, &last_stream_id));
-    ASSERT_UINT_EQUALS(AWS_H2_STREAM_ID_MAX, last_stream_id);
-    ASSERT_UINT_EQUALS(AWS_HTTP2_ERR_NO_ERROR, http2_error);
-
-    /* Second graceful shutdown warning, with non-zero error. Well it's not against the law, just do what user wants */
-    ASSERT_SUCCESS(aws_http2_connection_send_goaway(
-        s_tester.connection, AWS_HTTP2_ERR_ENHANCE_YOUR_CALM, true /*allow_more_streams*/, NULL /*debug_data*/));
-    testing_channel_drain_queued_tasks(&s_tester.testing_channel);
-    ASSERT_SUCCESS(aws_http2_connection_get_sent_goaway(s_tester.connection, &http2_error, &last_stream_id));
-    ASSERT_UINT_EQUALS(AWS_H2_STREAM_ID_MAX, last_stream_id);
-    ASSERT_UINT_EQUALS(AWS_HTTP2_ERR_ENHANCE_YOUR_CALM, http2_error);
-
-    struct aws_byte_cursor opaque_data = aws_byte_cursor_from_c_str("12345678");
-    /* peer send extra ping ack will lead to a connection error and goaway will be sent */
-    struct aws_h2_frame *peer_frame = aws_h2_frame_new_ping(allocator, true /*ACK*/, opaque_data.ptr);
-    ASSERT_SUCCESS(h2_fake_peer_send_frame(&s_tester.peer, peer_frame));
-    testing_channel_drain_queued_tasks(&s_tester.testing_channel);
-    /* Check the sent goaway */
-    ASSERT_SUCCESS(aws_http2_connection_get_sent_goaway(s_tester.connection, &http2_error, &last_stream_id));
-    ASSERT_UINT_EQUALS(0, last_stream_id);
-    ASSERT_UINT_EQUALS(AWS_HTTP2_ERR_PROTOCOL_ERROR, http2_error);
-
-    /* clean up */
-    return s_tester_clean_up();
-}
-
-TEST_CASE(h2_client_get_received_goaway) {
-
-    ASSERT_SUCCESS(s_tester_init(allocator, ctx));
-    /* get connection preface and acks out of the way */
-    ASSERT_SUCCESS(h2_fake_peer_send_connection_preface_default_settings(&s_tester.peer));
-    ASSERT_SUCCESS(h2_fake_peer_decode_messages_from_testing_channel(&s_tester.peer));
-
-    uint32_t last_stream_id;
-    uint32_t http2_error;
-    ASSERT_FAILS(aws_http2_connection_get_sent_goaway(s_tester.connection, &http2_error, &last_stream_id));
-
-    /* you are not able to get the received goaway if no GOAWAY received */
-    ASSERT_FAILS(aws_http2_connection_get_sent_goaway(s_tester.connection, &http2_error, &last_stream_id));
-
-    /* fake peer send goaway */
-    struct aws_byte_cursor debug_info;
-    AWS_ZERO_STRUCT(debug_info);
-    struct aws_h2_frame *peer_frame =
-        aws_h2_frame_new_goaway(allocator, AWS_H2_STREAM_ID_MAX, AWS_HTTP2_ERR_NO_ERROR, debug_info);
-    ASSERT_SUCCESS(h2_fake_peer_send_frame(&s_tester.peer, peer_frame));
-    testing_channel_drain_queued_tasks(&s_tester.testing_channel);
-    /* Try to get the received goaway */
-    ASSERT_SUCCESS(aws_http2_connection_get_received_goaway(s_tester.connection, &http2_error, &last_stream_id));
-    ASSERT_UINT_EQUALS(AWS_H2_STREAM_ID_MAX, last_stream_id);
-    ASSERT_UINT_EQUALS(AWS_HTTP2_ERR_NO_ERROR, http2_error);
-
-    peer_frame = aws_h2_frame_new_goaway(allocator, 0, AWS_HTTP2_ERR_PROTOCOL_ERROR, debug_info);
-    ASSERT_SUCCESS(h2_fake_peer_send_frame(&s_tester.peer, peer_frame));
-    testing_channel_drain_queued_tasks(&s_tester.testing_channel);
-    /* Check the sent goaway */
-    ASSERT_SUCCESS(aws_http2_connection_get_received_goaway(s_tester.connection, &http2_error, &last_stream_id));
-    ASSERT_UINT_EQUALS(0, last_stream_id);
-    ASSERT_UINT_EQUALS(AWS_HTTP2_ERR_PROTOCOL_ERROR, http2_error);
->>>>>>> fe5a3690
-
-    /* clean up */
-    return s_tester_clean_up();
-}
-
-<<<<<<< HEAD
+    /* clean up */
+    return s_tester_clean_up();
+}
+
 TEST_CASE(h2_client_get_remote_settings) {
 
     ASSERT_SUCCESS(s_tester_init(allocator, ctx));
@@ -4123,7 +4123,9 @@
     ASSERT_SUCCESS(s_compare_settings_array(settings_expected, settings_get, AWS_HTTP2_SETTINGS_COUNT));
 
     /* clean up */
-=======
+    return s_tester_clean_up();
+}
+
 /* User apis that want to add stuff into connection.synced_data will fail after connection shutdown starts */
 TEST_CASE(h2_client_request_apis_failed_after_connection_begin_shutdown) {
 
@@ -4160,6 +4162,5 @@
     /* clean up */
     aws_http_message_release(request);
     aws_http_stream_release(stream);
->>>>>>> fe5a3690
     return s_tester_clean_up();
 }