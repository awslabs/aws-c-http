--- conflicted
+++ resolved
@@ -3886,12 +3886,8 @@
     return AWS_OP_SUCCESS;
 }
 
-<<<<<<< HEAD
 TEST_CASE(h2_client_stream_reset_stream) {
 
-=======
-TEST_CASE(h2_client_new_request_allowed) {
->>>>>>> 86839e9c
     ASSERT_SUCCESS(s_tester_init(allocator, ctx));
 
     /* get connection preface and acks out of the way */
@@ -3899,7 +3895,6 @@
     testing_channel_drain_queued_tasks(&s_tester.testing_channel);
     ASSERT_SUCCESS(h2_fake_peer_decode_messages_from_testing_channel(&s_tester.peer));
 
-<<<<<<< HEAD
     /* send request */
     struct aws_http_message *request = aws_http_message_new_request(allocator);
     ASSERT_NOT_NULL(request);
@@ -4204,7 +4199,16 @@
     aws_http_message_release(request);
     client_stream_tester_clean_up(&stream_tester);
     return s_tester_clean_up();
-=======
+}
+
+TEST_CASE(h2_client_new_request_allowed) {
+    ASSERT_SUCCESS(s_tester_init(allocator, ctx));
+
+    /* get connection preface and acks out of the way */
+    ASSERT_SUCCESS(h2_fake_peer_send_connection_preface_default_settings(&s_tester.peer));
+    testing_channel_drain_queued_tasks(&s_tester.testing_channel);
+    ASSERT_SUCCESS(h2_fake_peer_decode_messages_from_testing_channel(&s_tester.peer));
+
     /* prepare request */
     struct aws_http_message *request = aws_http_message_new_request(allocator);
     ASSERT_NOT_NULL(request);
@@ -4269,7 +4273,6 @@
         settings[setting.id - 1].value = setting.value;
     }
     return AWS_OP_SUCCESS;
->>>>>>> 86839e9c
 }
 
 TEST_CASE(h2_client_send_multiple_goaway) {
