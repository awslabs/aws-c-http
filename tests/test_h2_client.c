--- conflicted
+++ resolved
@@ -3200,7 +3200,6 @@
     return AWS_OP_SUCCESS;
 }
 
-<<<<<<< HEAD
 /* Test manual window management for connection successfully disabled the automatically window update */
 TEST_CASE(h2_client_manual_window_management_disabled_auto_window_update) {
     ASSERT_SUCCESS(s_manual_window_management_tester_init(allocator, ctx));
@@ -3497,7 +3496,9 @@
     aws_http_headers_release(response_headers);
     aws_http_message_release(request);
     client_stream_tester_clean_up(&stream_tester);
-=======
+    return s_tester_clean_up();
+}
+
 struct ping_user_data {
     uint64_t rtt_ns;
     int error_code;
@@ -3666,6 +3667,5 @@
     ASSERT_UINT_EQUALS(0, goaway->goaway_last_stream_id);
 
     /* clean up */
->>>>>>> ceb5a743
     return s_tester_clean_up();
 }