/*
 * Copyright 2010-2018 Amazon.com, Inc. or its affiliates. All Rights Reserved.
 *
 * Licensed under the Apache License, Version 2.0 (the "License").
 * You may not use this file except in compliance with the License.
 * A copy of the License is located at
 *
 *  http://aws.amazon.com/apache2.0
 *
 * or in the "license" file accompanying this file. This file is distributed
 * on an "AS IS" BASIS, WITHOUT WARRANTIES OR CONDITIONS OF ANY KIND, either
 * express or implied. See the License for the specific language governing
 * permissions and limitations under the License.
 */

#include "h2_test_helper.h"
#include <aws/http/private/h2_connection.h>
#include <aws/http/request_response.h>
#include <aws/testing/io_testing_channel.h>

#define TEST_CASE(NAME)                                                                                                \
    AWS_TEST_CASE(NAME, s_test_##NAME);                                                                                \
    static int s_test_##NAME(struct aws_allocator *allocator, void *ctx)

/* Singleton used by tests in this file */
struct tester {
    struct aws_allocator *alloc;
    struct aws_http_connection *connection;
    struct testing_channel testing_channel;
    struct h2_fake_peer peer;
} s_tester;

static int s_tester_init(struct aws_allocator *alloc, void *ctx) {
    (void)ctx;
    aws_http_library_init(alloc);

    s_tester.alloc = alloc;

    struct aws_testing_channel_options options = {.clock_fn = aws_high_res_clock_get_ticks};

    ASSERT_SUCCESS(testing_channel_init(&s_tester.testing_channel, alloc, &options));

    s_tester.connection = aws_http_connection_new_http2_client(alloc, true, SIZE_MAX);
    ASSERT_NOT_NULL(s_tester.connection);

    { /* re-enact marriage vows of http-connection and channel (handled by http-bootstrap in real world) */
        struct aws_channel_slot *slot = aws_channel_slot_new(s_tester.testing_channel.channel);
        ASSERT_NOT_NULL(slot);
        ASSERT_SUCCESS(aws_channel_slot_insert_end(s_tester.testing_channel.channel, slot));
        ASSERT_SUCCESS(aws_channel_slot_set_handler(slot, &s_tester.connection->channel_handler));
        s_tester.connection->vtable->on_channel_handler_installed(&s_tester.connection->channel_handler, slot);
    }

    struct h2_fake_peer_options peer_options = {
        .alloc = alloc,
        .testing_channel = &s_tester.testing_channel,
        .is_server = true,
    };
    ASSERT_SUCCESS(h2_fake_peer_init(&s_tester.peer, &peer_options));

    testing_channel_drain_queued_tasks(&s_tester.testing_channel);
    return AWS_OP_SUCCESS;
}

static int s_tester_clean_up(void) {
    h2_fake_peer_clean_up(&s_tester.peer);
    aws_http_connection_release(s_tester.connection);
    ASSERT_SUCCESS(testing_channel_clean_up(&s_tester.testing_channel));
    aws_http_library_clean_up();
    return AWS_OP_SUCCESS;
}

/* Test the common setup/teardown used by all tests in this file */
TEST_CASE(h2_client_sanity_check) {
    ASSERT_SUCCESS(s_tester_init(allocator, ctx));
    return s_tester_clean_up();
}

/* Test that a stream can be created and destroyed. */
TEST_CASE(h2_client_request_create) {
    ASSERT_SUCCESS(s_tester_init(allocator, ctx));

    /* create request */
    struct aws_http_message *request = aws_http_message_new_request(allocator);
    ASSERT_NOT_NULL(request);

    struct aws_http_header headers[] = {
        {aws_byte_cursor_from_c_str(":method"), aws_byte_cursor_from_c_str("GET")},
        {aws_byte_cursor_from_c_str(":scheme"), aws_byte_cursor_from_c_str("https")},
        {aws_byte_cursor_from_c_str(":path"), aws_byte_cursor_from_c_str("/")},
    };
    ASSERT_SUCCESS(aws_http_headers_add_array(aws_http_message_get_headers(request), headers, AWS_ARRAY_SIZE(headers)));

    struct aws_http_make_request_options options = {
        .self_size = sizeof(options),
        .request = request,
    };

    struct aws_http_stream *stream = aws_http_connection_make_request(s_tester.connection, &options);
    ASSERT_NOT_NULL(stream);
    aws_http_stream_activate(stream);

    /* shutdown channel so request can be released */
    aws_channel_shutdown(s_tester.testing_channel.channel, AWS_ERROR_SUCCESS);
    testing_channel_drain_queued_tasks(&s_tester.testing_channel);
    ASSERT_TRUE(testing_channel_is_shutdown_completed(&s_tester.testing_channel));

    /* release request */
    aws_http_stream_release(stream);
    aws_http_message_release(request);

    return s_tester_clean_up();
}

<<<<<<< HEAD
TEST_CASE(h2_client_unactivated_stream_cleans_up) {
    ASSERT_SUCCESS(s_tester_init(allocator, ctx));

    /* create request */
    struct aws_http_message *request = aws_http_message_new_request(allocator);
    ASSERT_NOT_NULL(request);

    struct aws_http_header headers[] = {
        {aws_byte_cursor_from_c_str(":method"), aws_byte_cursor_from_c_str("GET")},
        {aws_byte_cursor_from_c_str(":scheme"), aws_byte_cursor_from_c_str("https")},
        {aws_byte_cursor_from_c_str(":path"), aws_byte_cursor_from_c_str("/")},
    };
    ASSERT_SUCCESS(aws_http_headers_add_array(aws_http_message_get_headers(request), headers, AWS_ARRAY_SIZE(headers)));

    struct aws_http_make_request_options options = {
        .self_size = sizeof(options),
        .request = request,
    };

    struct aws_http_stream *stream = aws_http_connection_make_request(s_tester.connection, &options);
    ASSERT_NOT_NULL(stream);
    /* do not activate the stream, that's the test. */

    /* shutdown channel so request can be released */
    aws_channel_shutdown(s_tester.testing_channel.channel, AWS_ERROR_SUCCESS);
    testing_channel_drain_queued_tasks(&s_tester.testing_channel);
    ASSERT_TRUE(testing_channel_is_shutdown_completed(&s_tester.testing_channel));

    aws_http_stream_release(stream);
    aws_http_message_release(request);

    return s_tester_clean_up();
}

/* Test that client automatically sends the HTTP/2 Connection Preface */
=======
/* Test that client automatically sends the HTTP/2 Connection Preface (magic string, followed by SETTINGS frame) */
>>>>>>> 8c12b8ca
TEST_CASE(h2_client_connection_preface_sent) {
    ASSERT_SUCCESS(s_tester_init(allocator, ctx));

    /* Have the fake peer to run its decoder on what the client has written.
     * The decoder will raise an error if it doesn't receive the "client connection preface string" first. */
    ASSERT_SUCCESS(h2_fake_peer_decode_messages_from_testing_channel(&s_tester.peer));

    /* Now check that client sent SETTINGS frame */
    struct h2_decoded_frame *first_written_frame = h2_decode_tester_get_frame(&s_tester.peer.decode, 0);
    ASSERT_UINT_EQUALS(AWS_H2_FRAME_T_SETTINGS, first_written_frame->type);
    ASSERT_FALSE(first_written_frame->ack);

    return s_tester_clean_up();
}

/* Test that client will automatically send the PING ACK frame back, when the PING frame is received */
TEST_CASE(h2_client_ping_ack) {
    ASSERT_SUCCESS(s_tester_init(allocator, ctx));

    /* Connection preface requires that SETTINGS be sent first (RFC-7540 3.5). */
    ASSERT_SUCCESS(h2_fake_peer_send_connection_preface_default_settings(&s_tester.peer));

    uint8_t opaque_data[AWS_H2_PING_DATA_SIZE] = {0, 1, 2, 3, 4, 5, 6, 7};

    struct aws_h2_frame *frame = aws_h2_frame_new_ping(allocator, false /*ack*/, opaque_data);
    ASSERT_NOT_NULL(frame);

    ASSERT_SUCCESS(h2_fake_peer_send_frame(&s_tester.peer, frame));

    /* Have the fake peer to run its decoder on what the client has written.
     * The decoder will raise an error if it doesn't receive the "client connection preface string" first. */
    ASSERT_SUCCESS(h2_fake_peer_decode_messages_from_testing_channel(&s_tester.peer));

    /* Now check that client sent PING ACK frame, it should be the latest frame received by peer
     * The last frame should be a ping type with ack on, and identical payload */
    struct h2_decoded_frame *latest_frame = h2_decode_tester_latest_frame(&s_tester.peer.decode);
    ASSERT_UINT_EQUALS(AWS_H2_FRAME_T_PING, latest_frame->type);
    ASSERT_TRUE(latest_frame->ack);
    ASSERT_BIN_ARRAYS_EQUALS(opaque_data, AWS_H2_PING_DATA_SIZE, latest_frame->ping_opaque_data, AWS_H2_PING_DATA_SIZE);

    return s_tester_clean_up();
}
/* TODO: test that ping response is sent with higher priority than any other frame */<|MERGE_RESOLUTION|>--- conflicted
+++ resolved
@@ -107,12 +107,12 @@
 
     /* release request */
     aws_http_stream_release(stream);
+
     aws_http_message_release(request);
 
     return s_tester_clean_up();
 }
 
-<<<<<<< HEAD
 TEST_CASE(h2_client_unactivated_stream_cleans_up) {
     ASSERT_SUCCESS(s_tester_init(allocator, ctx));
 
@@ -147,10 +147,7 @@
     return s_tester_clean_up();
 }
 
-/* Test that client automatically sends the HTTP/2 Connection Preface */
-=======
 /* Test that client automatically sends the HTTP/2 Connection Preface (magic string, followed by SETTINGS frame) */
->>>>>>> 8c12b8ca
 TEST_CASE(h2_client_connection_preface_sent) {
     ASSERT_SUCCESS(s_tester_init(allocator, ctx));
 
