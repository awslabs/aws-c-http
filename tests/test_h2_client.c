/**
 * Copyright Amazon.com, Inc. or its affiliates. All Rights Reserved.
 * SPDX-License-Identifier: Apache-2.0.
 */

#include "h2_test_helper.h"
#include "stream_test_helper.h"
#include <aws/http/private/h2_connection.h>
#include <aws/http/request_response.h>
#include <aws/io/stream.h>
#include <aws/testing/io_testing_channel.h>

#define TEST_CASE(NAME)                                                                                                \
    AWS_TEST_CASE(NAME, s_test_##NAME);                                                                                \
    static int s_test_##NAME(struct aws_allocator *allocator, void *ctx)

#define DEFINE_HEADER(NAME, VALUE)                                                                                     \
    { .name = AWS_BYTE_CUR_INIT_FROM_STRING_LITERAL(NAME), .value = AWS_BYTE_CUR_INIT_FROM_STRING_LITERAL(VALUE), }

struct connection_user_data {
    struct aws_allocator *allocator;
    int initial_settings_error_code;
    uint32_t last_stream_id;
    uint32_t http2_error;
    struct aws_http2_setting remote_settings_array[10];
    struct aws_byte_buf debug_data;
    size_t num_settings;
};

static void s_on_initial_settings_completed(
    struct aws_http_connection *http2_connection,
    int error_code,
    void *user_data) {

    (void)http2_connection;
    struct connection_user_data *data = user_data;
    data->initial_settings_error_code = error_code;
}

static void s_on_goaway_received(
    struct aws_http_connection *http2_connection,
    uint32_t last_stream_id,
    uint32_t http2_error,
    const struct aws_byte_cursor debug_data,
    void *user_data) {

    (void)http2_connection;
    struct connection_user_data *data = user_data;
    data->last_stream_id = last_stream_id;
    data->http2_error = http2_error;
    if (data->debug_data.capacity != 0) {
        /* If multiple goaway received, clean up the previous one */
        aws_byte_buf_clean_up(&data->debug_data);
    }
    aws_byte_buf_init_copy_from_cursor(&data->debug_data, data->allocator, debug_data);
}

static void s_on_remote_settings_change(
    struct aws_http_connection *http2_connection,
    const struct aws_http2_setting *settings_array,
    size_t num_settings,
    void *user_data) {

    (void)http2_connection;
    struct connection_user_data *data = user_data;
    if (num_settings) {
        memcpy(data->remote_settings_array, settings_array, num_settings * sizeof(struct aws_http2_setting));
    }
    data->num_settings = num_settings;
}

/* Singleton used by tests in this file */
static struct tester {
    struct aws_allocator *alloc;
    struct aws_http_connection *connection;
    struct testing_channel testing_channel;
    struct h2_fake_peer peer;
    struct connection_user_data user_data;

    bool no_conn_manual_win_management;
} s_tester;

static int s_tester_init(struct aws_allocator *alloc, void *ctx) {
    (void)ctx;
    aws_http_library_init(alloc);

    s_tester.alloc = alloc;
    AWS_ZERO_STRUCT(s_tester.user_data.debug_data);

    struct aws_testing_channel_options options = {.clock_fn = aws_high_res_clock_get_ticks};

    ASSERT_SUCCESS(testing_channel_init(&s_tester.testing_channel, alloc, &options));
    struct aws_http2_setting settings_array[] = {
        {.id = AWS_HTTP2_SETTINGS_ENABLE_PUSH, .value = 0},
    };

    struct aws_http2_connection_options http2_options = {
        .initial_settings_array = settings_array,
        .num_initial_settings = AWS_ARRAY_SIZE(settings_array),
        .on_initial_settings_completed = s_on_initial_settings_completed,
        .max_closed_streams = AWS_HTTP2_DEFAULT_MAX_CLOSED_STREAMS,
        .on_goaway_received = s_on_goaway_received,
        .on_remote_settings_change = s_on_remote_settings_change,
        .conn_manual_window_management = !s_tester.no_conn_manual_win_management,
    };

    s_tester.connection =
        aws_http_connection_new_http2_client(alloc, false /* manual window management */, &http2_options);
    ASSERT_NOT_NULL(s_tester.connection);

    {
        s_tester.user_data.allocator = s_tester.alloc;
        /* set connection user_data (handled by http-bootstrap in real world) */
        s_tester.connection->user_data = &s_tester.user_data;
        /* re-enact marriage vows of http-connection and channel (handled by http-bootstrap in real world) */
        struct aws_channel_slot *slot = aws_channel_slot_new(s_tester.testing_channel.channel);
        ASSERT_NOT_NULL(slot);
        ASSERT_SUCCESS(aws_channel_slot_insert_end(s_tester.testing_channel.channel, slot));
        ASSERT_SUCCESS(aws_channel_slot_set_handler(slot, &s_tester.connection->channel_handler));
        s_tester.connection->vtable->on_channel_handler_installed(&s_tester.connection->channel_handler, slot);
    }

    struct h2_fake_peer_options peer_options = {
        .alloc = alloc,
        .testing_channel = &s_tester.testing_channel,
        .is_server = true,
    };
    ASSERT_SUCCESS(h2_fake_peer_init(&s_tester.peer, &peer_options));

    testing_channel_drain_queued_tasks(&s_tester.testing_channel);
    return AWS_OP_SUCCESS;
}

static int s_tester_clean_up(void) {
    aws_byte_buf_clean_up(&s_tester.user_data.debug_data);
    h2_fake_peer_clean_up(&s_tester.peer);
    aws_http_connection_release(s_tester.connection);
    ASSERT_SUCCESS(testing_channel_clean_up(&s_tester.testing_channel));
    aws_http_library_clean_up();
    return AWS_OP_SUCCESS;
}

/* Test the common setup/teardown used by all tests in this file */
TEST_CASE(h2_client_sanity_check) {
    ASSERT_SUCCESS(s_tester_init(allocator, ctx));
    return s_tester_clean_up();
}

/* Test that a stream can be created and destroyed. */
TEST_CASE(h2_client_stream_create) {
    ASSERT_SUCCESS(s_tester_init(allocator, ctx));

    /* create request */
    struct aws_http_message *request = aws_http2_message_new_request(allocator);
    ASSERT_NOT_NULL(request);

    struct aws_http_header headers[] = {
        DEFINE_HEADER(":method", "GET"),
        DEFINE_HEADER(":scheme", "https"),
        DEFINE_HEADER(":path", "/"),
    };
    ASSERT_SUCCESS(aws_http_message_add_header_array(request, headers, AWS_ARRAY_SIZE(headers)));

    struct aws_http_make_request_options options = {
        .self_size = sizeof(options),
        .request = request,
    };

    struct aws_http_stream *stream = aws_http_connection_make_request(s_tester.connection, &options);
    ASSERT_NOT_NULL(stream);
    aws_http_stream_activate(stream);

    /* shutdown channel so request can be released */
    aws_channel_shutdown(s_tester.testing_channel.channel, AWS_ERROR_SUCCESS);
    testing_channel_drain_queued_tasks(&s_tester.testing_channel);
    ASSERT_TRUE(testing_channel_is_shutdown_completed(&s_tester.testing_channel));

    /* release request */
    aws_http_stream_release(stream);

    aws_http_message_release(request);

    return s_tester_clean_up();
}

TEST_CASE(h2_client_unactivated_stream_cleans_up) {
    ASSERT_SUCCESS(s_tester_init(allocator, ctx));

    /* create request */
    struct aws_http_message *request = aws_http2_message_new_request(allocator);
    ASSERT_NOT_NULL(request);

    struct aws_http_header headers[] = {
        DEFINE_HEADER(":method", "GET"),
        DEFINE_HEADER(":scheme", "https"),
        DEFINE_HEADER(":path", "/"),
    };
    ASSERT_SUCCESS(aws_http_message_add_header_array(request, headers, AWS_ARRAY_SIZE(headers)));

    struct aws_http_make_request_options options = {
        .self_size = sizeof(options),
        .request = request,
    };

    struct aws_http_stream *stream = aws_http_connection_make_request(s_tester.connection, &options);
    ASSERT_NOT_NULL(stream);
    /* do not activate the stream, that's the test. */

    /* shutdown channel so request can be released */
    aws_channel_shutdown(s_tester.testing_channel.channel, AWS_ERROR_SUCCESS);
    testing_channel_drain_queued_tasks(&s_tester.testing_channel);
    ASSERT_TRUE(testing_channel_is_shutdown_completed(&s_tester.testing_channel));

    aws_http_stream_release(stream);
    aws_http_message_release(request);

    return s_tester_clean_up();
}

/* Test that client automatically sends the HTTP/2 Connection Preface (magic string, followed by SETTINGS frame) */
TEST_CASE(h2_client_connection_preface_sent) {
    ASSERT_SUCCESS(s_tester_init(allocator, ctx));

    /* Have the fake peer to run its decoder on what the client has written.
     * The decoder will raise an error if it doesn't receive the "client connection preface string" first. */
    ASSERT_SUCCESS(h2_fake_peer_decode_messages_from_testing_channel(&s_tester.peer));

    /* Now check that client sent SETTINGS frame */
    struct h2_decoded_frame *first_written_frame = h2_decode_tester_get_frame(&s_tester.peer.decode, 0);
    ASSERT_UINT_EQUALS(AWS_H2_FRAME_T_SETTINGS, first_written_frame->type);
    ASSERT_FALSE(first_written_frame->ack);

    return s_tester_clean_up();
}

static int s_stream_tester_init(struct client_stream_tester *stream_tester, struct aws_http_message *request) {
    struct client_stream_tester_options options = {
        .request = request,
        .connection = s_tester.connection,
    };
    return client_stream_tester_init(stream_tester, s_tester.alloc, &options);
}

/* Test that client will automatically send the PING ACK frame back, when the PING frame is received */
TEST_CASE(h2_client_auto_ping_ack) {
    ASSERT_SUCCESS(s_tester_init(allocator, ctx));

    /* Connection preface requires that SETTINGS be sent first (RFC-7540 3.5). */
    ASSERT_SUCCESS(h2_fake_peer_send_connection_preface_default_settings(&s_tester.peer));
    testing_channel_drain_queued_tasks(&s_tester.testing_channel);
    uint8_t opaque_data[AWS_HTTP2_PING_DATA_SIZE] = {0, 1, 2, 3, 4, 5, 6, 7};

    struct aws_h2_frame *frame = aws_h2_frame_new_ping(allocator, false /*ack*/, opaque_data);
    ASSERT_NOT_NULL(frame);

    ASSERT_SUCCESS(h2_fake_peer_send_frame(&s_tester.peer, frame));
    testing_channel_drain_queued_tasks(&s_tester.testing_channel);
    ASSERT_SUCCESS(h2_fake_peer_decode_messages_from_testing_channel(&s_tester.peer));

    /* Now check that client sent PING ACK frame, it should be the latest frame received by peer
     * The last frame should be a ping type with ack on, and identical payload */
    struct h2_decoded_frame *latest_frame = h2_decode_tester_latest_frame(&s_tester.peer.decode);
    ASSERT_UINT_EQUALS(AWS_H2_FRAME_T_PING, latest_frame->type);
    ASSERT_TRUE(latest_frame->ack);
    ASSERT_BIN_ARRAYS_EQUALS(
        opaque_data, AWS_HTTP2_PING_DATA_SIZE, latest_frame->ping_opaque_data, AWS_HTTP2_PING_DATA_SIZE);

    return s_tester_clean_up();
}

TEST_CASE(h2_client_auto_ping_ack_higher_priority) {
    ASSERT_SUCCESS(s_tester_init(allocator, ctx));

    /* get connection preface and acks out of the way */
    ASSERT_SUCCESS(h2_fake_peer_send_connection_preface_default_settings(&s_tester.peer));
    testing_channel_drain_queued_tasks(&s_tester.testing_channel);
    ASSERT_SUCCESS(h2_fake_peer_decode_messages_from_testing_channel(&s_tester.peer));
    size_t frames_count = h2_decode_tester_frame_count(&s_tester.peer.decode);

    /* send request */
    struct aws_http_message *request = aws_http2_message_new_request(allocator);
    ASSERT_NOT_NULL(request);

    struct aws_http_header request_headers_src[] = {
        DEFINE_HEADER(":method", "POST"),
        DEFINE_HEADER(":scheme", "https"),
        DEFINE_HEADER(":path", "/"),
    };
    aws_http_message_add_header_array(request, request_headers_src, AWS_ARRAY_SIZE(request_headers_src));

    const char *body_src = "hello";
    struct aws_byte_cursor body_cursor = aws_byte_cursor_from_c_str(body_src);
    struct aws_input_stream *request_body = aws_input_stream_new_from_cursor(allocator, &body_cursor);
    aws_http_message_set_body_stream(request, request_body);

    struct client_stream_tester stream_tester;
    ASSERT_SUCCESS(s_stream_tester_init(&stream_tester, request));

    /* Frames for the request are activated. Fake peer send PING frame now */
    uint8_t opaque_data[AWS_HTTP2_PING_DATA_SIZE] = {0, 1, 2, 3, 4, 5, 6, 7};

    struct aws_h2_frame *frame = aws_h2_frame_new_ping(allocator, false /*ack*/, opaque_data);
    ASSERT_NOT_NULL(frame);

    ASSERT_SUCCESS(h2_fake_peer_send_frame(&s_tester.peer, frame));

    testing_channel_drain_queued_tasks(&s_tester.testing_channel);

    /* validate PING ACK frame has higher priority than the normal request frames, and be received earliest */
    ASSERT_SUCCESS(h2_fake_peer_decode_messages_from_testing_channel(&s_tester.peer));

    struct h2_decoded_frame *fastest_frame = h2_decode_tester_get_frame(&s_tester.peer.decode, frames_count);
    ASSERT_UINT_EQUALS(AWS_H2_FRAME_T_PING, fastest_frame->type);
    ASSERT_TRUE(fastest_frame->ack);
    ASSERT_BIN_ARRAYS_EQUALS(
        opaque_data, AWS_HTTP2_PING_DATA_SIZE, fastest_frame->ping_opaque_data, AWS_HTTP2_PING_DATA_SIZE);

    /* clean up */
    aws_http_message_release(request);
    client_stream_tester_clean_up(&stream_tester);
    aws_input_stream_release(request_body);
    return s_tester_clean_up();
}

/* Test client can automatically send SETTINGs ACK */
TEST_CASE(h2_client_auto_settings_ack) {
    ASSERT_SUCCESS(s_tester_init(allocator, ctx));

    /* Connection preface requires that SETTINGS be sent first (RFC-7540 3.5). */
    ASSERT_SUCCESS(h2_fake_peer_send_connection_preface_default_settings(&s_tester.peer));
    testing_channel_drain_queued_tasks(&s_tester.testing_channel);

    /* Have the fake peer to run its decoder on what the client has written. */
    ASSERT_SUCCESS(h2_fake_peer_decode_messages_from_testing_channel(&s_tester.peer));

    /* The Setting ACK frame should be sent back */
    struct h2_decoded_frame *latest_frame = h2_decode_tester_latest_frame(&s_tester.peer.decode);
    ASSERT_UINT_EQUALS(AWS_H2_FRAME_T_SETTINGS, latest_frame->type);
    ASSERT_TRUE(latest_frame->ack);

    return s_tester_clean_up();
}

static int s_compare_headers(const struct aws_http_headers *expected, const struct aws_http_headers *got) {

    ASSERT_UINT_EQUALS(aws_http_headers_count(expected), aws_http_headers_count(got));
    for (size_t i = 0; i < aws_http_headers_count(expected); ++i) {
        struct aws_http_header expected_field;
        aws_http_headers_get_index(expected, i, &expected_field);

        struct aws_http_header got_field;
        aws_http_headers_get_index(got, i, &got_field);

        ASSERT_TRUE(aws_byte_cursor_eq(&expected_field.name, &got_field.name));
        ASSERT_TRUE(aws_byte_cursor_eq(&expected_field.value, &got_field.value));
        ASSERT_INT_EQUALS(expected_field.compression, got_field.compression);
    }

    return AWS_OP_SUCCESS;
}

/* Test that a simple request/response can be carried to completion.
 * The request consists of a single HEADERS frame and the response consists of a single HEADERS frame. */
TEST_CASE(h2_client_stream_complete) {
    ASSERT_SUCCESS(s_tester_init(allocator, ctx));

    /* fake peer sends connection preface */
    ASSERT_SUCCESS(h2_fake_peer_send_connection_preface_default_settings(&s_tester.peer));
    testing_channel_drain_queued_tasks(&s_tester.testing_channel);

    /* send request */
    struct aws_http_message *request = aws_http2_message_new_request(allocator);
    ASSERT_NOT_NULL(request);

    struct aws_http_header request_headers_src[] = {
        DEFINE_HEADER(":method", "GET"),
        DEFINE_HEADER(":scheme", "https"),
        DEFINE_HEADER(":path", "/"),
    };
    aws_http_message_add_header_array(request, request_headers_src, AWS_ARRAY_SIZE(request_headers_src));

    struct client_stream_tester stream_tester;
    ASSERT_SUCCESS(s_stream_tester_init(&stream_tester, request));

    /* validate sent request, */
    testing_channel_drain_queued_tasks(&s_tester.testing_channel);
    ASSERT_SUCCESS(h2_fake_peer_decode_messages_from_testing_channel(&s_tester.peer));

    struct h2_decoded_frame *sent_headers_frame = h2_decode_tester_latest_frame(&s_tester.peer.decode);
    ASSERT_INT_EQUALS(AWS_H2_FRAME_T_HEADERS, sent_headers_frame->type);
    ASSERT_TRUE(sent_headers_frame->end_stream);
    ASSERT_SUCCESS(s_compare_headers(aws_http_message_get_headers(request), sent_headers_frame->headers));

    /* fake peer sends response  */
    struct aws_http_header response_headers_src[] = {
        DEFINE_HEADER(":status", "404"),
        DEFINE_HEADER("date", "Wed, 01 Apr 2020 23:02:49 GMT"),
    };

    struct aws_http_headers *response_headers = aws_http_headers_new(allocator);
    aws_http_headers_add_array(response_headers, response_headers_src, AWS_ARRAY_SIZE(response_headers_src));

    struct aws_h2_frame *response_frame = aws_h2_frame_new_headers(
        allocator, aws_http_stream_get_id(stream_tester.stream), response_headers, true /*end_stream*/, 0, NULL);
    ASSERT_SUCCESS(h2_fake_peer_send_frame(&s_tester.peer, response_frame));

    /* validate that client received complete response */
    testing_channel_drain_queued_tasks(&s_tester.testing_channel);
    ASSERT_TRUE(stream_tester.complete);
    ASSERT_INT_EQUALS(AWS_ERROR_SUCCESS, stream_tester.on_complete_error_code);
    ASSERT_INT_EQUALS(404, stream_tester.response_status);
    ASSERT_SUCCESS(s_compare_headers(response_headers, stream_tester.response_headers));

    ASSERT_TRUE(aws_http_connection_is_open(s_tester.connection));

    /* clean up */
    aws_http_headers_release(response_headers);
    aws_http_message_release(request);
    client_stream_tester_clean_up(&stream_tester);
    return s_tester_clean_up();
}

/* Calling aws_http_connection_close() should cleanly shut down connection */
TEST_CASE(h2_client_close) {
    ASSERT_SUCCESS(s_tester_init(allocator, ctx));

    /* fake peer sends connection preface */
    ASSERT_SUCCESS(h2_fake_peer_send_connection_preface_default_settings(&s_tester.peer));
    testing_channel_drain_queued_tasks(&s_tester.testing_channel);

    /* send request */
    struct aws_http_message *request = aws_http2_message_new_request(allocator);
    ASSERT_NOT_NULL(request);

    struct aws_http_header request_headers_src[] = {
        DEFINE_HEADER(":method", "GET"),
        DEFINE_HEADER(":scheme", "https"),
        DEFINE_HEADER(":path", "/"),
    };
    aws_http_message_add_header_array(request, request_headers_src, AWS_ARRAY_SIZE(request_headers_src));

    struct client_stream_tester stream_tester;
    ASSERT_SUCCESS(s_stream_tester_init(&stream_tester, request));

    /* close connection */
    aws_http_connection_close(s_tester.connection);

    /* connection should immediately lose "open" status */
    ASSERT_FALSE(aws_http_connection_is_open(s_tester.connection));

    /* finish shutting down */
    testing_channel_drain_queued_tasks(&s_tester.testing_channel);
    ASSERT_SUCCESS(h2_fake_peer_decode_messages_from_testing_channel(&s_tester.peer));

    /* validate that pending streams complete with error */
    ASSERT_TRUE(stream_tester.complete);
    ASSERT_INT_EQUALS(AWS_ERROR_HTTP_CONNECTION_CLOSED, stream_tester.on_complete_error_code);

    /* validate that GOAWAY sent */
    struct h2_decoded_frame *goaway =
        h2_decode_tester_find_frame(&s_tester.peer.decode, AWS_H2_FRAME_T_GOAWAY, 0, NULL);
    ASSERT_NOT_NULL(goaway);
    ASSERT_UINT_EQUALS(AWS_HTTP2_ERR_NO_ERROR, goaway->error_code);
    ASSERT_UINT_EQUALS(0, goaway->goaway_last_stream_id);

    /* clean up */
    aws_http_message_release(request);
    client_stream_tester_clean_up(&stream_tester);
    return s_tester_clean_up();
}

/* Test that client automatically sends the HTTP/2 Connection Preface (magic string, followed by initial SETTINGS frame,
 * which we disabled the push_promise) And it will not be applied until the SETTINGS ack is received. Once SETTINGS ack
 * received, the initial settings will be applied and callback will be invoked */
TEST_CASE(h2_client_connection_init_settings_applied_after_ack_by_peer) {
    ASSERT_SUCCESS(s_tester_init(allocator, ctx));

    /* send request */
    struct aws_http_message *request = aws_http2_message_new_request(allocator);
    ASSERT_NOT_NULL(request);

    struct aws_http_header request_headers_src[] = {
        DEFINE_HEADER(":method", "GET"),
        DEFINE_HEADER(":scheme", "https"),
        DEFINE_HEADER(":path", "/"),
    };
    aws_http_message_add_header_array(request, request_headers_src, AWS_ARRAY_SIZE(request_headers_src));

    struct client_stream_tester stream_tester;
    ASSERT_SUCCESS(s_stream_tester_init(&stream_tester, request));

    /* validate sent request, */
    testing_channel_drain_queued_tasks(&s_tester.testing_channel);
    ASSERT_SUCCESS(h2_fake_peer_decode_messages_from_testing_channel(&s_tester.peer));

    struct h2_decoded_frame *sent_headers_frame = h2_decode_tester_latest_frame(&s_tester.peer.decode);
    ASSERT_INT_EQUALS(AWS_H2_FRAME_T_HEADERS, sent_headers_frame->type);
    ASSERT_TRUE(sent_headers_frame->end_stream);
    ASSERT_SUCCESS(s_compare_headers(aws_http_message_get_headers(request), sent_headers_frame->headers));

    /* fake peer sends connection preface */
    ASSERT_SUCCESS(h2_fake_peer_send_connection_preface_default_settings(&s_tester.peer));
    testing_channel_drain_queued_tasks(&s_tester.testing_channel);
    /* fake peer sends push_promise */
    uint32_t stream_id = aws_http_stream_get_id(stream_tester.stream);

    /* fake peer sends push request (PUSH_PROMISE) */
    struct aws_http_header push_request_headers_src[] = {
        DEFINE_HEADER(":method", "GET"),
        DEFINE_HEADER(":scheme", "https"),
        DEFINE_HEADER(":authority", "veryblackpage.com"),
        DEFINE_HEADER(":path", "/style.css"),
    };
    struct aws_http_headers *push_request_headers = aws_http_headers_new(allocator);
    ASSERT_SUCCESS(aws_http_headers_add_array(
        push_request_headers, push_request_headers_src, AWS_ARRAY_SIZE(push_request_headers_src)));

    uint32_t promised_stream_id = 2;
    struct aws_h2_frame *peer_frame =
        aws_h2_frame_new_push_promise(allocator, stream_id, promised_stream_id, push_request_headers, 0);
    ASSERT_SUCCESS(h2_fake_peer_send_frame(&s_tester.peer, peer_frame));
    testing_channel_drain_queued_tasks(&s_tester.testing_channel);
    /* validate the connection is still open */
    ASSERT_TRUE(aws_http_connection_is_open(s_tester.connection));

    /* set initial_settings_error_code as AWS_ERROR_UNKNOWN to make sure callback invoked later */
    s_tester.user_data.initial_settings_error_code = AWS_ERROR_UNKNOWN;
    /* fake peer sends setting ack */
    struct aws_h2_frame *settings_ack_frame = aws_h2_frame_new_settings(allocator, NULL, 0, true);
    ASSERT_SUCCESS(h2_fake_peer_send_frame(&s_tester.peer, settings_ack_frame));
    testing_channel_drain_queued_tasks(&s_tester.testing_channel);
    /* validate the callback invoked */
    ASSERT_INT_EQUALS(AWS_ERROR_SUCCESS, s_tester.user_data.initial_settings_error_code);
    /* fake peer sends another push_promise again, after setting applied, connection will be closed */
    peer_frame = aws_h2_frame_new_push_promise(allocator, stream_id, promised_stream_id + 2, push_request_headers, 0);
    ASSERT_SUCCESS(h2_fake_peer_send_frame(&s_tester.peer, peer_frame));
    testing_channel_drain_queued_tasks(&s_tester.testing_channel);

    /* validate the connection completed with error */
    ASSERT_FALSE(aws_http_connection_is_open(s_tester.connection));
    ASSERT_INT_EQUALS(
        AWS_ERROR_HTTP_PROTOCOL_ERROR, testing_channel_get_shutdown_error_code(&s_tester.testing_channel));
    /* clean up */
    aws_http_headers_release(push_request_headers);
    aws_http_message_release(request);
    client_stream_tester_clean_up(&stream_tester);
    return s_tester_clean_up();
}

/* Test that h2 stream can take a h1 request massega and transfrom it to h2 style to send it. */
TEST_CASE(h2_client_stream_with_h1_request_message) {
    ASSERT_SUCCESS(s_tester_init(allocator, ctx));

    /* fake peer sends connection preface */
    ASSERT_SUCCESS(h2_fake_peer_send_connection_preface_default_settings(&s_tester.peer));
    testing_channel_drain_queued_tasks(&s_tester.testing_channel);

    /* send an h1 request */
    struct aws_http_message *request = aws_http_message_new_request(allocator);
    ASSERT_NOT_NULL(request);
    AWS_FATAL_ASSERT(AWS_OP_SUCCESS == aws_http_message_set_request_method(request, aws_http_method_post));
    AWS_FATAL_ASSERT(AWS_OP_SUCCESS == aws_http_message_set_request_path(request, aws_byte_cursor_from_c_str("/")));
    struct aws_http_header request_headers_src[] = {
        DEFINE_HEADER("Accept", "*/*"),
        DEFINE_HEADER("Host", "example.com"),
        DEFINE_HEADER("Content-Length", "5"),
    };
    aws_http_message_add_header_array(request, request_headers_src, AWS_ARRAY_SIZE(request_headers_src));
    /* body */
    const char *body_src = "hello";
    struct aws_byte_cursor body_cursor = aws_byte_cursor_from_c_str(body_src);
    struct aws_input_stream *request_body = aws_input_stream_new_from_cursor(allocator, &body_cursor);
    aws_http_message_set_body_stream(request, request_body);

    struct client_stream_tester stream_tester;
    ASSERT_SUCCESS(s_stream_tester_init(&stream_tester, request));
    /* validate sent request (client should have sent SETTINGS, SETTINGS ACK, HEADERS, DATA (END_STREAM) */
    testing_channel_drain_queued_tasks(&s_tester.testing_channel);
    ASSERT_SUCCESS(h2_fake_peer_decode_messages_from_testing_channel(&s_tester.peer));
    ASSERT_UINT_EQUALS(4, h2_decode_tester_frame_count(&s_tester.peer.decode));

    /* set expected h2 style headers */
    struct aws_http_header expected_headers_src[] = {
        DEFINE_HEADER(":method", "POST"),
        DEFINE_HEADER(":scheme", "https"),
        DEFINE_HEADER(":path", "/"),
        DEFINE_HEADER("accept", "*/*"),
        DEFINE_HEADER("host", "example.com"),
        DEFINE_HEADER("content-length", "5"),
    };
    struct aws_http_headers *expected_headers = aws_http_headers_new(allocator);
    ASSERT_SUCCESS(
        aws_http_headers_add_array(expected_headers, expected_headers_src, AWS_ARRAY_SIZE(expected_headers_src)));

    struct h2_decoded_frame *sent_headers_frame = h2_decode_tester_get_frame(&s_tester.peer.decode, 2);
    ASSERT_INT_EQUALS(AWS_H2_FRAME_T_HEADERS, sent_headers_frame->type);
    ASSERT_SUCCESS(s_compare_headers(expected_headers, sent_headers_frame->headers));

    struct h2_decoded_frame *sent_data_frame = h2_decode_tester_get_frame(&s_tester.peer.decode, 3);
    ASSERT_INT_EQUALS(AWS_H2_FRAME_T_DATA, sent_data_frame->type);
    ASSERT_TRUE(sent_data_frame->end_stream);
    ASSERT_TRUE(aws_byte_buf_eq_c_str(&sent_data_frame->data, body_src));

    /* clean up */
    aws_http_headers_release(expected_headers);
    aws_http_message_release(request);
    client_stream_tester_clean_up(&stream_tester);
    aws_input_stream_destroy(request_body);
    return s_tester_clean_up();
}

/* Test that h2 stream can split the cookies header correctly */
TEST_CASE(h2_client_stream_with_cookies_headers) {
    ASSERT_SUCCESS(s_tester_init(allocator, ctx));

    /* fake peer sends connection preface */
    ASSERT_SUCCESS(h2_fake_peer_send_connection_preface_default_settings(&s_tester.peer));
    testing_channel_drain_queued_tasks(&s_tester.testing_channel);

    /* send an h1 request */
    struct aws_http_message *request = aws_http_message_new_request(allocator);
    ASSERT_NOT_NULL(request);
    AWS_FATAL_ASSERT(AWS_OP_SUCCESS == aws_http_message_set_request_method(request, aws_http_method_get));
    AWS_FATAL_ASSERT(AWS_OP_SUCCESS == aws_http_message_set_request_path(request, aws_byte_cursor_from_c_str("/")));
    struct aws_http_header request_headers_src[] = {
        DEFINE_HEADER("Accept", "*/*"),
        DEFINE_HEADER("Host", "example.com"),
        DEFINE_HEADER("cookie", "a=b; c=d; e=f"),
    };
    aws_http_message_add_header_array(request, request_headers_src, AWS_ARRAY_SIZE(request_headers_src));
    struct client_stream_tester stream_tester;
    ASSERT_SUCCESS(s_stream_tester_init(&stream_tester, request));

    /* set expected h2 style headers */
    struct aws_http_header expected_headers_src[] = {
        DEFINE_HEADER(":method", "GET"),
        DEFINE_HEADER(":scheme", "https"),
        DEFINE_HEADER(":path", "/"),
        DEFINE_HEADER("accept", "*/*"),
        DEFINE_HEADER("host", "example.com"),
        DEFINE_HEADER("cookie", "a=b; c=d; e=f"),
    };
    struct aws_http_headers *expected_headers = aws_http_headers_new(allocator);
    ASSERT_SUCCESS(
        aws_http_headers_add_array(expected_headers, expected_headers_src, AWS_ARRAY_SIZE(expected_headers_src)));
    /* validate sent request, */
    testing_channel_drain_queued_tasks(&s_tester.testing_channel);
    ASSERT_SUCCESS(h2_fake_peer_decode_messages_from_testing_channel(&s_tester.peer));

    struct h2_decoded_frame *sent_headers_frame = h2_decode_tester_latest_frame(&s_tester.peer.decode);
    ASSERT_INT_EQUALS(AWS_H2_FRAME_T_HEADERS, sent_headers_frame->type);
    ASSERT_TRUE(sent_headers_frame->end_stream);
    ASSERT_SUCCESS(s_compare_headers(expected_headers, sent_headers_frame->headers));

    /* clean up */
    aws_http_headers_release(expected_headers);
    aws_http_message_release(request);
    client_stream_tester_clean_up(&stream_tester);
    return s_tester_clean_up();
}

/* Receiving malformed headers should result in a "Stream Error", not a "Connection Error". */
TEST_CASE(h2_client_stream_err_malformed_header) {
    ASSERT_SUCCESS(s_tester_init(allocator, ctx));

    /* fake peer sends connection preface */
    ASSERT_SUCCESS(h2_fake_peer_send_connection_preface_default_settings(&s_tester.peer));
    testing_channel_drain_queued_tasks(&s_tester.testing_channel);

    /* send request */
    struct aws_http_message *request = aws_http2_message_new_request(allocator);
    ASSERT_NOT_NULL(request);

    struct aws_http_header request_headers_src[] = {
        DEFINE_HEADER(":method", "GET"),
        DEFINE_HEADER(":scheme", "https"),
        DEFINE_HEADER(":path", "/"),
    };
    aws_http_message_add_header_array(request, request_headers_src, AWS_ARRAY_SIZE(request_headers_src));

    struct client_stream_tester stream_tester;
    ASSERT_SUCCESS(s_stream_tester_init(&stream_tester, request));
    testing_channel_drain_queued_tasks(&s_tester.testing_channel);

    /* fake peer sends response with malformed header */
    struct aws_http_header response_headers_src[] = {
        DEFINE_HEADER(":STATUS", "404"), /* uppercase name forbidden in h2 */
    };

    struct aws_http_headers *response_headers = aws_http_headers_new(allocator);
    aws_http_headers_add_array(response_headers, response_headers_src, AWS_ARRAY_SIZE(response_headers_src));

    struct aws_h2_frame *response_frame = aws_h2_frame_new_headers(
        allocator, aws_http_stream_get_id(stream_tester.stream), response_headers, true /*end_stream*/, 0, NULL);
    ASSERT_SUCCESS(h2_fake_peer_send_frame(&s_tester.peer, response_frame));

    /* validate that stream completed with error */
    testing_channel_drain_queued_tasks(&s_tester.testing_channel);
    ASSERT_TRUE(stream_tester.complete);
    ASSERT_INT_EQUALS(AWS_ERROR_HTTP_PROTOCOL_ERROR, stream_tester.on_complete_error_code);

    /* a stream error should not affect the connection */
    ASSERT_TRUE(aws_http_connection_is_open(s_tester.connection));

    /* validate that stream sent RST_STREAM */
    ASSERT_SUCCESS(h2_fake_peer_decode_messages_from_testing_channel(&s_tester.peer));
    struct h2_decoded_frame *rst_stream_frame = h2_decode_tester_latest_frame(&s_tester.peer.decode);
    ASSERT_INT_EQUALS(AWS_H2_FRAME_T_RST_STREAM, rst_stream_frame->type);
    ASSERT_UINT_EQUALS(AWS_HTTP2_ERR_PROTOCOL_ERROR, rst_stream_frame->error_code);

    /* clean up */
    aws_http_headers_release(response_headers);
    aws_http_message_release(request);
    client_stream_tester_clean_up(&stream_tester);
    return s_tester_clean_up();
}

TEST_CASE(h2_client_stream_err_state_forbids_frame) {
    ASSERT_SUCCESS(s_tester_init(allocator, ctx));

    /* fake peer sends connection preface */
    ASSERT_SUCCESS(h2_fake_peer_send_connection_preface_default_settings(&s_tester.peer));
    testing_channel_drain_queued_tasks(&s_tester.testing_channel);

    /* send request */
    struct aws_http_message *request = aws_http2_message_new_request(allocator);
    ASSERT_NOT_NULL(request);

    struct aws_http_header request_headers_src[] = {
        DEFINE_HEADER(":method", "PUT"),
        DEFINE_HEADER(":scheme", "https"),
        DEFINE_HEADER(":path", "/"),
    };
    aws_http_message_add_header_array(request, request_headers_src, AWS_ARRAY_SIZE(request_headers_src));

    const char *body_src = "hello";
    struct aws_byte_cursor body_cursor = aws_byte_cursor_from_c_str(body_src);
    struct aws_input_stream *request_body = aws_input_stream_new_tester(allocator, body_cursor);
    /* Prevent END_STREAM from being sent */
    aws_input_stream_tester_set_max_bytes_per_read(request_body, 0);

    aws_http_message_set_body_stream(request, request_body);

    struct client_stream_tester stream_tester;
    ASSERT_SUCCESS(s_stream_tester_init(&stream_tester, request));
    /* Execute 1 event-loop tick. Request is sent, but no end_stream received */
    testing_channel_run_currently_queued_tasks(&s_tester.testing_channel);
    ASSERT_SUCCESS(h2_fake_peer_decode_messages_from_testing_channel(&s_tester.peer));

    uint32_t stream_id = aws_http_stream_get_id(stream_tester.stream);

    struct h2_decoded_frame *sent_headers_frame = h2_decode_tester_latest_frame(&s_tester.peer.decode);
    ASSERT_INT_EQUALS(AWS_H2_FRAME_T_HEADERS, sent_headers_frame->type);
    ASSERT_FALSE(sent_headers_frame->end_stream);
    ASSERT_SUCCESS(s_compare_headers(aws_http_message_get_headers(request), sent_headers_frame->headers));

    /* fake peer sends response */
    struct aws_http_header response_headers_src[] = {
        DEFINE_HEADER(":status", "404"),
        DEFINE_HEADER("date", "Wed, 01 Apr 2020 23:02:49 GMT"),
    };

    struct aws_http_headers *response_headers = aws_http_headers_new(allocator);
    aws_http_headers_add_array(response_headers, response_headers_src, AWS_ARRAY_SIZE(response_headers_src));

    /* fake peer sends response headers with end_stream set, which cause the stream to be
     * AWS_H2_STREAM_STATE_HALF_CLOSED_REMOTE */
    struct aws_h2_frame *response_frame =
        aws_h2_frame_new_headers(allocator, stream_id, response_headers, true /*end_stream*/, 0, NULL);
    ASSERT_SUCCESS(h2_fake_peer_send_frame(&s_tester.peer, response_frame));

    /* AWS_H2_STREAM_STATE_HALF_CLOSED_REMOTE will reject body frame */
    ASSERT_SUCCESS(h2_fake_peer_send_data_frame_str(&s_tester.peer, stream_id, body_src, true /*end_stream*/));

    /* validate that stream completed with error */
    testing_channel_run_currently_queued_tasks(&s_tester.testing_channel);
    ASSERT_INT_EQUALS(AWS_ERROR_HTTP_PROTOCOL_ERROR, stream_tester.on_complete_error_code);

    /* a stream error should not affect the connection */
    ASSERT_TRUE(aws_http_connection_is_open(s_tester.connection));

    /* validate that stream sent RST_STREAM */
    ASSERT_SUCCESS(h2_fake_peer_decode_messages_from_testing_channel(&s_tester.peer));
    struct h2_decoded_frame *rst_stream_frame =
        h2_decode_tester_find_stream_frame(&s_tester.peer.decode, AWS_H2_FRAME_T_RST_STREAM, stream_id, 0, NULL);
    ASSERT_INT_EQUALS(AWS_H2_FRAME_T_RST_STREAM, rst_stream_frame->type);
    ASSERT_UINT_EQUALS(AWS_HTTP2_ERR_STREAM_CLOSED, rst_stream_frame->error_code);

    /* clean up */
    aws_http_headers_release(response_headers);
    aws_http_message_release(request);
    client_stream_tester_clean_up(&stream_tester);
    aws_input_stream_release(request_body);
    return s_tester_clean_up();
}

TEST_CASE(h2_client_conn_err_stream_frames_received_for_idle_stream) {
    ASSERT_SUCCESS(s_tester_init(allocator, ctx));

    /* fake peer sends connection preface */
    ASSERT_SUCCESS(h2_fake_peer_send_connection_preface_default_settings(&s_tester.peer));
    testing_channel_drain_queued_tasks(&s_tester.testing_channel);

    /* fake peer sends response to "idle" (aka doesn't exist yet) stream 99 */
    struct aws_http_header response_headers_src[] = {
        DEFINE_HEADER(":status", "200"),
    };

    struct aws_http_headers *response_headers = aws_http_headers_new(allocator);
    aws_http_headers_add_array(response_headers, response_headers_src, AWS_ARRAY_SIZE(response_headers_src));

    struct aws_h2_frame *response_frame =
        aws_h2_frame_new_headers(allocator, 99 /*stream_id*/, response_headers, true /* end_stream */, 0, NULL);
    ASSERT_SUCCESS(h2_fake_peer_send_frame(&s_tester.peer, response_frame));

    /* validate that connection has closed due to PROTOCOL_ERROR */
    testing_channel_drain_queued_tasks(&s_tester.testing_channel);
    ASSERT_FALSE(aws_http_connection_is_open(s_tester.connection));
    ASSERT_INT_EQUALS(
        AWS_ERROR_HTTP_PROTOCOL_ERROR, testing_channel_get_shutdown_error_code(&s_tester.testing_channel));

    /* validate that client sent GOAWAY */
    ASSERT_SUCCESS(h2_fake_peer_decode_messages_from_testing_channel(&s_tester.peer));

    struct h2_decoded_frame *goaway =
        h2_decode_tester_find_frame(&s_tester.peer.decode, AWS_H2_FRAME_T_GOAWAY, 0, NULL);
    ASSERT_NOT_NULL(goaway);
    ASSERT_UINT_EQUALS(AWS_HTTP2_ERR_PROTOCOL_ERROR, goaway->error_code);
    ASSERT_UINT_EQUALS(0, goaway->goaway_last_stream_id);

    /* clean up */
    aws_http_headers_release(response_headers);
    return s_tester_clean_up();
}

/* Peer may have sent certain frames (WINDOW_UPDATE and RST_STREAM) before realizing
 * that we have closed the stream. These frames should be ignored. */
TEST_CASE(h2_client_stream_ignores_some_frames_received_soon_after_closing) {
    ASSERT_SUCCESS(s_tester_init(allocator, ctx));

    /* fake peer sends connection preface */
    ASSERT_SUCCESS(h2_fake_peer_send_connection_preface_default_settings(&s_tester.peer));
    testing_channel_drain_queued_tasks(&s_tester.testing_channel);

    /* send request */
    struct aws_http_message *request = aws_http2_message_new_request(allocator);
    ASSERT_NOT_NULL(request);

    struct aws_http_header request_headers_src[] = {
        DEFINE_HEADER(":method", "GET"),
        DEFINE_HEADER(":scheme", "https"),
        DEFINE_HEADER(":path", "/"),
    };
    aws_http_message_add_header_array(request, request_headers_src, AWS_ARRAY_SIZE(request_headers_src));

    struct client_stream_tester stream_tester;
    ASSERT_SUCCESS(s_stream_tester_init(&stream_tester, request));

    testing_channel_drain_queued_tasks(&s_tester.testing_channel);
    uint32_t stream_id = aws_http_stream_get_id(stream_tester.stream);

    /* fake peer sends complete response */
    struct aws_http_header response_headers_src[] = {
        DEFINE_HEADER(":status", "404"),
        DEFINE_HEADER("date", "Wed, 01 Apr 2020 23:02:49 GMT"),
    };

    struct aws_http_headers *response_headers = aws_http_headers_new(allocator);
    aws_http_headers_add_array(response_headers, response_headers_src, AWS_ARRAY_SIZE(response_headers_src));

    struct aws_h2_frame *peer_frame =
        aws_h2_frame_new_headers(allocator, stream_id, response_headers, true /*end_stream*/, 0, NULL);
    ASSERT_SUCCESS(h2_fake_peer_send_frame(&s_tester.peer, peer_frame));

    /* fake peer sends WINDOW_UPDATE */
    peer_frame = aws_h2_frame_new_window_update(allocator, stream_id, 99);
    ASSERT_SUCCESS(h2_fake_peer_send_frame(&s_tester.peer, peer_frame));

    /* fake peer sends RST_STREAM */
    peer_frame = aws_h2_frame_new_rst_stream(allocator, stream_id, AWS_HTTP2_ERR_ENHANCE_YOUR_CALM);
    ASSERT_SUCCESS(h2_fake_peer_send_frame(&s_tester.peer, peer_frame));

    /* validate that stream completed successfully.
     * the WINDOW_UPDATE and RST_STREAM should be ignored because
     * they arrived soon after the client had sent END_STREAM */
    testing_channel_drain_queued_tasks(&s_tester.testing_channel);
    ASSERT_TRUE(stream_tester.complete);
    ASSERT_INT_EQUALS(AWS_ERROR_SUCCESS, stream_tester.on_complete_error_code);

    ASSERT_TRUE(aws_http_connection_is_open(s_tester.connection));

    /* clean up */
    aws_http_headers_release(response_headers);
    aws_http_message_release(request);
    client_stream_tester_clean_up(&stream_tester);
    return s_tester_clean_up();
}

TEST_CASE(h2_client_stream_receive_info_headers) {
    ASSERT_SUCCESS(s_tester_init(allocator, ctx));

    /* fake peer sends connection preface */
    ASSERT_SUCCESS(h2_fake_peer_send_connection_preface_default_settings(&s_tester.peer));
    testing_channel_drain_queued_tasks(&s_tester.testing_channel);

    /* send request */
    struct aws_http_message *request = aws_http2_message_new_request(allocator);
    ASSERT_NOT_NULL(request);

    struct aws_http_header request_headers_src[] = {
        DEFINE_HEADER(":method", "GET"),
        DEFINE_HEADER(":scheme", "https"),
        DEFINE_HEADER(":path", "/"),
    };
    aws_http_message_add_header_array(request, request_headers_src, AWS_ARRAY_SIZE(request_headers_src));

    struct client_stream_tester stream_tester;
    ASSERT_SUCCESS(s_stream_tester_init(&stream_tester, request));

    testing_channel_drain_queued_tasks(&s_tester.testing_channel);
    uint32_t stream_id = aws_http_stream_get_id(stream_tester.stream);

    /* fake peer sends a info-header-block response */
    struct aws_http_header info_response_headers_src[] = {
        DEFINE_HEADER(":status", "100"),
        DEFINE_HEADER("date", "Wed, 01 Apr 2020 23:03:49 GMT"),
    };
    struct aws_http_headers *info_response_headers = aws_http_headers_new(allocator);
    aws_http_headers_add_array(
        info_response_headers, info_response_headers_src, AWS_ARRAY_SIZE(info_response_headers_src));
    struct aws_h2_frame *peer_frame =
        aws_h2_frame_new_headers(allocator, stream_id, info_response_headers, false /*end_stream*/, 0, NULL);
    ASSERT_SUCCESS(h2_fake_peer_send_frame(&s_tester.peer, peer_frame));

    /* check info response */
    ASSERT_INT_EQUALS(1, stream_tester.num_info_responses);
    ASSERT_SUCCESS(aws_http_message_set_response_status(stream_tester.info_responses[0], 100));
    struct aws_http_headers *rev_info_headers = aws_http_message_get_headers(stream_tester.info_responses[0]);
    ASSERT_SUCCESS(s_compare_headers(info_response_headers, rev_info_headers));

    /* fake peer sends a main-header-block response */
    struct aws_http_header response_headers_src[] = {
        DEFINE_HEADER(":status", "404"),
        DEFINE_HEADER("date", "Wed, 01 Apr 2020 23:02:49 GMT"),
    };
    struct aws_http_headers *response_headers = aws_http_headers_new(allocator);
    aws_http_headers_add_array(response_headers, response_headers_src, AWS_ARRAY_SIZE(response_headers_src));
    peer_frame = aws_h2_frame_new_headers(allocator, stream_id, response_headers, true /*end_stream*/, 0, NULL);
    ASSERT_SUCCESS(h2_fake_peer_send_frame(&s_tester.peer, peer_frame));

    /* validate that client received complete response */
    testing_channel_drain_queued_tasks(&s_tester.testing_channel);
    ASSERT_TRUE(stream_tester.complete);
    ASSERT_INT_EQUALS(AWS_ERROR_SUCCESS, stream_tester.on_complete_error_code);
    ASSERT_INT_EQUALS(404, stream_tester.response_status);
    ASSERT_SUCCESS(s_compare_headers(response_headers, stream_tester.response_headers));

    /* clean up */
    aws_http_headers_release(response_headers);
    aws_http_headers_release(info_response_headers);
    aws_http_message_release(request);
    client_stream_tester_clean_up(&stream_tester);
    return s_tester_clean_up();
}

TEST_CASE(h2_client_stream_err_receive_info_headers_after_main) {
    ASSERT_SUCCESS(s_tester_init(allocator, ctx));

    /* fake peer sends connection preface */
    ASSERT_SUCCESS(h2_fake_peer_send_connection_preface_default_settings(&s_tester.peer));
    testing_channel_drain_queued_tasks(&s_tester.testing_channel);

    /* send request */
    struct aws_http_message *request = aws_http2_message_new_request(allocator);
    ASSERT_NOT_NULL(request);

    struct aws_http_header request_headers_src[] = {
        DEFINE_HEADER(":method", "GET"),
        DEFINE_HEADER(":scheme", "https"),
        DEFINE_HEADER(":path", "/"),
    };
    aws_http_message_add_header_array(request, request_headers_src, AWS_ARRAY_SIZE(request_headers_src));

    struct client_stream_tester stream_tester;
    ASSERT_SUCCESS(s_stream_tester_init(&stream_tester, request));

    testing_channel_drain_queued_tasks(&s_tester.testing_channel);
    uint32_t stream_id = aws_http_stream_get_id(stream_tester.stream);

    /* fake peer sends a main-header-block response */
    struct aws_http_header response_headers_src[] = {
        DEFINE_HEADER(":status", "404"),
        DEFINE_HEADER("date", "Wed, 01 Apr 2020 23:02:49 GMT"),
    };

    struct aws_http_headers *response_headers = aws_http_headers_new(allocator);
    aws_http_headers_add_array(response_headers, response_headers_src, AWS_ARRAY_SIZE(response_headers_src));
    struct aws_h2_frame *peer_frame =
        aws_h2_frame_new_headers(allocator, stream_id, response_headers, false /*end_stream*/, 0, NULL);
    ASSERT_SUCCESS(h2_fake_peer_send_frame(&s_tester.peer, peer_frame));

    /* fake peer sends a info-header-block response */
    struct aws_http_header info_response_headers_src[] = {
        DEFINE_HEADER(":status", "100"),
        DEFINE_HEADER("date", "Wed, 01 Apr 2020 23:03:49 GMT"),
    };

    struct aws_http_headers *info_response_headers = aws_http_headers_new(allocator);
    aws_http_headers_add_array(
        info_response_headers, info_response_headers_src, AWS_ARRAY_SIZE(info_response_headers_src));
    peer_frame = aws_h2_frame_new_headers(allocator, stream_id, info_response_headers, false /*end_stream*/, 0, NULL);
    ASSERT_SUCCESS(h2_fake_peer_send_frame(&s_tester.peer, peer_frame));

    testing_channel_drain_queued_tasks(&s_tester.testing_channel);
    /* validate the stream compeleted with error */
    ASSERT_TRUE(stream_tester.complete);
    ASSERT_INT_EQUALS(AWS_ERROR_HTTP_PROTOCOL_ERROR, stream_tester.on_complete_error_code);
    /* validate the connection is not affected */
    ASSERT_TRUE(aws_http_connection_is_open(s_tester.connection));

    /* validate that stream sent RST_STREAM */
    ASSERT_SUCCESS(h2_fake_peer_decode_messages_from_testing_channel(&s_tester.peer));
    struct h2_decoded_frame *rst_stream_frame =
        h2_decode_tester_find_stream_frame(&s_tester.peer.decode, AWS_H2_FRAME_T_RST_STREAM, stream_id, 0, NULL);
    ASSERT_INT_EQUALS(AWS_H2_FRAME_T_RST_STREAM, rst_stream_frame->type);
    ASSERT_UINT_EQUALS(AWS_HTTP2_ERR_PROTOCOL_ERROR, rst_stream_frame->error_code);

    /* clean up */
    aws_http_headers_release(response_headers);
    aws_http_headers_release(info_response_headers);
    aws_http_message_release(request);
    client_stream_tester_clean_up(&stream_tester);
    return s_tester_clean_up();
}

TEST_CASE(h2_client_stream_receive_trailing_headers) {
    ASSERT_SUCCESS(s_tester_init(allocator, ctx));

    /* fake peer sends connection preface */
    ASSERT_SUCCESS(h2_fake_peer_send_connection_preface_default_settings(&s_tester.peer));
    testing_channel_drain_queued_tasks(&s_tester.testing_channel);

    /* send request */
    struct aws_http_message *request = aws_http2_message_new_request(allocator);
    ASSERT_NOT_NULL(request);

    struct aws_http_header request_headers_src[] = {
        DEFINE_HEADER(":method", "GET"),
        DEFINE_HEADER(":scheme", "https"),
        DEFINE_HEADER(":path", "/"),
    };
    aws_http_message_add_header_array(request, request_headers_src, AWS_ARRAY_SIZE(request_headers_src));

    struct client_stream_tester stream_tester;
    ASSERT_SUCCESS(s_stream_tester_init(&stream_tester, request));

    testing_channel_drain_queued_tasks(&s_tester.testing_channel);
    uint32_t stream_id = aws_http_stream_get_id(stream_tester.stream);

    /* fake peer sends a main-header-block response */
    struct aws_http_header response_headers_src[] = {
        DEFINE_HEADER(":status", "404"),
        DEFINE_HEADER("date", "Wed, 01 Apr 2020 23:02:49 GMT"),
    };

    struct aws_http_headers *response_headers = aws_http_headers_new(allocator);
    aws_http_headers_add_array(response_headers, response_headers_src, AWS_ARRAY_SIZE(response_headers_src));

    struct aws_h2_frame *peer_frame =
        aws_h2_frame_new_headers(allocator, stream_id, response_headers, false /*end_stream*/, 0, NULL);
    ASSERT_SUCCESS(h2_fake_peer_send_frame(&s_tester.peer, peer_frame));

    /* fake peer sends a trailing-header-block response */
    struct aws_http_header response_trailer_src[] = {
        DEFINE_HEADER("user-agent", "test"),
    };

    struct aws_http_headers *response_trailer = aws_http_headers_new(allocator);
    aws_http_headers_add_array(response_trailer, response_trailer_src, AWS_ARRAY_SIZE(response_trailer_src));

    peer_frame = aws_h2_frame_new_headers(allocator, stream_id, response_trailer, true /*end_stream*/, 0, NULL);
    ASSERT_SUCCESS(h2_fake_peer_send_frame(&s_tester.peer, peer_frame));

    /* validate that client received complete response */
    testing_channel_drain_queued_tasks(&s_tester.testing_channel);
    ASSERT_TRUE(stream_tester.complete);
    ASSERT_INT_EQUALS(AWS_ERROR_SUCCESS, stream_tester.on_complete_error_code);
    ASSERT_INT_EQUALS(404, stream_tester.response_status);
    ASSERT_SUCCESS(s_compare_headers(response_headers, stream_tester.response_headers));
    ASSERT_SUCCESS(s_compare_headers(response_trailer, stream_tester.response_trailer));

    /* clean up */
    aws_http_headers_release(response_headers);
    aws_http_headers_release(response_trailer);
    aws_http_message_release(request);
    client_stream_tester_clean_up(&stream_tester);
    return s_tester_clean_up();
}

TEST_CASE(h2_client_stream_err_receive_trailing_before_main) {
    ASSERT_SUCCESS(s_tester_init(allocator, ctx));

    /* fake peer sends connection preface */
    ASSERT_SUCCESS(h2_fake_peer_send_connection_preface_default_settings(&s_tester.peer));
    testing_channel_drain_queued_tasks(&s_tester.testing_channel);

    /* send request */
    struct aws_http_message *request = aws_http2_message_new_request(allocator);
    ASSERT_NOT_NULL(request);

    struct aws_http_header request_headers_src[] = {
        DEFINE_HEADER(":method", "GET"),
        DEFINE_HEADER(":scheme", "https"),
        DEFINE_HEADER(":path", "/"),
    };
    aws_http_message_add_header_array(request, request_headers_src, AWS_ARRAY_SIZE(request_headers_src));

    struct client_stream_tester stream_tester;
    ASSERT_SUCCESS(s_stream_tester_init(&stream_tester, request));

    testing_channel_drain_queued_tasks(&s_tester.testing_channel);
    uint32_t stream_id = aws_http_stream_get_id(stream_tester.stream);

    /* fake peer sends a trailing-header-block response */
    struct aws_http_header response_trailer_src[] = {
        DEFINE_HEADER("user-agent", "test"),
    };

    struct aws_http_headers *response_trailer = aws_http_headers_new(allocator);
    aws_http_headers_add_array(response_trailer, response_trailer_src, AWS_ARRAY_SIZE(response_trailer_src));

    struct aws_h2_frame *peer_frame =
        aws_h2_frame_new_headers(allocator, stream_id, response_trailer, true /*end_stream*/, 0, NULL);
    ASSERT_SUCCESS(h2_fake_peer_send_frame(&s_tester.peer, peer_frame));

    testing_channel_drain_queued_tasks(&s_tester.testing_channel);
    /* validate the stream compeleted with error */
    ASSERT_TRUE(stream_tester.complete);
    ASSERT_INT_EQUALS(AWS_ERROR_HTTP_PROTOCOL_ERROR, stream_tester.on_complete_error_code);
    /* validate the connection is not affected */
    ASSERT_TRUE(aws_http_connection_is_open(s_tester.connection));

    /* validate that stream sent RST_STREAM */
    ASSERT_SUCCESS(h2_fake_peer_decode_messages_from_testing_channel(&s_tester.peer));
    struct h2_decoded_frame *rst_stream_frame =
        h2_decode_tester_find_stream_frame(&s_tester.peer.decode, AWS_H2_FRAME_T_RST_STREAM, stream_id, 0, NULL);
    ASSERT_INT_EQUALS(AWS_H2_FRAME_T_RST_STREAM, rst_stream_frame->type);
    ASSERT_UINT_EQUALS(AWS_HTTP2_ERR_PROTOCOL_ERROR, rst_stream_frame->error_code);

    /* clean up */
    aws_http_headers_release(response_trailer);
    aws_http_message_release(request);
    client_stream_tester_clean_up(&stream_tester);
    return s_tester_clean_up();
}

/* Peer should not send any frames other than WINDOW_UPDATE and RST_STREAM once they send END_STREAM flag, we will treat
 * that as connection error (STREAM_CLOSED) */
TEST_CASE(h2_client_conn_err_stream_frames_received_soon_after_closing) {
    ASSERT_SUCCESS(s_tester_init(allocator, ctx));

    /* fake peer sends connection preface */
    ASSERT_SUCCESS(h2_fake_peer_send_connection_preface_default_settings(&s_tester.peer));
    testing_channel_drain_queued_tasks(&s_tester.testing_channel);

    /* send request */
    struct aws_http_message *request = aws_http2_message_new_request(allocator);
    ASSERT_NOT_NULL(request);

    struct aws_http_header request_headers_src[] = {
        DEFINE_HEADER(":method", "GET"),
        DEFINE_HEADER(":scheme", "https"),
        DEFINE_HEADER(":path", "/"),
    };
    aws_http_message_add_header_array(request, request_headers_src, AWS_ARRAY_SIZE(request_headers_src));

    struct client_stream_tester stream_tester;
    ASSERT_SUCCESS(s_stream_tester_init(&stream_tester, request));

    testing_channel_drain_queued_tasks(&s_tester.testing_channel);
    uint32_t stream_id = aws_http_stream_get_id(stream_tester.stream);

    /* fake peer sends complete response */
    struct aws_http_header response_headers_src[] = {
        DEFINE_HEADER(":status", "404"),
        DEFINE_HEADER("date", "Wed, 01 Apr 2020 23:02:49 GMT"),
    };

    struct aws_http_headers *response_headers = aws_http_headers_new(allocator);
    aws_http_headers_add_array(response_headers, response_headers_src, AWS_ARRAY_SIZE(response_headers_src));

    struct aws_h2_frame *peer_frame =
        aws_h2_frame_new_headers(allocator, stream_id, response_headers, true /*end_stream*/, 0, NULL);
    ASSERT_SUCCESS(h2_fake_peer_send_frame(&s_tester.peer, peer_frame));

    /* fake peer try to send data frame */
    ASSERT_SUCCESS(h2_fake_peer_send_data_frame_str(&s_tester.peer, stream_id, "hello", true /*end_stream*/));

    /* validate that connection has closed. */
    testing_channel_drain_queued_tasks(&s_tester.testing_channel);
    ASSERT_FALSE(aws_http_connection_is_open(s_tester.connection));
    ASSERT_INT_EQUALS(
        AWS_ERROR_HTTP_PROTOCOL_ERROR, testing_channel_get_shutdown_error_code(&s_tester.testing_channel));

    /* validate that client sent GOAWAY */
    ASSERT_SUCCESS(h2_fake_peer_decode_messages_from_testing_channel(&s_tester.peer));

    struct h2_decoded_frame *goaway =
        h2_decode_tester_find_frame(&s_tester.peer.decode, AWS_H2_FRAME_T_GOAWAY, 0, NULL);
    ASSERT_NOT_NULL(goaway);
    ASSERT_UINT_EQUALS(AWS_HTTP2_ERR_STREAM_CLOSED, goaway->error_code);
    ASSERT_UINT_EQUALS(0, goaway->goaway_last_stream_id);

    /* clean up */
    aws_http_headers_release(response_headers);
    aws_http_message_release(request);
    client_stream_tester_clean_up(&stream_tester);
    return s_tester_clean_up();
}

TEST_CASE(h2_client_stream_err_stream_frames_received_soon_after_rst_stream_received) {
    ASSERT_SUCCESS(s_tester_init(allocator, ctx));

    /* fake peer sends connection preface */
    ASSERT_SUCCESS(h2_fake_peer_send_connection_preface_default_settings(&s_tester.peer));
    testing_channel_drain_queued_tasks(&s_tester.testing_channel);

    /* send request */
    struct aws_http_message *request = aws_http2_message_new_request(allocator);
    ASSERT_NOT_NULL(request);

    struct aws_http_header request_headers_src[] = {
        DEFINE_HEADER(":method", "GET"),
        DEFINE_HEADER(":scheme", "https"),
        DEFINE_HEADER(":path", "/"),
    };
    aws_http_message_add_header_array(request, request_headers_src, AWS_ARRAY_SIZE(request_headers_src));

    struct client_stream_tester stream_tester;
    ASSERT_SUCCESS(s_stream_tester_init(&stream_tester, request));

    testing_channel_drain_queued_tasks(&s_tester.testing_channel);
    uint32_t stream_id = aws_http_stream_get_id(stream_tester.stream);

    /* fake peer sends RST_STREAM */
    struct aws_h2_frame *peer_frame =
        aws_h2_frame_new_rst_stream(allocator, stream_id, AWS_HTTP2_ERR_ENHANCE_YOUR_CALM);
    ASSERT_SUCCESS(h2_fake_peer_send_frame(&s_tester.peer, peer_frame));
    struct aws_http_headers *response_headers;
    /* fake peer try sending complete response */
    struct aws_http_header response_headers_src[] = {
        DEFINE_HEADER(":status", "404"),
        DEFINE_HEADER("date", "Wed, 01 Apr 2020 23:02:49 GMT"),
    };

    response_headers = aws_http_headers_new(allocator);
    aws_http_headers_add_array(response_headers, response_headers_src, AWS_ARRAY_SIZE(response_headers_src));

    peer_frame = aws_h2_frame_new_headers(allocator, stream_id, response_headers, true /*end_stream*/, 0, NULL);
    ASSERT_SUCCESS(h2_fake_peer_send_frame(&s_tester.peer, peer_frame));
    testing_channel_drain_queued_tasks(&s_tester.testing_channel);
    /* validate the stream compeleted with error */
    ASSERT_TRUE(stream_tester.complete);
    ASSERT_INT_EQUALS(AWS_ERROR_HTTP_RST_STREAM_RECEIVED, stream_tester.on_complete_error_code);
    /* We treat this as a stream error. So, validate the connection is still open and a rst stream is sent by
     * client. */
    ASSERT_TRUE(aws_http_connection_is_open(s_tester.connection));

    ASSERT_SUCCESS(h2_fake_peer_decode_messages_from_testing_channel(&s_tester.peer));
    struct h2_decoded_frame *rst_stream_frame =
        h2_decode_tester_find_stream_frame(&s_tester.peer.decode, AWS_H2_FRAME_T_RST_STREAM, stream_id, 0, NULL);
    ASSERT_UINT_EQUALS(AWS_HTTP2_ERR_STREAM_CLOSED, rst_stream_frame->error_code);
    /* clean up */
    aws_http_headers_release(response_headers);
    aws_http_message_release(request);
    client_stream_tester_clean_up(&stream_tester);
    return s_tester_clean_up();
}

/* Connection error for frames received on a closed stream we have removed from cache, which may because it closed too
 * long ago */
TEST_CASE(h2_client_conn_err_stream_frames_received_after_removed_from_cache) {
    ASSERT_SUCCESS(s_tester_init(allocator, ctx));

    /* fake peer sends connection preface */
    ASSERT_SUCCESS(h2_fake_peer_send_connection_preface_default_settings(&s_tester.peer));
    testing_channel_drain_queued_tasks(&s_tester.testing_channel);

    enum { NUM_STREAMS = AWS_HTTP2_DEFAULT_MAX_CLOSED_STREAMS + 2 };
    /* send request */
    struct aws_http_message *requests[NUM_STREAMS];

    struct aws_http_header request_headers_src[] = {
        DEFINE_HEADER(":method", "GET"),
        DEFINE_HEADER(":scheme", "https"),
        DEFINE_HEADER(":path", "/"),
    };
    struct client_stream_tester stream_tester[NUM_STREAMS];

    /* fill out the cache */
    for (size_t i = 0; i < NUM_STREAMS; i++) {
        requests[i] = aws_http2_message_new_request(allocator);
        aws_http_message_add_header_array(requests[i], request_headers_src, AWS_ARRAY_SIZE(request_headers_src));
        ASSERT_SUCCESS(s_stream_tester_init(&stream_tester[i], requests[i]));
        testing_channel_drain_queued_tasks(&s_tester.testing_channel);
        /* close the streams immediately */
        struct aws_h2_frame *peer_frame = aws_h2_frame_new_rst_stream(
            allocator, aws_http_stream_get_id(stream_tester[i].stream), AWS_HTTP2_ERR_ENHANCE_YOUR_CALM);
        ASSERT_SUCCESS(h2_fake_peer_send_frame(&s_tester.peer, peer_frame));
        testing_channel_drain_queued_tasks(&s_tester.testing_channel);
    }
    uint32_t stream_id = aws_http_stream_get_id(stream_tester[0].stream);

    struct aws_http_headers *response_headers;

    /* fake peer try sending complete response */
    struct aws_http_header response_headers_src[] = {
        DEFINE_HEADER(":status", "404"),
        DEFINE_HEADER("date", "Wed, 01 Apr 2020 23:02:49 GMT"),
    };

    response_headers = aws_http_headers_new(allocator);
    aws_http_headers_add_array(response_headers, response_headers_src, AWS_ARRAY_SIZE(response_headers_src));

    struct aws_h2_frame *peer_frame =
        aws_h2_frame_new_headers(allocator, stream_id, response_headers, true /*end_stream*/, 0, NULL);
    ASSERT_SUCCESS(h2_fake_peer_send_frame(&s_tester.peer, peer_frame));
    /* validate the connection completed with error */
    testing_channel_drain_queued_tasks(&s_tester.testing_channel);
    ASSERT_FALSE(aws_http_connection_is_open(s_tester.connection));
    ASSERT_INT_EQUALS(
        AWS_ERROR_HTTP_PROTOCOL_ERROR, testing_channel_get_shutdown_error_code(&s_tester.testing_channel));

    /* client should send GOAWAY */
    ASSERT_SUCCESS(h2_fake_peer_decode_messages_from_testing_channel(&s_tester.peer));
    struct h2_decoded_frame *goaway =
        h2_decode_tester_find_frame(&s_tester.peer.decode, AWS_H2_FRAME_T_GOAWAY, 0, NULL);
    ASSERT_NOT_NULL(goaway);
    ASSERT_UINT_EQUALS(AWS_HTTP2_ERR_PROTOCOL_ERROR, goaway->error_code);

    /* clean up */
    aws_http_headers_release(response_headers);
    for (size_t i = 0; i < NUM_STREAMS; i++) {
        aws_http_message_release(requests[i]);
        client_stream_tester_clean_up(&stream_tester[i]);
    }
    return s_tester_clean_up();
}

/* Test receiving a response with DATA frames */
TEST_CASE(h2_client_stream_receive_data) {
    ASSERT_SUCCESS(s_tester_init(allocator, ctx));

    /* fake peer sends connection preface */
    ASSERT_SUCCESS(h2_fake_peer_send_connection_preface_default_settings(&s_tester.peer));
    testing_channel_drain_queued_tasks(&s_tester.testing_channel);

    /* send request */
    struct aws_http_message *request = aws_http2_message_new_request(allocator);
    ASSERT_NOT_NULL(request);

    struct aws_http_header request_headers_src[] = {
        DEFINE_HEADER(":method", "GET"),
        DEFINE_HEADER(":scheme", "https"),
        DEFINE_HEADER(":path", "/"),
    };
    aws_http_message_add_header_array(request, request_headers_src, AWS_ARRAY_SIZE(request_headers_src));

    struct client_stream_tester stream_tester;
    ASSERT_SUCCESS(s_stream_tester_init(&stream_tester, request));
    testing_channel_drain_queued_tasks(&s_tester.testing_channel);

    uint32_t stream_id = aws_http_stream_get_id(stream_tester.stream);

    /* fake peer sends response headers */
    struct aws_http_header response_headers_src[] = {
        DEFINE_HEADER(":status", "200"),
    };

    struct aws_http_headers *response_headers = aws_http_headers_new(allocator);
    aws_http_headers_add_array(response_headers, response_headers_src, AWS_ARRAY_SIZE(response_headers_src));

    struct aws_h2_frame *response_frame =
        aws_h2_frame_new_headers(allocator, stream_id, response_headers, false /*end_stream*/, 0, NULL);
    ASSERT_SUCCESS(h2_fake_peer_send_frame(&s_tester.peer, response_frame));

    /* fake peer sends response body */
    const char *body_src = "hello";
    ASSERT_SUCCESS(h2_fake_peer_send_data_frame_str(&s_tester.peer, stream_id, body_src, true /*end_stream*/));

    /* validate that client received complete response */
    testing_channel_drain_queued_tasks(&s_tester.testing_channel);
    ASSERT_TRUE(stream_tester.complete);
    ASSERT_INT_EQUALS(AWS_ERROR_SUCCESS, stream_tester.on_complete_error_code);
    ASSERT_INT_EQUALS(200, stream_tester.response_status);
    ASSERT_SUCCESS(s_compare_headers(response_headers, stream_tester.response_headers));
    ASSERT_TRUE(aws_byte_buf_eq_c_str(&stream_tester.response_body, body_src));

    ASSERT_TRUE(aws_http_connection_is_open(s_tester.connection));

    /* clean up */
    aws_http_headers_release(response_headers);
    aws_http_message_release(request);
    client_stream_tester_clean_up(&stream_tester);
    return s_tester_clean_up();
}

/* A message is malformed if DATA is received before HEADERS */
TEST_CASE(h2_client_stream_err_receive_data_before_headers) {
    ASSERT_SUCCESS(s_tester_init(allocator, ctx));

    /* fake peer sends connection preface */
    ASSERT_SUCCESS(h2_fake_peer_send_connection_preface_default_settings(&s_tester.peer));
    testing_channel_drain_queued_tasks(&s_tester.testing_channel);

    /* send request */
    struct aws_http_message *request = aws_http2_message_new_request(allocator);
    ASSERT_NOT_NULL(request);

    struct aws_http_header request_headers_src[] = {
        DEFINE_HEADER(":method", "GET"),
        DEFINE_HEADER(":scheme", "https"),
        DEFINE_HEADER(":path", "/"),
    };
    aws_http_message_add_header_array(request, request_headers_src, AWS_ARRAY_SIZE(request_headers_src));

    struct client_stream_tester stream_tester;
    ASSERT_SUCCESS(s_stream_tester_init(&stream_tester, request));
    testing_channel_drain_queued_tasks(&s_tester.testing_channel);

    uint32_t stream_id = aws_http_stream_get_id(stream_tester.stream);

    /* fake peer sends response body BEFORE any response headers */
    const char *body_src = "hello";
    ASSERT_SUCCESS(h2_fake_peer_send_data_frame_str(&s_tester.peer, stream_id, body_src, true /*end_stream*/));

    /* validate that stream completed with error */
    testing_channel_drain_queued_tasks(&s_tester.testing_channel);
    ASSERT_TRUE(stream_tester.complete);
    ASSERT_INT_EQUALS(AWS_ERROR_HTTP_PROTOCOL_ERROR, stream_tester.on_complete_error_code);

    /* a stream error should not affect the connection */
    ASSERT_TRUE(aws_http_connection_is_open(s_tester.connection));

    /* validate that stream sent RST_STREAM */
    ASSERT_SUCCESS(h2_fake_peer_decode_messages_from_testing_channel(&s_tester.peer));
    struct h2_decoded_frame *rst_stream_frame =
        h2_decode_tester_find_stream_frame(&s_tester.peer.decode, AWS_H2_FRAME_T_RST_STREAM, stream_id, 0, NULL);
    ASSERT_INT_EQUALS(AWS_H2_FRAME_T_RST_STREAM, rst_stream_frame->type);
    ASSERT_UINT_EQUALS(AWS_HTTP2_ERR_PROTOCOL_ERROR, rst_stream_frame->error_code);

    /* clean up */
    aws_http_message_release(request);
    client_stream_tester_clean_up(&stream_tester);
    return s_tester_clean_up();
}

/* Test sending a request with DATA frames */
TEST_CASE(h2_client_stream_send_data) {
    ASSERT_SUCCESS(s_tester_init(allocator, ctx));

    /* send request */
    struct aws_http_message *request = aws_http2_message_new_request(allocator);
    ASSERT_NOT_NULL(request);

    struct aws_http_header request_headers_src[] = {
        DEFINE_HEADER(":method", "POST"),
        DEFINE_HEADER(":scheme", "https"),
        DEFINE_HEADER(":path", "/"),
        DEFINE_HEADER("content-length", "5"),
    };
    aws_http_message_add_header_array(request, request_headers_src, AWS_ARRAY_SIZE(request_headers_src));

    const char *body_src = "hello";
    struct aws_byte_cursor body_cursor = aws_byte_cursor_from_c_str(body_src);
    struct aws_input_stream *request_body = aws_input_stream_new_from_cursor(allocator, &body_cursor);
    aws_http_message_set_body_stream(request, request_body);

    struct client_stream_tester stream_tester;
    ASSERT_SUCCESS(s_stream_tester_init(&stream_tester, request));
    testing_channel_drain_queued_tasks(&s_tester.testing_channel);

    uint32_t stream_id = aws_http_stream_get_id(stream_tester.stream);

    /* validate sent request (client should have sent SETTINGS, HEADERS, DATA (END_STREAM) */
    testing_channel_drain_queued_tasks(&s_tester.testing_channel);
    ASSERT_SUCCESS(h2_fake_peer_decode_messages_from_testing_channel(&s_tester.peer));
    ASSERT_UINT_EQUALS(3, h2_decode_tester_frame_count(&s_tester.peer.decode));

    struct h2_decoded_frame *sent_headers_frame = h2_decode_tester_get_frame(&s_tester.peer.decode, 1);
    ASSERT_INT_EQUALS(AWS_H2_FRAME_T_HEADERS, sent_headers_frame->type);
    ASSERT_SUCCESS(s_compare_headers(aws_http_message_get_headers(request), sent_headers_frame->headers));
    ASSERT_FALSE(sent_headers_frame->end_stream);

    struct h2_decoded_frame *sent_data_frame = h2_decode_tester_get_frame(&s_tester.peer.decode, 2);
    ASSERT_INT_EQUALS(AWS_H2_FRAME_T_DATA, sent_data_frame->type);
    ASSERT_TRUE(sent_data_frame->end_stream);
    ASSERT_TRUE(aws_byte_buf_eq_c_str(&sent_data_frame->data, body_src));

    /* fake peer sends connection preface */
    ASSERT_SUCCESS(h2_fake_peer_send_connection_preface_default_settings(&s_tester.peer));

    /* fake peer sends response headers */
    struct aws_http_header response_headers_src[] = {
        DEFINE_HEADER(":status", "200"),
    };

    struct aws_http_headers *response_headers = aws_http_headers_new(allocator);
    aws_http_headers_add_array(response_headers, response_headers_src, AWS_ARRAY_SIZE(response_headers_src));

    struct aws_h2_frame *response_frame =
        aws_h2_frame_new_headers(allocator, stream_id, response_headers, true /*end_stream*/, 0, NULL);
    ASSERT_SUCCESS(h2_fake_peer_send_frame(&s_tester.peer, response_frame));

    /* validate that request completed successfully */
    testing_channel_drain_queued_tasks(&s_tester.testing_channel);
    ASSERT_TRUE(stream_tester.complete);
    ASSERT_INT_EQUALS(AWS_ERROR_SUCCESS, stream_tester.on_complete_error_code);
    ASSERT_INT_EQUALS(200, stream_tester.response_status);

    ASSERT_TRUE(aws_http_connection_is_open(s_tester.connection));

    /* clean up */
    aws_http_headers_release(response_headers);
    aws_http_message_release(request);
    client_stream_tester_clean_up(&stream_tester);
    aws_input_stream_release(request_body);
    return s_tester_clean_up();
}

/* Test sending multiple requests, each with large bodies that must be sent across multiple DATA frames.
 * The connection should not let one stream hog the connection, the streams should take turns sending DATA.
 * Also, the stream should not send more than one aws_io_message full of frames per event-loop-tick */
TEST_CASE(h2_client_stream_send_lots_of_data) {
    ASSERT_SUCCESS(s_tester_init(allocator, ctx));

    /* bodies must be big enough to span multiple H2-frames and multiple aws_io_messages */
    size_t body_size =
        aws_max_size(aws_h2_settings_initial[AWS_HTTP2_SETTINGS_MAX_FRAME_SIZE], g_aws_channel_max_fragment_size) * 5;

    /* get connection preface and acks out of the way */
    ASSERT_SUCCESS(h2_fake_peer_send_connection_preface_default_settings(&s_tester.peer));
    testing_channel_drain_queued_tasks(&s_tester.testing_channel);
    ASSERT_SUCCESS(h2_fake_peer_decode_messages_from_testing_channel(&s_tester.peer));

    /* send multiple requests */
    enum { NUM_STREAMS = 3 };
    struct aws_http_message *requests[NUM_STREAMS];
    struct aws_http_header request_headers_src[NUM_STREAMS][3] = {
        {
            DEFINE_HEADER(":method", "POST"),
            DEFINE_HEADER(":scheme", "https"),
            DEFINE_HEADER(":path", "/a.txt"),
        },
        {
            DEFINE_HEADER(":method", "POST"),
            DEFINE_HEADER(":scheme", "https"),
            DEFINE_HEADER(":path", "/b.txt"),
        },
        {
            DEFINE_HEADER(":method", "POST"),
            DEFINE_HEADER(":scheme", "https"),
            DEFINE_HEADER(":path", "/c.txt"),
        },
    };

    struct aws_byte_buf request_body_bufs[NUM_STREAMS];
    struct aws_input_stream *request_bodies[NUM_STREAMS];
    struct client_stream_tester stream_testers[NUM_STREAMS];
    for (size_t i = 0; i < NUM_STREAMS; ++i) {
        requests[i] = aws_http2_message_new_request(allocator);
        aws_http_message_add_header_array(requests[i], request_headers_src[i], AWS_ARRAY_SIZE(request_headers_src[i]));

        /* fill first body with "aaaa...", second with "bbbb...", etc */
        ASSERT_SUCCESS(aws_byte_buf_init(&request_body_bufs[i], allocator, body_size));
        ASSERT_TRUE(aws_byte_buf_write_u8_n(&request_body_bufs[i], (uint8_t)('a' + i), body_size));
        struct aws_byte_cursor body_cursor = aws_byte_cursor_from_buf(&request_body_bufs[i]);

        request_bodies[i] = aws_input_stream_new_from_cursor(allocator, &body_cursor);
        ASSERT_NOT_NULL(request_bodies[i]);

        aws_http_message_set_body_stream(requests[i], request_bodies[i]);

        ASSERT_SUCCESS(s_stream_tester_init(&stream_testers[i], requests[i]));
    }

    /* now loop until all requests are done sending.
     * 1 aws_io_message should be written with each tick of the event-loop.
     * determine when (based on event-loop tick count) each request sent its END_STREAM. */
    struct aws_linked_list *written_msg_queue = testing_channel_get_written_message_queue(&s_tester.testing_channel);
    size_t tick_i = 0;
    size_t end_stream_count = 0;
    size_t end_stream_tick[NUM_STREAMS];
    while (end_stream_count < NUM_STREAMS) {

        /* check that connection sends exactly 1 aws_io_message per event-loop tick */
        testing_channel_run_currently_queued_tasks(&s_tester.testing_channel);

        size_t written_msg_queue_len = 0;
        for (struct aws_linked_list_node *node = aws_linked_list_begin(written_msg_queue);
             node != aws_linked_list_end(written_msg_queue);
             node = aws_linked_list_next(node)) {
            written_msg_queue_len++;
        }
        ASSERT_UINT_EQUALS(1, written_msg_queue_len);

        /* decode all new frames and examine them to see if any request has finished */
        const size_t prev_frame_count = h2_decode_tester_frame_count(&s_tester.peer.decode);
        ASSERT_SUCCESS(h2_fake_peer_decode_messages_from_testing_channel(&s_tester.peer));
        const size_t frame_count = h2_decode_tester_frame_count(&s_tester.peer.decode);

        for (size_t i = prev_frame_count; i < frame_count; ++i) {
            struct h2_decoded_frame *frame = h2_decode_tester_get_frame(&s_tester.peer.decode, i);
            if (frame->type == AWS_H2_FRAME_T_DATA) {
                /* Send a Window update frame back */
                struct aws_h2_frame *connection_window_update =
                    aws_h2_frame_new_window_update(allocator, 0, (uint32_t)frame->data.len);
                ASSERT_NOT_NULL(connection_window_update);
                h2_fake_peer_send_frame(&s_tester.peer, connection_window_update);
                struct aws_h2_frame *stream_window_update =
                    aws_h2_frame_new_window_update(allocator, frame->stream_id, (uint32_t)frame->data.len);
                ASSERT_NOT_NULL(stream_window_update);
                h2_fake_peer_send_frame(&s_tester.peer, stream_window_update);
            }
            if (frame->type == AWS_H2_FRAME_T_DATA && frame->end_stream) {

                end_stream_tick[end_stream_count++] = tick_i;
            }
        }

        tick_i++;
    }

    for (size_t i = 1; i < NUM_STREAMS; ++i) {
        /* as a simple fairness test, check that each of the requests finished within 1 event-loop tick of the last. */
        size_t streams_finished_n_ticks_apart = end_stream_tick[i] - end_stream_tick[i - 1];
        ASSERT_TRUE(streams_finished_n_ticks_apart <= 1);

        /* validate that all data sent successfully */
        ASSERT_SUCCESS(h2_decode_tester_check_data_across_frames(
            &s_tester.peer.decode,
            aws_http_stream_get_id(stream_testers[i].stream),
            aws_byte_cursor_from_buf(&request_body_bufs[i]),
            true /*expect_end_frame*/));
    }

    /* finally, send responses and ensure all streams complete successfully */
    struct aws_http_header response_headers_src[] = {DEFINE_HEADER(":status", "200")};
    struct aws_http_headers *response_headers = aws_http_headers_new(allocator);
    aws_http_headers_add_array(response_headers, response_headers_src, AWS_ARRAY_SIZE(response_headers_src));
    for (size_t i = 0; i < NUM_STREAMS; ++i) {
        struct aws_h2_frame *response_frame = aws_h2_frame_new_headers(
            allocator,
            aws_http_stream_get_id(stream_testers[i].stream),
            response_headers,
            true /* end_stream */,
            0,
            NULL);
        ASSERT_SUCCESS(h2_fake_peer_send_frame(&s_tester.peer, response_frame));
    }

    testing_channel_drain_queued_tasks(&s_tester.testing_channel);
    for (size_t i = 0; i < NUM_STREAMS; ++i) {
        ASSERT_TRUE(stream_testers[i].complete);
        ASSERT_INT_EQUALS(200, stream_testers[i].response_status);
    }

    ASSERT_TRUE(aws_http_connection_is_open(s_tester.connection));

    /* clean up */
    aws_http_headers_release(response_headers);
    for (size_t i = 0; i < NUM_STREAMS; ++i) {
        client_stream_tester_clean_up(&stream_testers[i]);
        aws_http_message_release(requests[i]);
        aws_input_stream_release(request_bodies[i]);
        aws_byte_buf_clean_up(&request_body_bufs[i]);
    }
    return s_tester_clean_up();
}

/* Test sending a request whose aws_input_stream is not providing body data all at once */
TEST_CASE(h2_client_stream_send_stalled_data) {
    ASSERT_SUCCESS(s_tester_init(allocator, ctx));

    /* get connection preface and acks out of the way */
    ASSERT_SUCCESS(h2_fake_peer_send_connection_preface_default_settings(&s_tester.peer));
    testing_channel_drain_queued_tasks(&s_tester.testing_channel);
    ASSERT_SUCCESS(h2_fake_peer_decode_messages_from_testing_channel(&s_tester.peer));

    /* get request ready
     * the body_stream will stall and provide no data when we try to read from it */
    struct aws_http_message *request = aws_http2_message_new_request(allocator);
    ASSERT_NOT_NULL(request);

    struct aws_http_header request_headers_src[] = {
        DEFINE_HEADER(":method", "POST"),
        DEFINE_HEADER(":scheme", "https"),
        DEFINE_HEADER(":path", "/"),
    };
    aws_http_message_add_header_array(request, request_headers_src, AWS_ARRAY_SIZE(request_headers_src));

    const char *body_src = "hello";
    struct aws_byte_cursor body_cursor = aws_byte_cursor_from_c_str(body_src);
    struct aws_input_stream *request_body = aws_input_stream_new_tester(allocator, body_cursor);
    aws_input_stream_tester_set_max_bytes_per_read(request_body, 0);

    aws_http_message_set_body_stream(request, request_body);

    struct client_stream_tester stream_tester;
    ASSERT_SUCCESS(s_stream_tester_init(&stream_tester, request));

    /* Execute 1 event-loop tick. Validate that no DATA frames were written */
    testing_channel_run_currently_queued_tasks(&s_tester.testing_channel);
    uint32_t stream_id = aws_http_stream_get_id(stream_tester.stream);
    ASSERT_SUCCESS(h2_fake_peer_decode_messages_from_testing_channel(&s_tester.peer));
    ASSERT_NULL(h2_decode_tester_find_frame(&s_tester.peer.decode, AWS_H2_FRAME_T_DATA, 0 /*search_start_idx*/, NULL));

    /* Execute a few more event-loop ticks. No more frames should be written */
    testing_channel_run_currently_queued_tasks(&s_tester.testing_channel);
    testing_channel_run_currently_queued_tasks(&s_tester.testing_channel);
    testing_channel_run_currently_queued_tasks(&s_tester.testing_channel);
    ASSERT_TRUE(aws_linked_list_empty(testing_channel_get_written_message_queue(&s_tester.testing_channel)));

    /* Let aws_input_stream produce just 1 byte. This should result in 1 DATA frame with 1 byte of payload */
    aws_input_stream_tester_set_max_bytes_per_read(request_body, 1);
    testing_channel_run_currently_queued_tasks(&s_tester.testing_channel);
    ASSERT_SUCCESS(h2_fake_peer_decode_messages_from_testing_channel(&s_tester.peer));

    size_t data_frame_idx;
    struct h2_decoded_frame *data_frame = h2_decode_tester_find_frame(
        &s_tester.peer.decode, AWS_H2_FRAME_T_DATA, 0 /*search_start_idx*/, &data_frame_idx);
    ASSERT_NOT_NULL(data_frame);
    ASSERT_UINT_EQUALS(1, data_frame->data.len);
    ASSERT_FALSE(data_frame->end_stream);

    ASSERT_NULL(h2_decode_tester_find_frame(
        &s_tester.peer.decode, AWS_H2_FRAME_T_DATA, data_frame_idx + 1 /*search_start_idx*/, NULL));

    /* finish up. Let aws_input_stream produce the rest of its data */
    aws_input_stream_tester_set_max_bytes_per_read(request_body, SIZE_MAX);
    testing_channel_drain_queued_tasks(&s_tester.testing_channel);
    ASSERT_SUCCESS(h2_fake_peer_decode_messages_from_testing_channel(&s_tester.peer));
    ASSERT_SUCCESS(
        h2_decode_tester_check_data_str_across_frames(&s_tester.peer.decode, stream_id, body_src, true /*end_stream*/));

    /* clean up */
    aws_http_message_release(request);
    client_stream_tester_clean_up(&stream_tester);
    aws_input_stream_release(request_body);
    return s_tester_clean_up();
}

static int s_fake_peer_window_update_check(
    struct aws_allocator *alloc,
    uint32_t stream_id,
    uint32_t window_size_increment,
    const char *expected_data,
    size_t expected_data_len,
    bool end_stream,
    bool skip_check_data) {

    struct aws_h2_frame *stream_window_update = aws_h2_frame_new_window_update(alloc, stream_id, window_size_increment);
    ASSERT_NOT_NULL(stream_window_update);
    ASSERT_SUCCESS(h2_fake_peer_send_frame(&s_tester.peer, stream_window_update));
    testing_channel_drain_queued_tasks(&s_tester.testing_channel);
    ASSERT_SUCCESS(h2_fake_peer_decode_messages_from_testing_channel(&s_tester.peer));
    if (expected_data) {
        /* DATA should be received now as the last frame, check the result */
        struct h2_decoded_frame *latest_frame = h2_decode_tester_latest_frame(&s_tester.peer.decode);
        ASSERT_INT_EQUALS(AWS_H2_FRAME_T_DATA, latest_frame->type);
        ASSERT_TRUE(latest_frame->end_stream == end_stream);
        if (!skip_check_data) {
            ASSERT_BIN_ARRAYS_EQUALS(
                latest_frame->data.buffer, latest_frame->data.len, expected_data, expected_data_len);
        }
    } else {
        ASSERT_TRUE(aws_linked_list_empty(testing_channel_get_written_message_queue(&s_tester.testing_channel)));
    }
    return AWS_OP_SUCCESS;
}

/* Test sending DATA frames is blocked by stream window size, and will resume when we receive window update */
TEST_CASE(h2_client_stream_send_data_controlled_by_stream_window_size) {
    ASSERT_SUCCESS(s_tester_init(allocator, ctx));

    /* get connection preface and acks out of the way */
    /* fake peer sends setting with 5 initial window size */
    struct aws_http2_setting settings_array[] = {
        {.id = AWS_HTTP2_SETTINGS_INITIAL_WINDOW_SIZE, .value = 5},
    };
    struct aws_h2_frame *settings =
        aws_h2_frame_new_settings(allocator, settings_array, AWS_ARRAY_SIZE(settings_array), false /*ack*/);
    ASSERT_NOT_NULL(settings);
    ASSERT_SUCCESS(h2_fake_peer_send_connection_preface(&s_tester.peer, settings));
    testing_channel_drain_queued_tasks(&s_tester.testing_channel);
    ASSERT_SUCCESS(h2_fake_peer_decode_messages_from_testing_channel(&s_tester.peer));

    size_t frames_count = h2_decode_tester_frame_count(&s_tester.peer.decode);

    /* send request */
    struct aws_http_message *request = aws_http2_message_new_request(allocator);
    ASSERT_NOT_NULL(request);

    struct aws_http_header request_headers_src[] = {
        DEFINE_HEADER(":method", "GET"),
        DEFINE_HEADER(":scheme", "https"),
        DEFINE_HEADER(":path", "/"),
    };
    aws_http_message_add_header_array(request, request_headers_src, AWS_ARRAY_SIZE(request_headers_src));

    const char *body_src = "hello CRT!";

    struct aws_byte_cursor body_cursor = aws_byte_cursor_from_c_str(body_src);
    struct aws_input_stream *request_body = aws_input_stream_new_from_cursor(allocator, &body_cursor);
    aws_http_message_set_body_stream(request, request_body);

    struct client_stream_tester stream_tester;
    ASSERT_SUCCESS(s_stream_tester_init(&stream_tester, request));
    testing_channel_drain_queued_tasks(&s_tester.testing_channel);

    uint32_t stream_id = aws_http_stream_get_id(stream_tester.stream);

    /* validate sent request (client should only have sent HEADERS) */
    ASSERT_SUCCESS(h2_fake_peer_decode_messages_from_testing_channel(&s_tester.peer));
    frames_count += 1;
    ASSERT_UINT_EQUALS(frames_count, h2_decode_tester_frame_count(&s_tester.peer.decode));

    struct h2_decoded_frame *sent_headers_frame = h2_decode_tester_get_frame(&s_tester.peer.decode, frames_count - 1);
    ASSERT_INT_EQUALS(AWS_H2_FRAME_T_HEADERS, sent_headers_frame->type);
    ASSERT_SUCCESS(s_compare_headers(aws_http_message_get_headers(request), sent_headers_frame->headers));
    ASSERT_FALSE(sent_headers_frame->end_stream);

    /* fake peer sends a WINDOW_UPDATE on stream to unblock the DATA frame. We need to release the min window size */
    ASSERT_SUCCESS(s_fake_peer_window_update_check(
        allocator, stream_id, 256, "hello CRT!", 10, true /*end_stream*/, false /*skip_check_data*/));

    /* fake peer sends response headers */
    struct aws_http_header response_headers_src[] = {
        DEFINE_HEADER(":status", "200"),
    };

    struct aws_http_headers *response_headers = aws_http_headers_new(allocator);
    aws_http_headers_add_array(response_headers, response_headers_src, AWS_ARRAY_SIZE(response_headers_src));

    struct aws_h2_frame *response_frame =
        aws_h2_frame_new_headers(allocator, stream_id, response_headers, true /*end_stream*/, 0, NULL);
    ASSERT_SUCCESS(h2_fake_peer_send_frame(&s_tester.peer, response_frame));

    /* validate that request completed successfully */
    testing_channel_drain_queued_tasks(&s_tester.testing_channel);
    ASSERT_TRUE(stream_tester.complete);
    ASSERT_INT_EQUALS(AWS_ERROR_SUCCESS, stream_tester.on_complete_error_code);
    ASSERT_INT_EQUALS(200, stream_tester.response_status);

    ASSERT_TRUE(aws_http_connection_is_open(s_tester.connection));

    /* clean up */
    aws_http_headers_release(response_headers);
    aws_http_message_release(request);
    client_stream_tester_clean_up(&stream_tester);
    aws_input_stream_release(request_body);
    return s_tester_clean_up();
}

/* Test stream window size becomes negative, and will resume only when it back to positive again. */
TEST_CASE(h2_client_stream_send_data_controlled_by_negative_stream_window_size) {
    ASSERT_SUCCESS(s_tester_init(allocator, ctx));

    /* get connection preface and acks out of the way */
    /* fake peer sends setting with 300 initial window size */
    struct aws_http2_setting settings_array[] = {
        {.id = AWS_HTTP2_SETTINGS_INITIAL_WINDOW_SIZE, .value = 300},
    };
    struct aws_h2_frame *settings =
        aws_h2_frame_new_settings(allocator, settings_array, AWS_ARRAY_SIZE(settings_array), false /*ack*/);
    ASSERT_NOT_NULL(settings);
    ASSERT_SUCCESS(h2_fake_peer_send_connection_preface(&s_tester.peer, settings));
    testing_channel_drain_queued_tasks(&s_tester.testing_channel);
    ASSERT_SUCCESS(h2_fake_peer_decode_messages_from_testing_channel(&s_tester.peer));

    size_t frames_count = h2_decode_tester_frame_count(&s_tester.peer.decode);

    /* send request */
    struct aws_http_message *request = aws_http2_message_new_request(allocator);
    ASSERT_NOT_NULL(request);

    struct aws_http_header request_headers_src[] = {
        DEFINE_HEADER(":method", "GET"),
        DEFINE_HEADER(":scheme", "https"),
        DEFINE_HEADER(":path", "/"),
    };
    aws_http_message_add_header_array(request, request_headers_src, AWS_ARRAY_SIZE(request_headers_src));

    char body_src[400];
    for (int i = 0; i < 400; i++) {
        body_src[i] = 'a';
    }

    struct aws_byte_cursor body_cursor = aws_byte_cursor_from_array(body_src, 400);
    struct aws_input_stream *request_body = aws_input_stream_new_from_cursor(allocator, &body_cursor);
    aws_http_message_set_body_stream(request, request_body);

    struct client_stream_tester stream_tester;
    ASSERT_SUCCESS(s_stream_tester_init(&stream_tester, request));
    testing_channel_drain_queued_tasks(&s_tester.testing_channel);

    uint32_t stream_id = aws_http_stream_get_id(stream_tester.stream);

    ASSERT_SUCCESS(h2_fake_peer_decode_messages_from_testing_channel(&s_tester.peer));
    /* validate sent request (client should have sent HEADERS, part of DATA(first 300 bytes) */
    frames_count += 2;
    ASSERT_UINT_EQUALS(frames_count, h2_decode_tester_frame_count(&s_tester.peer.decode));

    struct h2_decoded_frame *sent_headers_frame = h2_decode_tester_get_frame(&s_tester.peer.decode, frames_count - 2);
    ASSERT_INT_EQUALS(AWS_H2_FRAME_T_HEADERS, sent_headers_frame->type);
    ASSERT_SUCCESS(s_compare_headers(aws_http_message_get_headers(request), sent_headers_frame->headers));
    ASSERT_FALSE(sent_headers_frame->end_stream);
    struct h2_decoded_frame *sent_data_frame = h2_decode_tester_get_frame(&s_tester.peer.decode, frames_count - 1);
    ASSERT_INT_EQUALS(AWS_H2_FRAME_T_DATA, sent_data_frame->type);
    ASSERT_FALSE(sent_data_frame->end_stream);
    ASSERT_BIN_ARRAYS_EQUALS(sent_data_frame->data.buffer, sent_data_frame->data.len, body_src, 300);

    /* fake peer set new INITIAL_WINDOW_SIZE to 0 to make stream window size to be negative,which should be -300 */
    settings_array[0].value = 0;
    settings = aws_h2_frame_new_settings(allocator, settings_array, AWS_ARRAY_SIZE(settings_array), false /*ack*/);
    ASSERT_NOT_NULL(settings);
    ASSERT_SUCCESS(h2_fake_peer_send_frame(&s_tester.peer, settings));
    testing_channel_drain_queued_tasks(&s_tester.testing_channel);
    /* Check for setting ACK */
    testing_channel_drain_queued_tasks(&s_tester.testing_channel);
    frames_count += 1;
    ASSERT_SUCCESS(h2_fake_peer_decode_messages_from_testing_channel(&s_tester.peer));
    ASSERT_UINT_EQUALS(frames_count, h2_decode_tester_frame_count(&s_tester.peer.decode));
    struct h2_decoded_frame *setting_ack_frame = h2_decode_tester_get_frame(&s_tester.peer.decode, frames_count - 1);
    ASSERT_UINT_EQUALS(AWS_H2_FRAME_T_SETTINGS, setting_ack_frame->type);
    ASSERT_TRUE(setting_ack_frame->ack);

    /* fake peer sends a WINDOW_UPDATE on stream to try unblocking the DATA frame. But just release (300+min window
     * size) bytes, it will still be min window size, nothing will be sent */
    ASSERT_SUCCESS(s_fake_peer_window_update_check(
        allocator, stream_id, 300 + AWS_H2_MIN_WINDOW_SIZE, NULL, 0, false /*end_stream*/, false /*skip_check_data*/));

    /* Release one more bytes, rest of the data will be sent */
    ASSERT_SUCCESS(s_fake_peer_window_update_check(
        allocator, stream_id, 1, body_src, 100, true /*end_stream*/, false /*skip_check_data*/));

    /* fake peer sends response headers */
    struct aws_http_header response_headers_src[] = {
        DEFINE_HEADER(":status", "200"),
    };

    struct aws_http_headers *response_headers = aws_http_headers_new(allocator);
    aws_http_headers_add_array(response_headers, response_headers_src, AWS_ARRAY_SIZE(response_headers_src));

    struct aws_h2_frame *response_frame =
        aws_h2_frame_new_headers(allocator, stream_id, response_headers, true /*end_stream*/, 0, NULL);
    ASSERT_SUCCESS(h2_fake_peer_send_frame(&s_tester.peer, response_frame));

    /* validate that request completed successfully */
    testing_channel_drain_queued_tasks(&s_tester.testing_channel);
    ASSERT_TRUE(stream_tester.complete);
    ASSERT_INT_EQUALS(AWS_ERROR_SUCCESS, stream_tester.on_complete_error_code);
    ASSERT_INT_EQUALS(200, stream_tester.response_status);

    ASSERT_TRUE(aws_http_connection_is_open(s_tester.connection));

    /* clean up */
    aws_http_headers_release(response_headers);
    aws_http_message_release(request);
    client_stream_tester_clean_up(&stream_tester);
    aws_input_stream_release(request_body);
    return s_tester_clean_up();
}

/* Test when connection window size becomes zero, no stream can send data */
TEST_CASE(h2_client_stream_send_data_controlled_by_connection_window_size) {
    ASSERT_SUCCESS(s_tester_init(allocator, ctx));

    /* bodies must be big enough to span multiple H2-frames and multiple aws_io_messages */
    size_t body_size = aws_h2_settings_initial[AWS_HTTP2_SETTINGS_INITIAL_WINDOW_SIZE] - AWS_H2_MIN_WINDOW_SIZE;

    /* get connection preface and acks out of the way */
    ASSERT_SUCCESS(h2_fake_peer_send_connection_preface_default_settings(&s_tester.peer));
    testing_channel_drain_queued_tasks(&s_tester.testing_channel);
    ASSERT_SUCCESS(h2_fake_peer_decode_messages_from_testing_channel(&s_tester.peer));

    /* send multiple requests */
    enum { NUM_STREAMS = 2 };
    struct aws_http_message *requests[NUM_STREAMS];
    struct aws_http_header request_headers_src[NUM_STREAMS][3] = {
        {
            DEFINE_HEADER(":method", "GET"),
            DEFINE_HEADER(":scheme", "https"),
            DEFINE_HEADER(":path", "/a.txt"),
        },
        {
            DEFINE_HEADER(":method", "GET"),
            DEFINE_HEADER(":scheme", "https"),
            DEFINE_HEADER(":path", "/b.txt"),
        },
    };

    struct aws_byte_buf request_body_bufs[NUM_STREAMS];
    struct aws_input_stream *request_bodies[NUM_STREAMS];
    struct client_stream_tester stream_testers[NUM_STREAMS];
    for (size_t i = 0; i < NUM_STREAMS; ++i) {
        requests[i] = aws_http2_message_new_request(allocator);
        aws_http_message_add_header_array(requests[i], request_headers_src[i], AWS_ARRAY_SIZE(request_headers_src[i]));

        /* fill first body with "aaaa...", second with "bbbb...", etc */
        ASSERT_SUCCESS(aws_byte_buf_init(&request_body_bufs[i], allocator, body_size));
        ASSERT_TRUE(aws_byte_buf_write_u8_n(&request_body_bufs[i], (uint8_t)('a' + i), body_size));
        struct aws_byte_cursor body_cursor = aws_byte_cursor_from_buf(&request_body_bufs[i]);

        request_bodies[i] = aws_input_stream_new_from_cursor(allocator, &body_cursor);
        ASSERT_NOT_NULL(request_bodies[i]);

        aws_http_message_set_body_stream(requests[i], request_bodies[i]);
    }
    /* Send the first request, which will make the connection window to the min_window_size and stop connection from
     * sending more data */
    ASSERT_SUCCESS(s_stream_tester_init(&stream_testers[0], requests[0]));
    testing_channel_drain_queued_tasks(&s_tester.testing_channel);

    ASSERT_SUCCESS(h2_fake_peer_decode_messages_from_testing_channel(&s_tester.peer));
    /* Check the last frame is the end of the stream, if all the data is send. */
    struct h2_decoded_frame *latest_frame = h2_decode_tester_latest_frame(&s_tester.peer.decode);
    ASSERT_INT_EQUALS(AWS_H2_FRAME_T_DATA, latest_frame->type);
    ASSERT_TRUE(latest_frame->end_stream);
    size_t frames_count = h2_decode_tester_frame_count(&s_tester.peer.decode);

    /* Send the rest requst, which only data frames will be blocked */
    ASSERT_SUCCESS(s_stream_tester_init(&stream_testers[1], requests[1]));
    testing_channel_drain_queued_tasks(&s_tester.testing_channel);
    ASSERT_SUCCESS(h2_fake_peer_decode_messages_from_testing_channel(&s_tester.peer));
    frames_count += 1;
    /* Check only the HEADERS frame is received */
    ASSERT_UINT_EQUALS(frames_count, h2_decode_tester_frame_count(&s_tester.peer.decode));
    struct h2_decoded_frame *sent_headers_frame = h2_decode_tester_get_frame(&s_tester.peer.decode, frames_count - 1);
    ASSERT_INT_EQUALS(AWS_H2_FRAME_T_HEADERS, sent_headers_frame->type);
    ASSERT_SUCCESS(s_compare_headers(aws_http_message_get_headers(requests[1]), sent_headers_frame->headers));
    ASSERT_FALSE(sent_headers_frame->end_stream);

    /* WINDOW UPDATE at the second stream will no help */
    ASSERT_SUCCESS(s_fake_peer_window_update_check(
        allocator,
        aws_http_stream_get_id(stream_testers[1].stream),
        400,
        NULL,
        0,
        false /*end_stream*/,
        false /*skip_check_data*/));

    char expected[400];
    for (int i = 0; i < 400; i++) {
        expected[i] = 'b';
    }

    /* Connection window update will help, and the rest of the previous request is sent now */
    ASSERT_SUCCESS(s_fake_peer_window_update_check(
        allocator, 0, 400 - AWS_H2_MIN_WINDOW_SIZE, expected, 400, false /*end_stream*/, false /*skip_check_data*/));

    /* Release all the window */
    ASSERT_SUCCESS(s_fake_peer_window_update_check(
        allocator, 0, (uint32_t)body_size, "", 0, true /*end_stream*/, true /*skip_check_data*/));

    /* finally, send responses and ensure all streams complete successfully */
    struct aws_http_header response_headers_src[] = {DEFINE_HEADER(":status", "200")};
    struct aws_http_headers *response_headers = aws_http_headers_new(allocator);
    aws_http_headers_add_array(response_headers, response_headers_src, AWS_ARRAY_SIZE(response_headers_src));
    for (size_t i = 0; i < NUM_STREAMS; ++i) {
        struct aws_h2_frame *response_frame = aws_h2_frame_new_headers(
            allocator,
            aws_http_stream_get_id(stream_testers[i].stream),
            response_headers,
            true /* end_stream */,
            0,
            NULL);
        ASSERT_SUCCESS(h2_fake_peer_send_frame(&s_tester.peer, response_frame));
    }

    testing_channel_drain_queued_tasks(&s_tester.testing_channel);
    for (size_t i = 0; i < NUM_STREAMS; ++i) {
        ASSERT_TRUE(stream_testers[i].complete);
        ASSERT_INT_EQUALS(200, stream_testers[i].response_status);
    }

    ASSERT_TRUE(aws_http_connection_is_open(s_tester.connection));

    /* clean up */
    aws_http_headers_release(response_headers);
    for (size_t i = 0; i < NUM_STREAMS; ++i) {
        client_stream_tester_clean_up(&stream_testers[i]);
        aws_http_message_release(requests[i]);
        aws_input_stream_release(request_bodies[i]);
        aws_byte_buf_clean_up(&request_body_bufs[i]);
    }
    return s_tester_clean_up();
}

/* Test when connection window size becomes zero, and stream window size is zero, window_update on connection and stream
 * will not affect eachother */
TEST_CASE(h2_client_stream_send_data_controlled_by_connection_and_stream_window_size) {
    ASSERT_SUCCESS(s_tester_init(allocator, ctx));

    /* bodies must be big enough to span multiple H2-frames and multiple aws_io_messages */
    size_t body_size = aws_h2_settings_initial[AWS_HTTP2_SETTINGS_INITIAL_WINDOW_SIZE];

    /* get connection preface and acks out of the way */
    ASSERT_SUCCESS(h2_fake_peer_send_connection_preface_default_settings(&s_tester.peer));
    testing_channel_drain_queued_tasks(&s_tester.testing_channel);
    ASSERT_SUCCESS(h2_fake_peer_decode_messages_from_testing_channel(&s_tester.peer));

    /* send multiple requests */
    enum { NUM_STREAMS = 3 };
    struct aws_http_message *requests[NUM_STREAMS];
    struct aws_http_header request_headers_src[NUM_STREAMS][3] = {
        {
            DEFINE_HEADER(":method", "GET"),
            DEFINE_HEADER(":scheme", "https"),
            DEFINE_HEADER(":path", "/a.txt"),
        },
        {
            DEFINE_HEADER(":method", "GET"),
            DEFINE_HEADER(":scheme", "https"),
            DEFINE_HEADER(":path", "/b.txt"),
        },
        {
            DEFINE_HEADER(":method", "GET"),
            DEFINE_HEADER(":scheme", "https"),
            DEFINE_HEADER(":path", "/c.txt"),
        },
    };

    struct aws_byte_buf request_body_bufs[NUM_STREAMS];
    struct aws_input_stream *request_bodies[NUM_STREAMS];
    struct client_stream_tester stream_testers[NUM_STREAMS];
    for (size_t i = 0; i < NUM_STREAMS; ++i) {
        requests[i] = aws_http2_message_new_request(allocator);
        aws_http_message_add_header_array(requests[i], request_headers_src[i], AWS_ARRAY_SIZE(request_headers_src[i]));

        /* fill first body with "aaaa...", second with "bbbb...", etc */
        ASSERT_SUCCESS(aws_byte_buf_init(&request_body_bufs[i], allocator, body_size));
        ASSERT_TRUE(aws_byte_buf_write_u8_n(&request_body_bufs[i], (uint8_t)('a' + i), body_size));
        struct aws_byte_cursor body_cursor = aws_byte_cursor_from_buf(&request_body_bufs[i]);

        request_bodies[i] = aws_input_stream_new_from_cursor(allocator, &body_cursor);
        ASSERT_NOT_NULL(request_bodies[i]);

        aws_http_message_set_body_stream(requests[i], request_bodies[i]);
    }
    /* Send the first request, which will take all the connection window */
    ASSERT_SUCCESS(s_stream_tester_init(&stream_testers[0], requests[0]));
    testing_channel_drain_queued_tasks(&s_tester.testing_channel);

    ASSERT_SUCCESS(h2_fake_peer_decode_messages_from_testing_channel(&s_tester.peer));
    /* Check the last frame is the end of the stream, if all the data is send. But it's not true in this test. */
    /* Since we stop sending data when the connection window size is smaller than 256 bytes, we actually cannot receive
     * the end of the stream here. */
    struct h2_decoded_frame *latest_frame = h2_decode_tester_latest_frame(&s_tester.peer.decode);
    ASSERT_INT_EQUALS(AWS_H2_FRAME_T_DATA, latest_frame->type);
    ASSERT_FALSE(latest_frame->end_stream);
    size_t frames_count = h2_decode_tester_frame_count(&s_tester.peer.decode);

    /* fake peer set new INITIAL_WINDOW_SIZE to 0 to set window size for rest stream to be 0 */
    struct aws_http2_setting settings_array[] = {
        {.id = AWS_HTTP2_SETTINGS_INITIAL_WINDOW_SIZE, .value = 0},
    };
    struct aws_h2_frame *settings =
        aws_h2_frame_new_settings(allocator, settings_array, AWS_ARRAY_SIZE(settings_array), false /*ack*/);
    ASSERT_NOT_NULL(settings);
    ASSERT_SUCCESS(h2_fake_peer_send_frame(&s_tester.peer, settings));
    testing_channel_drain_queued_tasks(&s_tester.testing_channel);
    /* Get setting ACK */
    frames_count += 1;
    ASSERT_SUCCESS(h2_fake_peer_decode_messages_from_testing_channel(&s_tester.peer));
    ASSERT_UINT_EQUALS(frames_count, h2_decode_tester_frame_count(&s_tester.peer.decode));
    struct h2_decoded_frame *setting_ack_frame = h2_decode_tester_get_frame(&s_tester.peer.decode, frames_count - 1);
    ASSERT_UINT_EQUALS(AWS_H2_FRAME_T_SETTINGS, setting_ack_frame->type);
    ASSERT_TRUE(setting_ack_frame->ack);

    /* Send the rest requst, which only data frames will be blocked */
    ASSERT_SUCCESS(s_stream_tester_init(&stream_testers[1], requests[1]));
    ASSERT_SUCCESS(s_stream_tester_init(&stream_testers[2], requests[2]));
    testing_channel_drain_queued_tasks(&s_tester.testing_channel);
    ASSERT_SUCCESS(h2_fake_peer_decode_messages_from_testing_channel(&s_tester.peer));
    /* Check only the HEADERS frames of two streams are received */
    frames_count += 2;
    ASSERT_UINT_EQUALS(frames_count, h2_decode_tester_frame_count(&s_tester.peer.decode));
    /* Header for requests[1] */
    struct h2_decoded_frame *sent_headers_frame = h2_decode_tester_get_frame(&s_tester.peer.decode, frames_count - 2);
    ASSERT_INT_EQUALS(AWS_H2_FRAME_T_HEADERS, sent_headers_frame->type);
    ASSERT_SUCCESS(s_compare_headers(aws_http_message_get_headers(requests[1]), sent_headers_frame->headers));
    ASSERT_FALSE(sent_headers_frame->end_stream);
    /* Header for requests[2] */
    sent_headers_frame = h2_decode_tester_get_frame(&s_tester.peer.decode, frames_count - 1);
    ASSERT_INT_EQUALS(AWS_H2_FRAME_T_HEADERS, sent_headers_frame->type);
    ASSERT_SUCCESS(s_compare_headers(aws_http_message_get_headers(requests[2]), sent_headers_frame->headers));
    ASSERT_FALSE(sent_headers_frame->end_stream);

    char expected_b[400];
    for (int i = 0; i < 400; i++) {
        expected_b[i] = 'b';
    }
    char expected_c[400];
    for (int i = 0; i < 400; i++) {
        expected_c[i] = 'c';
    }
    /* WINDOW UPDATE at requests[1] will no help */
    ASSERT_SUCCESS(s_fake_peer_window_update_check(
        allocator,
        aws_http_stream_get_id(stream_testers[1].stream),
        400,
        NULL,
        0,
        false /*end_stream*/,
        false /*skip_check_data*/));

    /* WINDOW UPDATE at the connection to keep connection wide open, but only 10 bytes of requests[1] will be sent */
    ASSERT_SUCCESS(s_fake_peer_window_update_check(
        allocator, 0, (uint32_t)body_size * 3, expected_b, 400, false /*end_stream*/, false /*skip_check_data*/));

    /* WINDOW UPDATE at requests[1] will help requests[1] to send data now */
    ASSERT_SUCCESS(s_fake_peer_window_update_check(
        allocator,
        aws_http_stream_get_id(stream_testers[1].stream),
        400,
        expected_b,
        400,
        false /*end_stream*/,
        false /*skip_check_data*/));
    /* WINDOW UPDATE at requests[2] will help requests[2] to send data now */
    ASSERT_SUCCESS(s_fake_peer_window_update_check(
        allocator,
        aws_http_stream_get_id(stream_testers[2].stream),
        400,
        expected_c,
        400,
        false /*end_stream*/,
        false /*skip_check_data*/));

    /* Release all the window for requests[0] */
    ASSERT_SUCCESS(s_fake_peer_window_update_check(
        allocator,
        aws_http_stream_get_id(stream_testers[0].stream),
        (uint32_t)body_size + AWS_H2_MIN_WINDOW_SIZE,
        "",
        0,
        true /*end_stream*/,
        true /*skip_check_data*/));
    /* Release all the window for requests[1] */
    ASSERT_SUCCESS(s_fake_peer_window_update_check(
        allocator,
        aws_http_stream_get_id(stream_testers[1].stream),
        (uint32_t)body_size + AWS_H2_MIN_WINDOW_SIZE,
        "",
        0,
        true /*end_stream*/,
        true /*skip_check_data*/));
    /* Release all the window for requests[2] */
    ASSERT_SUCCESS(s_fake_peer_window_update_check(
        allocator,
        aws_http_stream_get_id(stream_testers[2].stream),
        (uint32_t)body_size + AWS_H2_MIN_WINDOW_SIZE,
        "",
        0,
        true /*end_stream*/,
        true /*skip_check_data*/));

    /* finally, send responses and ensure all streams complete successfully */
    struct aws_http_header response_headers_src[] = {DEFINE_HEADER(":status", "200")};
    struct aws_http_headers *response_headers = aws_http_headers_new(allocator);
    aws_http_headers_add_array(response_headers, response_headers_src, AWS_ARRAY_SIZE(response_headers_src));
    for (size_t i = 0; i < NUM_STREAMS; ++i) {
        struct aws_h2_frame *response_frame = aws_h2_frame_new_headers(
            allocator,
            aws_http_stream_get_id(stream_testers[i].stream),
            response_headers,
            true /* end_stream */,
            0,
            NULL);
        ASSERT_SUCCESS(h2_fake_peer_send_frame(&s_tester.peer, response_frame));
    }

    testing_channel_drain_queued_tasks(&s_tester.testing_channel);
    for (size_t i = 0; i < NUM_STREAMS; ++i) {
        ASSERT_TRUE(stream_testers[i].complete);
        ASSERT_INT_EQUALS(200, stream_testers[i].response_status);
    }

    ASSERT_TRUE(aws_http_connection_is_open(s_tester.connection));

    /* clean up */
    aws_http_headers_release(response_headers);
    for (size_t i = 0; i < NUM_STREAMS; ++i) {
        client_stream_tester_clean_up(&stream_testers[i]);
        aws_http_message_release(requests[i]);
        aws_input_stream_release(request_bodies[i]);
        aws_byte_buf_clean_up(&request_body_bufs[i]);
    }
    return s_tester_clean_up();
}

/* Test receiving a response with DATA frames, the window update frame will be sent */
TEST_CASE(h2_client_stream_send_window_update) {
    /* Enable automatic window manager management */
    s_tester.no_conn_manual_win_management = true;
    ASSERT_SUCCESS(s_tester_init(allocator, ctx));

    /* fake peer sends connection preface */
    ASSERT_SUCCESS(h2_fake_peer_send_connection_preface_default_settings(&s_tester.peer));
    testing_channel_drain_queued_tasks(&s_tester.testing_channel);
    ASSERT_SUCCESS(h2_fake_peer_decode_messages_from_testing_channel(&s_tester.peer));
    /* Check the inital window update frame has been sent to maximize the connection window */
    size_t initial_window_update_index = 0;
    struct h2_decoded_frame *initial_connection_window_update_frame = h2_decode_tester_find_stream_frame(
        &s_tester.peer.decode, AWS_H2_FRAME_T_WINDOW_UPDATE, 0 /*stream_id*/, 0 /*idx*/, &initial_window_update_index);
    ASSERT_NOT_NULL(initial_connection_window_update_frame);
    ASSERT_UINT_EQUALS(
        AWS_H2_WINDOW_UPDATE_MAX - AWS_H2_INIT_WINDOW_SIZE,
        initial_connection_window_update_frame->window_size_increment);

    /* send request */
    struct aws_http_message *request = aws_http2_message_new_request(allocator);
    ASSERT_NOT_NULL(request);

    struct aws_http_header request_headers_src[] = {
        DEFINE_HEADER(":method", "GET"),
        DEFINE_HEADER(":scheme", "https"),
        DEFINE_HEADER(":path", "/"),
    };
    aws_http_message_add_header_array(request, request_headers_src, AWS_ARRAY_SIZE(request_headers_src));

    struct client_stream_tester stream_tester;
    ASSERT_SUCCESS(s_stream_tester_init(&stream_tester, request));
    testing_channel_drain_queued_tasks(&s_tester.testing_channel);
    uint32_t stream_id = aws_http_stream_get_id(stream_tester.stream);

    /* fake peer sends response headers */
    struct aws_http_header response_headers_src[] = {
        DEFINE_HEADER(":status", "200"),
    };

    struct aws_http_headers *response_headers = aws_http_headers_new(allocator);
    aws_http_headers_add_array(response_headers, response_headers_src, AWS_ARRAY_SIZE(response_headers_src));

    struct aws_h2_frame *response_frame =
        aws_h2_frame_new_headers(allocator, stream_id, response_headers, false /*end_stream*/, 0, NULL);
    ASSERT_SUCCESS(h2_fake_peer_send_frame(&s_tester.peer, response_frame));

    /* fake peer sends 1 DATA frame */
    const char *body_src = "hello";
    ASSERT_SUCCESS(h2_fake_peer_send_data_frame_str(&s_tester.peer, stream_id, body_src, false /*end_stream*/));

    /* check that 2 WINDOW_UPDATE frames have been sent.
     * 1 for the connection, and 1 for the stream */
    testing_channel_drain_queued_tasks(&s_tester.testing_channel);
    ASSERT_SUCCESS(h2_fake_peer_decode_messages_from_testing_channel(&s_tester.peer));

    struct h2_decoded_frame *stream_window_update_frame = h2_decode_tester_find_stream_frame(
        &s_tester.peer.decode, AWS_H2_FRAME_T_WINDOW_UPDATE, stream_id, 0 /*idx*/, NULL);
    ASSERT_NOT_NULL(stream_window_update_frame);
    ASSERT_UINT_EQUALS(5, stream_window_update_frame->window_size_increment);

    struct h2_decoded_frame *connection_window_update_frame = h2_decode_tester_find_stream_frame(
        &s_tester.peer.decode,
        AWS_H2_FRAME_T_WINDOW_UPDATE,
        0 /*stream_id*/,
        initial_window_update_index + 1 /*idx*/,
        NULL);
    ASSERT_NOT_NULL(connection_window_update_frame);
    ASSERT_UINT_EQUALS(5, connection_window_update_frame->window_size_increment);

    /* clean up */
    aws_http_headers_release(response_headers);
    aws_http_message_release(request);
    client_stream_tester_clean_up(&stream_tester);
    return s_tester_clean_up();
}

/* Peer sends a frame larger than the window size we had on stream, will result in stream error */
TEST_CASE(h2_client_stream_err_received_data_flow_control) {

    ASSERT_SUCCESS(s_tester_init(allocator, ctx));

    /* fake peer sends connection preface */
    ASSERT_SUCCESS(h2_fake_peer_send_connection_preface_default_settings(&s_tester.peer));
    testing_channel_drain_queued_tasks(&s_tester.testing_channel);

    size_t window_size = 10;

    /* change the settings of the initial window size for new stream flow-control window */
    struct aws_http2_setting settings_array[] = {
        {.id = AWS_HTTP2_SETTINGS_INITIAL_WINDOW_SIZE, .value = (uint32_t)window_size},
    };

    ASSERT_SUCCESS(aws_http2_connection_change_settings(
        s_tester.connection,
        settings_array,
        AWS_ARRAY_SIZE(settings_array),
        NULL /*callback function*/,
        NULL /*user_data*/));
    testing_channel_drain_queued_tasks(&s_tester.testing_channel);
    /* fake peer sends two settings ack back, one for the initial settings, one for the user settings we just sent */
    struct aws_h2_frame *peer_frame = aws_h2_frame_new_settings(allocator, NULL, 0, true);
    ASSERT_SUCCESS(h2_fake_peer_send_frame(&s_tester.peer, peer_frame));
    peer_frame = aws_h2_frame_new_settings(allocator, NULL, 0, true);
    ASSERT_SUCCESS(h2_fake_peer_send_frame(&s_tester.peer, peer_frame));
    testing_channel_drain_queued_tasks(&s_tester.testing_channel);

    /* send request */
    struct aws_http_message *request = aws_http2_message_new_request(allocator);
    ASSERT_NOT_NULL(request);

    struct aws_http_header request_headers_src[] = {
        DEFINE_HEADER(":method", "GET"),
        DEFINE_HEADER(":scheme", "https"),
        DEFINE_HEADER(":path", "/"),
    };
    aws_http_message_add_header_array(request, request_headers_src, AWS_ARRAY_SIZE(request_headers_src));

    struct client_stream_tester stream_tester;
    ASSERT_SUCCESS(s_stream_tester_init(&stream_tester, request));
    testing_channel_drain_queued_tasks(&s_tester.testing_channel);
    uint32_t stream_id = aws_http_stream_get_id(stream_tester.stream);

    /* fake peer sends response headers */
    struct aws_http_header response_headers_src[] = {
        DEFINE_HEADER(":status", "200"),
    };

    struct aws_http_headers *response_headers = aws_http_headers_new(allocator);
    aws_http_headers_add_array(response_headers, response_headers_src, AWS_ARRAY_SIZE(response_headers_src));

    struct aws_h2_frame *response_frame =
        aws_h2_frame_new_headers(allocator, stream_id, response_headers, false /*end_stream*/, 0, NULL);
    ASSERT_SUCCESS(h2_fake_peer_send_frame(&s_tester.peer, response_frame));

    struct aws_byte_buf response_body_bufs;
    /* fake peer sends a DATA frame larger than the window size we have */
    ASSERT_SUCCESS(aws_byte_buf_init(&response_body_bufs, allocator, window_size + 1));
    ASSERT_TRUE(aws_byte_buf_write_u8_n(&response_body_bufs, (uint8_t)'a', window_size + 1));
    struct aws_byte_cursor body_cursor = aws_byte_cursor_from_buf(&response_body_bufs);
    ASSERT_SUCCESS(h2_fake_peer_send_data_frame(&s_tester.peer, stream_id, body_cursor, true /*end_stream*/));

    /* validate that stream completed with error */
    testing_channel_drain_queued_tasks(&s_tester.testing_channel);
    ASSERT_TRUE(stream_tester.complete);
    ASSERT_INT_EQUALS(AWS_ERROR_HTTP_PROTOCOL_ERROR, stream_tester.on_complete_error_code);

    /* a stream error should not affect the connection */
    ASSERT_TRUE(aws_http_connection_is_open(s_tester.connection));

    /* validate that stream sent RST_STREAM with AWS_HTTP2_ERR_FLOW_CONTROL_ERROR */
    ASSERT_SUCCESS(h2_fake_peer_decode_messages_from_testing_channel(&s_tester.peer));
    struct h2_decoded_frame *rst_stream_frame =
        h2_decode_tester_find_stream_frame(&s_tester.peer.decode, AWS_H2_FRAME_T_RST_STREAM, stream_id, 0, NULL);
    ASSERT_UINT_EQUALS(AWS_HTTP2_ERR_FLOW_CONTROL_ERROR, rst_stream_frame->error_code);

    /* clean up */
    aws_byte_buf_clean_up(&response_body_bufs);
    aws_http_headers_release(response_headers);
    aws_http_message_release(request);
    client_stream_tester_clean_up(&stream_tester);
    return s_tester_clean_up();
}

static int s_manual_window_management_tester_init(struct aws_allocator *alloc, bool conn, bool stream, void *ctx) {
    (void)ctx;
    aws_http_library_init(alloc);

    s_tester.alloc = alloc;

    struct aws_testing_channel_options options = {.clock_fn = aws_high_res_clock_get_ticks};

    ASSERT_SUCCESS(testing_channel_init(&s_tester.testing_channel, alloc, &options));
    struct aws_http2_setting settings_array[] = {
        {.id = AWS_HTTP2_SETTINGS_ENABLE_PUSH, .value = 0},
    };

    struct aws_http2_connection_options http2_options = {
        .initial_settings_array = settings_array,
        .num_initial_settings = AWS_ARRAY_SIZE(settings_array),
        .max_closed_streams = AWS_HTTP2_DEFAULT_MAX_CLOSED_STREAMS,
        .conn_manual_window_management = conn,
    };

    s_tester.connection =
        aws_http_connection_new_http2_client(alloc, stream /* manual window management */, &http2_options);
    ASSERT_NOT_NULL(s_tester.connection);

    { /* re-enact marriage vows of http-connection and channel (handled by http-bootstrap in real world) */
        struct aws_channel_slot *slot = aws_channel_slot_new(s_tester.testing_channel.channel);
        ASSERT_NOT_NULL(slot);
        ASSERT_SUCCESS(aws_channel_slot_insert_end(s_tester.testing_channel.channel, slot));
        ASSERT_SUCCESS(aws_channel_slot_set_handler(slot, &s_tester.connection->channel_handler));
        s_tester.connection->vtable->on_channel_handler_installed(&s_tester.connection->channel_handler, slot);
    }

    struct h2_fake_peer_options peer_options = {
        .alloc = alloc,
        .testing_channel = &s_tester.testing_channel,
        .is_server = true,
    };
    ASSERT_SUCCESS(h2_fake_peer_init(&s_tester.peer, &peer_options));

    testing_channel_drain_queued_tasks(&s_tester.testing_channel);
    return AWS_OP_SUCCESS;
}

/* Peer sends a flow-controlled frame when the connection window-size is not enough for it will result in connection
 * flow-control error */
TEST_CASE(h2_client_conn_err_received_data_flow_control) {
    /* disable the connection automatic window update */
    ASSERT_SUCCESS(s_manual_window_management_tester_init(allocator, true /*conn*/, false /*stream*/, ctx));

    /* get connection preface and acks out of the way */
    ASSERT_SUCCESS(h2_fake_peer_send_connection_preface_default_settings(&s_tester.peer));
    testing_channel_drain_queued_tasks(&s_tester.testing_channel);
    ASSERT_SUCCESS(h2_fake_peer_decode_messages_from_testing_channel(&s_tester.peer));

    /* send request */
    struct aws_http_message *request = aws_http2_message_new_request(allocator);
    ASSERT_NOT_NULL(request);

    struct aws_http_header request_headers_src[] = {
        DEFINE_HEADER(":method", "GET"),
        DEFINE_HEADER(":scheme", "https"),
        DEFINE_HEADER(":path", "/"),
    };
    aws_http_message_add_header_array(request, request_headers_src, AWS_ARRAY_SIZE(request_headers_src));

    struct client_stream_tester stream_tester;
    ASSERT_SUCCESS(s_stream_tester_init(&stream_tester, request));
    testing_channel_drain_queued_tasks(&s_tester.testing_channel);
    uint32_t stream_id = aws_http_stream_get_id(stream_tester.stream);

    /* fake peer sends response headers */
    struct aws_http_header response_headers_src[] = {
        DEFINE_HEADER(":status", "200"),
    };

    struct aws_http_headers *response_headers = aws_http_headers_new(allocator);
    aws_http_headers_add_array(response_headers, response_headers_src, AWS_ARRAY_SIZE(response_headers_src));

    struct aws_h2_frame *response_frame =
        aws_h2_frame_new_headers(allocator, stream_id, response_headers, false /*end_stream*/, 0, NULL);
    ASSERT_SUCCESS(h2_fake_peer_send_frame(&s_tester.peer, response_frame));

    struct aws_byte_buf response_body_bufs;

    /* The max body size here is limited. So we need to send multiple bodies to get the flow-control error */
    size_t body_size =
        aws_max_size(aws_h2_settings_initial[AWS_HTTP2_SETTINGS_MAX_FRAME_SIZE], g_aws_channel_max_fragment_size) -
        AWS_H2_FRAME_PREFIX_SIZE;
    /* fake peer sends a DATA frame larger than the window size we have */
    ASSERT_SUCCESS(aws_byte_buf_init(&response_body_bufs, allocator, body_size));
    ASSERT_TRUE(aws_byte_buf_write_u8_n(&response_body_bufs, (uint8_t)'a', body_size));
    struct aws_byte_cursor body_cursor = aws_byte_cursor_from_buf(&response_body_bufs);
    for (uint32_t i = 0; i < aws_h2_settings_initial[AWS_HTTP2_SETTINGS_INITIAL_WINDOW_SIZE] / body_size; i++) {
        ASSERT_SUCCESS(h2_fake_peer_send_data_frame(&s_tester.peer, stream_id, body_cursor, false /*end_stream*/));
        /* manually update the stream flow-control window, ensure that stream window is available all the time */
        aws_http_stream_update_window(stream_tester.stream, body_size);
        testing_channel_drain_queued_tasks(&s_tester.testing_channel);
    }
    ASSERT_TRUE(aws_http_connection_is_open(s_tester.connection));
    /* the last one will result in the connection flow control error */
    ASSERT_SUCCESS(h2_fake_peer_send_data_frame(&s_tester.peer, stream_id, body_cursor, true /*end_stream*/));
    testing_channel_drain_queued_tasks(&s_tester.testing_channel);
    /* validate the connection completed with error */
    ASSERT_FALSE(aws_http_connection_is_open(s_tester.connection));
    ASSERT_INT_EQUALS(
        AWS_ERROR_HTTP_PROTOCOL_ERROR, testing_channel_get_shutdown_error_code(&s_tester.testing_channel));

    /* client should send GOAWAY */
    ASSERT_SUCCESS(h2_fake_peer_decode_messages_from_testing_channel(&s_tester.peer));
    struct h2_decoded_frame *goaway =
        h2_decode_tester_find_frame(&s_tester.peer.decode, AWS_H2_FRAME_T_GOAWAY, 0, NULL);
    ASSERT_NOT_NULL(goaway);
    ASSERT_UINT_EQUALS(AWS_HTTP2_ERR_FLOW_CONTROL_ERROR, goaway->error_code);
    ASSERT_UINT_EQUALS(0, goaway->goaway_last_stream_id);

    /* clean up */
    aws_byte_buf_clean_up(&response_body_bufs);
    aws_http_headers_release(response_headers);
    aws_http_message_release(request);
    client_stream_tester_clean_up(&stream_tester);
    return s_tester_clean_up();
}

/* Receiving invalid WINDOW_UPDATE frame of stream should result in a "Stream Error", invalid WINDOW_UPDATE frame of
 * connection should result in a "Connection Error". */
static int s_invalid_window_update(
    struct aws_allocator *allocator,
    void *ctx,
    uint32_t window_update_size,
    enum aws_http2_error_code h2_error_code) {
    ASSERT_SUCCESS(s_tester_init(allocator, ctx));

    /* fake peer sends connection preface */
    ASSERT_SUCCESS(h2_fake_peer_send_connection_preface_default_settings(&s_tester.peer));
    testing_channel_drain_queued_tasks(&s_tester.testing_channel);

    /* send request */
    struct aws_http_message *request = aws_http2_message_new_request(allocator);
    ASSERT_NOT_NULL(request);

    struct aws_http_header request_headers_src[] = {
        DEFINE_HEADER(":method", "GET"),
        DEFINE_HEADER(":scheme", "https"),
        DEFINE_HEADER(":path", "/"),
    };
    aws_http_message_add_header_array(request, request_headers_src, AWS_ARRAY_SIZE(request_headers_src));

    struct client_stream_tester stream_tester;
    ASSERT_SUCCESS(s_stream_tester_init(&stream_tester, request));
    testing_channel_drain_queued_tasks(&s_tester.testing_channel);

    /* Send the largest update on stream, which will cause the flow-control window of stream exceeding the max */
    struct aws_h2_frame *stream_window_update =
        aws_h2_frame_new_window_update(allocator, aws_http_stream_get_id(stream_tester.stream), window_update_size);
    ASSERT_NOT_NULL(stream_window_update);
    ASSERT_SUCCESS(h2_fake_peer_send_frame(&s_tester.peer, stream_window_update));

    /* validate that stream completed with error */
    testing_channel_drain_queued_tasks(&s_tester.testing_channel);
    ASSERT_TRUE(stream_tester.complete);
    ASSERT_INT_EQUALS(AWS_ERROR_HTTP_PROTOCOL_ERROR, stream_tester.on_complete_error_code);

    /* a stream error should not affect the connection */
    ASSERT_TRUE(aws_http_connection_is_open(s_tester.connection));

    /* validate that stream sent RST_STREAM */
    ASSERT_SUCCESS(h2_fake_peer_decode_messages_from_testing_channel(&s_tester.peer));
    struct h2_decoded_frame *rst_stream_frame = h2_decode_tester_latest_frame(&s_tester.peer.decode);
    ASSERT_INT_EQUALS(AWS_H2_FRAME_T_RST_STREAM, rst_stream_frame->type);
    ASSERT_INT_EQUALS(h2_error_code, rst_stream_frame->error_code);

    /* Send the largest update on stream, which will cause the flow-control window of stream exceeding the max */
    stream_window_update = aws_h2_frame_new_window_update(allocator, 0, window_update_size);
    ASSERT_NOT_NULL(stream_window_update);
    ASSERT_SUCCESS(h2_fake_peer_send_frame(&s_tester.peer, stream_window_update));
    testing_channel_drain_queued_tasks(&s_tester.testing_channel);

    /* validate the connection completed with error */
    ASSERT_FALSE(aws_http_connection_is_open(s_tester.connection));
    ASSERT_INT_EQUALS(
        AWS_ERROR_HTTP_PROTOCOL_ERROR, testing_channel_get_shutdown_error_code(&s_tester.testing_channel));

    /* client should send GOAWAY */
    ASSERT_SUCCESS(h2_fake_peer_decode_messages_from_testing_channel(&s_tester.peer));
    struct h2_decoded_frame *goaway =
        h2_decode_tester_find_frame(&s_tester.peer.decode, AWS_H2_FRAME_T_GOAWAY, 0, NULL);
    ASSERT_NOT_NULL(goaway);
    ASSERT_UINT_EQUALS(h2_error_code, goaway->error_code);

    /* clean up */
    aws_http_message_release(request);
    client_stream_tester_clean_up(&stream_tester);
    return s_tester_clean_up();
}

/* Window update cause window to exceed max size will lead to FLOW_CONTROL_ERROR */
TEST_CASE(h2_client_conn_err_window_update_exceed_max) {
    return s_invalid_window_update(allocator, ctx, AWS_H2_WINDOW_UPDATE_MAX, AWS_HTTP2_ERR_FLOW_CONTROL_ERROR);
}

/* Window update with zero update size will lead to PROTOCOL_ERROR */
TEST_CASE(h2_client_conn_err_window_update_size_zero) {
    return s_invalid_window_update(allocator, ctx, 0, AWS_HTTP2_ERR_PROTOCOL_ERROR);
}

static int s_compare_settings_array(
    const struct aws_http2_setting *expected,
    const struct aws_http2_setting *got,
    int num_settings) {

    for (int i = 0; i < num_settings; ++i) {
        struct aws_http2_setting expected_settings = expected[i];
        struct aws_http2_setting got_settings = got[i];

        ASSERT_INT_EQUALS(expected_settings.id, got_settings.id);
        ASSERT_INT_EQUALS(expected_settings.value, got_settings.value);
    }

    return AWS_OP_SUCCESS;
}

/* SETTINGS_INITIAL_WINDOW_SIZE cause stream window to exceed the max size is a Connection ERROR... */
TEST_CASE(h2_client_conn_err_initial_window_size_settings_cause_window_exceed_max) {
    ASSERT_SUCCESS(s_tester_init(allocator, ctx));

    /* fake peer sends connection preface */
    ASSERT_SUCCESS(h2_fake_peer_send_connection_preface_default_settings(&s_tester.peer));
    testing_channel_drain_queued_tasks(&s_tester.testing_channel);

    /* send request */
    struct aws_http_message *request = aws_http2_message_new_request(allocator);
    ASSERT_NOT_NULL(request);

    struct aws_http_header request_headers_src[] = {
        DEFINE_HEADER(":method", "GET"),
        DEFINE_HEADER(":scheme", "https"),
        DEFINE_HEADER(":path", "/"),
    };
    aws_http_message_add_header_array(request, request_headers_src, AWS_ARRAY_SIZE(request_headers_src));

    struct client_stream_tester stream_tester;
    ASSERT_SUCCESS(s_stream_tester_init(&stream_tester, request));
    testing_channel_drain_queued_tasks(&s_tester.testing_channel);

    /* Send a small update on stream */
    struct aws_h2_frame *stream_window_update =
        aws_h2_frame_new_window_update(allocator, aws_http_stream_get_id(stream_tester.stream), 1);
    ASSERT_NOT_NULL(stream_window_update);
    ASSERT_SUCCESS(h2_fake_peer_send_frame(&s_tester.peer, stream_window_update));

    /* Then we set INITIAL_WINDOW_SIZE to largest - 1, which will not lead to any error */
    struct aws_http2_setting settings_array[] = {
        {.id = AWS_HTTP2_SETTINGS_INITIAL_WINDOW_SIZE, .value = AWS_H2_WINDOW_UPDATE_MAX - 1},
    };
    struct aws_h2_frame *settings =
        aws_h2_frame_new_settings(allocator, settings_array, AWS_ARRAY_SIZE(settings_array), false /*ack*/);
    ASSERT_NOT_NULL(settings);
    ASSERT_SUCCESS(h2_fake_peer_send_frame(&s_tester.peer, settings));
    testing_channel_drain_queued_tasks(&s_tester.testing_channel);
    /* validate connection is still open and callback invoked */
    ASSERT_TRUE(aws_http_connection_is_open(s_tester.connection));
    ASSERT_INT_EQUALS(s_tester.user_data.num_settings, AWS_ARRAY_SIZE(settings_array));
    ASSERT_SUCCESS(s_compare_settings_array(
        settings_array, s_tester.user_data.remote_settings_array, AWS_ARRAY_SIZE(settings_array)));
    s_tester.user_data.num_settings = 0;

    /* Finally we set INITIAL_WINDOW_SIZE to largest, which cause the stream window size to exceed the max size */
    settings_array[0].value = AWS_H2_WINDOW_UPDATE_MAX;
    settings = aws_h2_frame_new_settings(allocator, settings_array, AWS_ARRAY_SIZE(settings_array), false /*ack*/);
    ASSERT_NOT_NULL(settings);
    ASSERT_SUCCESS(h2_fake_peer_send_frame(&s_tester.peer, settings));
    testing_channel_drain_queued_tasks(&s_tester.testing_channel);
    /* validate callback is not invoked, num_settings is still 0 */
    ASSERT_INT_EQUALS(0, s_tester.user_data.num_settings);

    /* validate the connection completed with error */
    ASSERT_FALSE(aws_http_connection_is_open(s_tester.connection));
    ASSERT_INT_EQUALS(
        AWS_ERROR_HTTP_PROTOCOL_ERROR, testing_channel_get_shutdown_error_code(&s_tester.testing_channel));

    /* client should send GOAWAY */
    ASSERT_SUCCESS(h2_fake_peer_decode_messages_from_testing_channel(&s_tester.peer));
    struct h2_decoded_frame *goaway =
        h2_decode_tester_find_frame(&s_tester.peer.decode, AWS_H2_FRAME_T_GOAWAY, 0, NULL);
    ASSERT_NOT_NULL(goaway);
    ASSERT_UINT_EQUALS(AWS_HTTP2_ERR_FLOW_CONTROL_ERROR, goaway->error_code);
    ASSERT_UINT_EQUALS(0, goaway->goaway_last_stream_id);

    /* clean up */
    aws_http_message_release(request);
    client_stream_tester_clean_up(&stream_tester);
    return s_tester_clean_up();
}

/* A server MAY finish the response before client done sending, and client just keep sending the rest of request. */
TEST_CASE(h2_client_stream_receive_end_stream_before_done_sending) {
    ASSERT_SUCCESS(s_tester_init(allocator, ctx));

    /* get connection preface and acks out of the way */
    ASSERT_SUCCESS(h2_fake_peer_send_connection_preface_default_settings(&s_tester.peer));
    testing_channel_drain_queued_tasks(&s_tester.testing_channel);
    ASSERT_SUCCESS(h2_fake_peer_decode_messages_from_testing_channel(&s_tester.peer));

    /* get request ready */
    struct aws_http_message *request = aws_http2_message_new_request(allocator);
    ASSERT_NOT_NULL(request);

    struct aws_http_header request_headers_src[] = {
        DEFINE_HEADER(":method", "POST"),
        DEFINE_HEADER(":scheme", "https"),
        DEFINE_HEADER(":path", "/"),
    };
    aws_http_message_add_header_array(request, request_headers_src, AWS_ARRAY_SIZE(request_headers_src));

    /* use a stalled body-stream so our test can send the response before the request is completely sent */
    const char *body_src = "hello";
    struct aws_byte_cursor body_cursor = aws_byte_cursor_from_c_str(body_src);
    struct aws_input_stream *request_body = aws_input_stream_new_tester(allocator, body_cursor);
    aws_http_message_set_body_stream(request, request_body);
    aws_input_stream_tester_set_max_bytes_per_read(request_body, 1);

    struct client_stream_tester stream_tester;
    ASSERT_SUCCESS(s_stream_tester_init(&stream_tester, request));

    /* execute 1 event-loop tick, 1 byte of the body and header should be written */
    testing_channel_run_currently_queued_tasks(&s_tester.testing_channel);
    uint32_t stream_id = aws_http_stream_get_id(stream_tester.stream);
    ASSERT_SUCCESS(h2_fake_peer_decode_messages_from_testing_channel(&s_tester.peer));
    ASSERT_NOT_NULL(
        h2_decode_tester_find_frame(&s_tester.peer.decode, AWS_H2_FRAME_T_HEADERS, 0 /*search_start_idx*/, NULL));
    struct h2_decoded_frame *sent_data_frame =
        h2_decode_tester_find_frame(&s_tester.peer.decode, AWS_H2_FRAME_T_DATA, 0 /*search_start_idx*/, NULL);
    ASSERT_FALSE(sent_data_frame->end_stream);
    ASSERT_TRUE(aws_byte_buf_eq_c_str(&sent_data_frame->data, "h"));
    /* fake peer sends complete response */
    struct aws_http_header response_headers_src[] = {
        DEFINE_HEADER(":status", "404"),
    };
    /* stop stalling the input stream */
    aws_input_stream_tester_set_max_bytes_per_read(request_body, 5);
    size_t frames_count = h2_decode_tester_frame_count(&s_tester.peer.decode);

    struct aws_http_headers *response_headers = aws_http_headers_new(allocator);
    aws_http_headers_add_array(response_headers, response_headers_src, AWS_ARRAY_SIZE(response_headers_src));

    struct aws_h2_frame *response_frame =
        aws_h2_frame_new_headers(allocator, stream_id, response_headers, true /*end_stream*/, 0, NULL);
    ASSERT_SUCCESS(h2_fake_peer_send_frame(&s_tester.peer, response_frame));

    /* No rst stream sent, we wait until the client finish sending body */
    /* validate the client request completes successfully */
    testing_channel_drain_queued_tasks(&s_tester.testing_channel);
    ASSERT_TRUE(stream_tester.complete);
    ASSERT_INT_EQUALS(AWS_ERROR_SUCCESS, stream_tester.on_complete_error_code);
    ASSERT_INT_EQUALS(404, stream_tester.response_status);

    /* Check the rest of the body received by peer */
    ASSERT_SUCCESS(h2_fake_peer_decode_messages_from_testing_channel(&s_tester.peer));
    struct h2_decoded_frame *rest_data_frame = h2_decode_tester_find_frame(
        &s_tester.peer.decode, AWS_H2_FRAME_T_DATA, frames_count /*search_start_idx*/, NULL);
    ASSERT_TRUE(rest_data_frame->end_stream);
    ASSERT_TRUE(aws_byte_buf_eq_c_str(&rest_data_frame->data, "ello"));

    /* clean up */
    aws_http_headers_release(response_headers);
    client_stream_tester_clean_up(&stream_tester);
    aws_http_message_release(request);
    aws_input_stream_release(request_body);
    return s_tester_clean_up();
}

/* A server MAY request that the client abort transmission of a request without error by sending a
 * RST_STREAM with an error code of NO_ERROR after sending a complete response. */
TEST_CASE(h2_client_stream_receive_end_stream_and_rst_before_done_sending) {
    ASSERT_SUCCESS(s_tester_init(allocator, ctx));

    /* get connection preface and acks out of the way */
    ASSERT_SUCCESS(h2_fake_peer_send_connection_preface_default_settings(&s_tester.peer));
    testing_channel_drain_queued_tasks(&s_tester.testing_channel);
    ASSERT_SUCCESS(h2_fake_peer_decode_messages_from_testing_channel(&s_tester.peer));

    /* get request ready */
    struct aws_http_message *request = aws_http2_message_new_request(allocator);
    ASSERT_NOT_NULL(request);

    struct aws_http_header request_headers_src[] = {
        DEFINE_HEADER(":method", "POST"),
        DEFINE_HEADER(":scheme", "https"),
        DEFINE_HEADER(":path", "/"),
    };
    aws_http_message_add_header_array(request, request_headers_src, AWS_ARRAY_SIZE(request_headers_src));

    /* use a stalled body-stream so our test can send the response before the request is completely sent */
    const char *body_src = "hello";
    struct aws_byte_cursor body_cursor = aws_byte_cursor_from_c_str(body_src);
    struct aws_input_stream *request_body = aws_input_stream_new_tester(allocator, body_cursor);
    aws_http_message_set_body_stream(request, request_body);
    aws_input_stream_tester_set_max_bytes_per_read(request_body, 0);

    struct client_stream_tester stream_tester;
    ASSERT_SUCCESS(s_stream_tester_init(&stream_tester, request));

    /* execute 1 event-loop tick, the HEADERS should be written
     * (don't drain task queue or we'll infinite loop waiting for stalled body) */
    testing_channel_run_currently_queued_tasks(&s_tester.testing_channel);
    uint32_t stream_id = aws_http_stream_get_id(stream_tester.stream);
    ASSERT_SUCCESS(h2_fake_peer_decode_messages_from_testing_channel(&s_tester.peer));
    ASSERT_NOT_NULL(
        h2_decode_tester_find_frame(&s_tester.peer.decode, AWS_H2_FRAME_T_HEADERS, 0 /*search_start_idx*/, NULL));

    /* fake peer sends complete response */
    struct aws_http_header response_headers_src[] = {
        DEFINE_HEADER(":status", "404"),
    };

    struct aws_http_headers *response_headers = aws_http_headers_new(allocator);
    aws_http_headers_add_array(response_headers, response_headers_src, AWS_ARRAY_SIZE(response_headers_src));

    struct aws_h2_frame *response_frame =
        aws_h2_frame_new_headers(allocator, stream_id, response_headers, true /*end_stream*/, 0, NULL);
    ASSERT_SUCCESS(h2_fake_peer_send_frame(&s_tester.peer, response_frame));

    /* fake peer sends RST_STREAM with error-code NO_ERROR */
    response_frame = aws_h2_frame_new_rst_stream(allocator, stream_id, AWS_HTTP2_ERR_NO_ERROR);
    ASSERT_SUCCESS(h2_fake_peer_send_frame(&s_tester.peer, response_frame));

    /* validate the client request completes successfully */
    testing_channel_drain_queued_tasks(&s_tester.testing_channel);
    ASSERT_TRUE(stream_tester.complete);
    ASSERT_INT_EQUALS(AWS_ERROR_SUCCESS, stream_tester.on_complete_error_code);
    ASSERT_INT_EQUALS(404, stream_tester.response_status);
    /* Check no data frame received by the peer */
    ASSERT_SUCCESS(h2_fake_peer_decode_messages_from_testing_channel(&s_tester.peer));
    ASSERT_NULL(h2_decode_tester_find_frame(&s_tester.peer.decode, AWS_H2_FRAME_T_DATA, 0 /*search_start_idx*/, NULL));

    /* clean up */
    aws_http_headers_release(response_headers);
    client_stream_tester_clean_up(&stream_tester);
    aws_http_message_release(request);
    aws_input_stream_release(request_body);
    return s_tester_clean_up();
}

TEST_CASE(h2_client_stream_err_input_stream_failure) {
    ASSERT_SUCCESS(s_tester_init(allocator, ctx));

    /* get connection preface and acks out of the way */
    ASSERT_SUCCESS(h2_fake_peer_send_connection_preface_default_settings(&s_tester.peer));
    testing_channel_drain_queued_tasks(&s_tester.testing_channel);
    ASSERT_SUCCESS(h2_fake_peer_decode_messages_from_testing_channel(&s_tester.peer));

    /* get request ready */
    struct aws_http_message *request = aws_http2_message_new_request(allocator);
    ASSERT_NOT_NULL(request);

    struct aws_http_header request_headers_src[] = {
        DEFINE_HEADER(":method", "POST"),
        DEFINE_HEADER(":scheme", "https"),
        DEFINE_HEADER(":path", "/"),
    };
    aws_http_message_add_header_array(request, request_headers_src, AWS_ARRAY_SIZE(request_headers_src));

    /* use a stalled body-stream so our test can send the response before the request is completely sent */
    const char *body_src = "hello";
    struct aws_byte_cursor body_cursor = aws_byte_cursor_from_c_str(body_src);
    struct aws_input_stream *request_body = aws_input_stream_new_tester(allocator, body_cursor);
    aws_http_message_set_body_stream(request, request_body);
    aws_input_stream_tester_set_reading_broken(request_body, true /*is_broken*/);
    struct client_stream_tester stream_tester;
    ASSERT_SUCCESS(s_stream_tester_init(&stream_tester, request));

    /* validate that stream completed with error */
    testing_channel_drain_queued_tasks(&s_tester.testing_channel);
    ASSERT_TRUE(stream_tester.complete);
    ASSERT_INT_EQUALS(AWS_IO_STREAM_READ_FAILED, stream_tester.on_complete_error_code);
    /* a stream error should not affect the connection */
    ASSERT_TRUE(aws_http_connection_is_open(s_tester.connection));
    /* validate that stream sent RST_STREAM */
    ASSERT_SUCCESS(h2_fake_peer_decode_messages_from_testing_channel(&s_tester.peer));
    struct h2_decoded_frame *rst_stream_frame = h2_decode_tester_latest_frame(&s_tester.peer.decode);
    ASSERT_INT_EQUALS(AWS_HTTP2_ERR_INTERNAL_ERROR, rst_stream_frame->error_code);
    /* clean up */
    client_stream_tester_clean_up(&stream_tester);
    aws_http_message_release(request);
    aws_input_stream_release(request_body);
    return s_tester_clean_up();
}

/* A request stream that receives RST_STREAM should terminate */
TEST_CASE(h2_client_stream_err_receive_rst_stream) {
    ASSERT_SUCCESS(s_tester_init(allocator, ctx));

    /* fake peer sends connection preface */
    ASSERT_SUCCESS(h2_fake_peer_send_connection_preface_default_settings(&s_tester.peer));
    testing_channel_drain_queued_tasks(&s_tester.testing_channel);

    /* send request */
    struct aws_http_message *request = aws_http2_message_new_request(allocator);
    ASSERT_NOT_NULL(request);

    struct aws_http_header request_headers_src[] = {
        DEFINE_HEADER(":method", "GET"),
        DEFINE_HEADER(":scheme", "https"),
        DEFINE_HEADER(":path", "/"),
    };
    aws_http_message_add_header_array(request, request_headers_src, AWS_ARRAY_SIZE(request_headers_src));

    struct client_stream_tester stream_tester;
    ASSERT_SUCCESS(s_stream_tester_init(&stream_tester, request));
    testing_channel_drain_queued_tasks(&s_tester.testing_channel);

    uint32_t stream_id = aws_http_stream_get_id(stream_tester.stream);

    /* fake peer sends RST_STREAM */
    struct aws_h2_frame *rst_stream =
        aws_h2_frame_new_rst_stream(allocator, stream_id, AWS_HTTP2_ERR_HTTP_1_1_REQUIRED);
    ASSERT_SUCCESS(h2_fake_peer_send_frame(&s_tester.peer, rst_stream));

    /* validate that stream completed with error */
    testing_channel_drain_queued_tasks(&s_tester.testing_channel);
    ASSERT_TRUE(stream_tester.complete);
    ASSERT_INT_EQUALS(AWS_ERROR_HTTP_RST_STREAM_RECEIVED, stream_tester.on_complete_error_code);

    /* a stream error should not affect the connection */
    ASSERT_TRUE(aws_http_connection_is_open(s_tester.connection));

    /* validate that stream did NOT send RST_STREAM */
    ASSERT_SUCCESS(h2_fake_peer_decode_messages_from_testing_channel(&s_tester.peer));
    ASSERT_NULL(h2_decode_tester_find_frame(&s_tester.peer.decode, AWS_H2_FRAME_T_RST_STREAM, 0, NULL));

    /* clean up */
    aws_http_message_release(request);
    client_stream_tester_clean_up(&stream_tester);
    return s_tester_clean_up();
}

/* We don't fully support PUSH_PROMISE, so we automatically send RST_STREAM to reject any promised streams.
 * Why, you ask, don't we simply send SETTINGS_ENABLE_PUSH=0 in the initial SETTINGS frame and call it a day?
 * Because it's theoretically possible for a server to start sending PUSH_PROMISE frames in the initial
 * response, before sending the ACK to the initial SETTINGS. */
TEST_CASE(h2_client_push_promise_automatically_rejected) {
    ASSERT_SUCCESS(s_tester_init(allocator, ctx));

    /* fake peer sends connection preface */
    ASSERT_SUCCESS(h2_fake_peer_send_connection_preface_default_settings(&s_tester.peer));
    testing_channel_drain_queued_tasks(&s_tester.testing_channel);

    /* send request */
    struct aws_http_message *request = aws_http2_message_new_request(allocator);
    ASSERT_NOT_NULL(request);

    struct aws_http_header request_headers_src[] = {
        DEFINE_HEADER(":method", "GET"),
        DEFINE_HEADER(":scheme", "https"),
        DEFINE_HEADER(":authority", "veryblackpage.com"),
        DEFINE_HEADER(":path", "/"),
    };
    aws_http_message_add_header_array(request, request_headers_src, AWS_ARRAY_SIZE(request_headers_src));

    struct client_stream_tester stream_tester;
    ASSERT_SUCCESS(s_stream_tester_init(&stream_tester, request));

    testing_channel_drain_queued_tasks(&s_tester.testing_channel);
    uint32_t stream_id = aws_http_stream_get_id(stream_tester.stream);

    /* fake peer sends push request (PUSH_PROMISE) */
    struct aws_http_header push_request_headers_src[] = {
        DEFINE_HEADER(":method", "GET"),
        DEFINE_HEADER(":scheme", "https"),
        DEFINE_HEADER(":authority", "veryblackpage.com"),
        DEFINE_HEADER(":path", "/style.css"),
    };
    struct aws_http_headers *push_request_headers = aws_http_headers_new(allocator);
    ASSERT_SUCCESS(aws_http_headers_add_array(
        push_request_headers, push_request_headers_src, AWS_ARRAY_SIZE(push_request_headers_src)));

    uint32_t promised_stream_id = 2;
    struct aws_h2_frame *peer_frame =
        aws_h2_frame_new_push_promise(allocator, stream_id, promised_stream_id, push_request_headers, 0);
    ASSERT_SUCCESS(h2_fake_peer_send_frame(&s_tester.peer, peer_frame));

    /* fake peer sends push response RIGHT AWAY before there's any possibility of receiving RST_STREAM */
    struct aws_http_header push_response_headers_src[] = {
        DEFINE_HEADER(":status", "200"),
    };
    struct aws_http_headers *push_response_headers = aws_http_headers_new(allocator);
    ASSERT_SUCCESS(aws_http_headers_add_array(
        push_response_headers, push_response_headers_src, AWS_ARRAY_SIZE(push_response_headers_src)));

    peer_frame =
        aws_h2_frame_new_headers(allocator, promised_stream_id, push_response_headers, false /*end_stream*/, 0, NULL);
    ASSERT_SUCCESS(h2_fake_peer_send_frame(&s_tester.peer, peer_frame));

    ASSERT_SUCCESS(h2_fake_peer_send_data_frame_str(
        &s_tester.peer, promised_stream_id, "body {background-color: black;}", true /*end_stream*/));

    /* fake peer sends response to the initial request */
    struct aws_http_header response_headers_src[] = {
        DEFINE_HEADER(":status", "200"),
    };
    struct aws_http_headers *response_headers = aws_http_headers_new(allocator);
    aws_http_headers_add_array(response_headers, response_headers_src, AWS_ARRAY_SIZE(response_headers_src));

    peer_frame = aws_h2_frame_new_headers(allocator, stream_id, response_headers, false /*end_stream*/, 0, NULL);
    ASSERT_SUCCESS(h2_fake_peer_send_frame(&s_tester.peer, peer_frame));

    const char *body_src = "<html><head><link rel=\"stylesheet\" type=\"text/css\" href=\"style.css\"></head></html>";
    ASSERT_SUCCESS(h2_fake_peer_send_data_frame_str(&s_tester.peer, stream_id, body_src, true /*end_stream*/));

    /* validate that stream completed successfully. */
    testing_channel_drain_queued_tasks(&s_tester.testing_channel);
    ASSERT_TRUE(stream_tester.complete);
    ASSERT_INT_EQUALS(AWS_ERROR_SUCCESS, stream_tester.on_complete_error_code);
    ASSERT_INT_EQUALS(200, stream_tester.response_status);
    ASSERT_BIN_ARRAYS_EQUALS(
        body_src, strlen(body_src), stream_tester.response_body.buffer, stream_tester.response_body.len);

    ASSERT_TRUE(aws_http_connection_is_open(s_tester.connection));

    /* validate that client automatically sent RST_STREAM to reject the promised stream */
    ASSERT_SUCCESS(h2_fake_peer_decode_messages_from_testing_channel(&s_tester.peer));
    struct h2_decoded_frame *client_sent_rst_stream = h2_decode_tester_find_stream_frame(
        &s_tester.peer.decode, AWS_H2_FRAME_T_RST_STREAM, promised_stream_id, 0, NULL);
    ASSERT_NOT_NULL(client_sent_rst_stream);

    /* clean up */
    aws_http_headers_release(push_request_headers);
    aws_http_headers_release(push_response_headers);
    aws_http_headers_release(response_headers);
    aws_http_message_release(request);
    client_stream_tester_clean_up(&stream_tester);
    return s_tester_clean_up();
}

/* Test client receives the GOAWAY frame, stop creating new stream and complete the streams whose id are higher than the
 * last stream id included in GOAWAY frame, and callback invoked */
TEST_CASE(h2_client_conn_receive_goaway) {
    ASSERT_SUCCESS(s_tester_init(allocator, ctx));

    /* get connection preface and acks out of the way */
    ASSERT_SUCCESS(h2_fake_peer_send_connection_preface_default_settings(&s_tester.peer));
    testing_channel_drain_queued_tasks(&s_tester.testing_channel);
    ASSERT_SUCCESS(h2_fake_peer_decode_messages_from_testing_channel(&s_tester.peer));

    /* send multiple requests */
    enum { NUM_STREAMS = 3 };
    struct aws_http_message *requests[NUM_STREAMS];
    struct aws_http_header request_headers_src[NUM_STREAMS][3] = {
        {
            DEFINE_HEADER(":method", "GET"),
            DEFINE_HEADER(":scheme", "https"),
            DEFINE_HEADER(":path", "/a.txt"),
        },
        {
            DEFINE_HEADER(":method", "GET"),
            DEFINE_HEADER(":scheme", "https"),
            DEFINE_HEADER(":path", "/b.txt"),
        },
        {
            DEFINE_HEADER(":method", "GET"),
            DEFINE_HEADER(":scheme", "https"),
            DEFINE_HEADER(":path", "/c.txt"),
        },
    };
    struct client_stream_tester stream_testers[NUM_STREAMS];
    for (size_t i = 0; i < NUM_STREAMS; ++i) {
        requests[i] = aws_http2_message_new_request(allocator);
        aws_http_message_add_header_array(requests[i], request_headers_src[i], AWS_ARRAY_SIZE(request_headers_src[i]));
    }
    /* Send the first two requests */
    ASSERT_SUCCESS(s_stream_tester_init(&stream_testers[0], requests[0]));
    ASSERT_SUCCESS(s_stream_tester_init(&stream_testers[1], requests[1]));
    testing_channel_drain_queued_tasks(&s_tester.testing_channel);

    /* fake peer send a GOAWAY frame indicating only the first request will be processed */
    uint32_t stream_id = aws_http_stream_get_id(stream_testers[0].stream);
    struct aws_byte_cursor debug_info;
    AWS_ZERO_STRUCT(debug_info);
    struct aws_h2_frame *peer_frame = aws_h2_frame_new_goaway(allocator, stream_id, AWS_HTTP2_ERR_NO_ERROR, debug_info);
    ASSERT_SUCCESS(h2_fake_peer_send_frame(&s_tester.peer, peer_frame));
    testing_channel_drain_queued_tasks(&s_tester.testing_channel);

    /* validate the callback invoked and the information recorded during callback */
    ASSERT_INT_EQUALS(s_tester.user_data.http2_error, AWS_HTTP2_ERR_NO_ERROR);
    ASSERT_INT_EQUALS(s_tester.user_data.last_stream_id, stream_id);

    /* validate the connection is still open, and the second request finished with GOAWAY_RECEIVED */
    ASSERT_TRUE(aws_http_connection_is_open(s_tester.connection));
    ASSERT_FALSE(stream_testers[0].complete);
    ASSERT_TRUE(stream_testers[1].complete);
    ASSERT_INT_EQUALS(AWS_ERROR_HTTP_GOAWAY_RECEIVED, stream_testers[1].on_complete_error_code);

    /* validate the new requst will no be accepted */
    ASSERT_FAILS(s_stream_tester_init(&stream_testers[2], requests[2]));

    /* Try gracefully shutting down the connection */
    struct aws_http_header response_headers_src[] = {DEFINE_HEADER(":status", "200")};
    struct aws_http_headers *response_headers = aws_http_headers_new(allocator);
    aws_http_headers_add_array(response_headers, response_headers_src, AWS_ARRAY_SIZE(response_headers_src));
    struct aws_h2_frame *response_frame = aws_h2_frame_new_headers(
        allocator, aws_http_stream_get_id(stream_testers[0].stream), response_headers, true /* end_stream */, 0, NULL);
    ASSERT_SUCCESS(h2_fake_peer_send_frame(&s_tester.peer, response_frame));
    /* shutdown channel */
    aws_channel_shutdown(s_tester.testing_channel.channel, AWS_ERROR_SUCCESS);
    testing_channel_drain_queued_tasks(&s_tester.testing_channel);
    ASSERT_TRUE(testing_channel_is_shutdown_completed(&s_tester.testing_channel));

    /* validate the first request finishes successfully */
    testing_channel_drain_queued_tasks(&s_tester.testing_channel);
    ASSERT_TRUE(stream_testers[0].complete);
    ASSERT_INT_EQUALS(200, stream_testers[0].response_status);

    ASSERT_FALSE(aws_http_connection_is_open(s_tester.connection));

    /* clean up */
    aws_http_headers_release(response_headers);
    for (size_t i = 0; i < NUM_STREAMS; ++i) {
        client_stream_tester_clean_up(&stream_testers[i]);
        aws_http_message_release(requests[i]);
    }
    return s_tester_clean_up();
}

/* Test client receives the GOAWAY frame with the debug data correctly */
TEST_CASE(h2_client_conn_receive_goaway_debug_data) {
    ASSERT_SUCCESS(s_tester_init(allocator, ctx));

    /* get connection preface and acks out of the way */
    ASSERT_SUCCESS(h2_fake_peer_send_connection_preface_default_settings(&s_tester.peer));
    testing_channel_drain_queued_tasks(&s_tester.testing_channel);
    ASSERT_SUCCESS(h2_fake_peer_decode_messages_from_testing_channel(&s_tester.peer));

    /* fake peer send a GOAWAY frame indicating only the first request will be processed */
    uint32_t stream_id = 1;
    const char debug_string[] = "Error, Core Dump 0XFFFFFFFF";
    struct aws_byte_cursor debug_info = aws_byte_cursor_from_c_str(debug_string);
    struct aws_h2_frame *peer_frame = aws_h2_frame_new_goaway(allocator, stream_id, AWS_HTTP2_ERR_NO_ERROR, debug_info);
    ASSERT_SUCCESS(h2_fake_peer_send_frame(&s_tester.peer, peer_frame));
    testing_channel_drain_queued_tasks(&s_tester.testing_channel);

    /* validate the callback invoked and the information recorded during callback */
    ASSERT_INT_EQUALS(s_tester.user_data.http2_error, AWS_HTTP2_ERR_NO_ERROR);
    ASSERT_INT_EQUALS(s_tester.user_data.last_stream_id, stream_id);
    ASSERT_TRUE(aws_byte_buf_eq_c_str(&s_tester.user_data.debug_data, debug_string));

    return s_tester_clean_up();
}

/* Test client receives the GOAWAY frame with invalid last stream id and connection error happened, and callback will
 * not be invoked for the invalid GOAWAY frame */
TEST_CASE(h2_client_conn_err_invalid_last_stream_id_goaway) {
    ASSERT_SUCCESS(s_tester_init(allocator, ctx));

    /* get connection preface and acks out of the way */
    ASSERT_SUCCESS(h2_fake_peer_send_connection_preface_default_settings(&s_tester.peer));
    testing_channel_drain_queued_tasks(&s_tester.testing_channel);
    ASSERT_SUCCESS(h2_fake_peer_decode_messages_from_testing_channel(&s_tester.peer));

    /* fake peer send multiple GOAWAY frames  */
    struct aws_byte_cursor debug_info;
    AWS_ZERO_STRUCT(debug_info);
    /* First on with last_stream_id as AWS_H2_STREAM_ID_MAX */
    struct aws_h2_frame *peer_frame =
        aws_h2_frame_new_goaway(allocator, AWS_H2_STREAM_ID_MAX, AWS_HTTP2_ERR_NO_ERROR, debug_info);
    ASSERT_SUCCESS(h2_fake_peer_send_frame(&s_tester.peer, peer_frame));
    /* validate the callback invoked and the information recorded during callback */
    ASSERT_INT_EQUALS(s_tester.user_data.http2_error, AWS_HTTP2_ERR_NO_ERROR);
    ASSERT_INT_EQUALS(s_tester.user_data.last_stream_id, AWS_H2_STREAM_ID_MAX);

    int last_stream_id = 1;
    /* Second one with last_stream_id as 1 and some error */
    peer_frame = aws_h2_frame_new_goaway(allocator, last_stream_id, AWS_HTTP2_ERR_FLOW_CONTROL_ERROR, debug_info);
    ASSERT_SUCCESS(h2_fake_peer_send_frame(&s_tester.peer, peer_frame));
    testing_channel_drain_queued_tasks(&s_tester.testing_channel);
    ASSERT_INT_EQUALS(s_tester.user_data.http2_error, AWS_HTTP2_ERR_FLOW_CONTROL_ERROR);
    ASSERT_INT_EQUALS(s_tester.user_data.last_stream_id, last_stream_id);

    /* validate the connection is still open, everything is fine */
    ASSERT_TRUE(aws_http_connection_is_open(s_tester.connection));

    /* Another GOAWAY with higher last stream id will cause connection closed with an error */
    peer_frame = aws_h2_frame_new_goaway(allocator, last_stream_id + 1, AWS_HTTP2_ERR_FLOW_CONTROL_ERROR, debug_info);
    ASSERT_SUCCESS(h2_fake_peer_send_frame(&s_tester.peer, peer_frame));
    testing_channel_drain_queued_tasks(&s_tester.testing_channel);
    /* validate the callback is not invoked and the information is still the same as the second one */
    ASSERT_INT_EQUALS(s_tester.user_data.http2_error, AWS_HTTP2_ERR_FLOW_CONTROL_ERROR);
    ASSERT_INT_EQUALS(s_tester.user_data.last_stream_id, last_stream_id);
    ASSERT_FALSE(aws_http_connection_is_open(s_tester.connection));
    ASSERT_INT_EQUALS(
        AWS_ERROR_HTTP_PROTOCOL_ERROR, testing_channel_get_shutdown_error_code(&s_tester.testing_channel));
    /* clean up */
    return s_tester_clean_up();
}

static void s_on_completed(struct aws_http_connection *connection, int error_code, void *user_data) {
    (void)connection;
    int *callback_error_code = user_data;
    *callback_error_code = error_code;
}

/* Test the user API for changing HTTP/2 connection settings */
TEST_CASE(h2_client_change_settings_succeed) {

    ASSERT_SUCCESS(s_tester_init(allocator, ctx));
    /* client sent the preface and first settings */
    ASSERT_SUCCESS(h2_fake_peer_decode_messages_from_testing_channel(&s_tester.peer));
    struct h2_decoded_frame *first_written_frame = h2_decode_tester_get_frame(&s_tester.peer.decode, 0);
    ASSERT_UINT_EQUALS(AWS_H2_FRAME_T_SETTINGS, first_written_frame->type);
    ASSERT_FALSE(first_written_frame->ack);

    /* We disabled the push_promise at the initial setting, let's use user API to enable it. */
    /* Use user API to change HTTP/2 connection settings */

    struct aws_http2_setting settings_array[] = {
        {.id = AWS_HTTP2_SETTINGS_ENABLE_PUSH, .value = 1},
    };
    int callback_error_code = INT32_MAX;

    ASSERT_SUCCESS(aws_http2_connection_change_settings(
        s_tester.connection, settings_array, AWS_ARRAY_SIZE(settings_array), s_on_completed, &callback_error_code));
    testing_channel_drain_queued_tasks(&s_tester.testing_channel);
    /* check the settings frame is sent */
    ASSERT_SUCCESS(h2_fake_peer_decode_messages_from_testing_channel(&s_tester.peer));
    struct h2_decoded_frame *second_frame = h2_decode_tester_get_frame(&s_tester.peer.decode, 1);
    ASSERT_UINT_EQUALS(AWS_H2_FRAME_T_SETTINGS, second_frame->type);
    ASSERT_FALSE(second_frame->ack);
    ASSERT_INT_EQUALS(1, second_frame->settings.length);
    struct aws_http2_setting setting_received;
    aws_array_list_front(&second_frame->settings, &setting_received);
    ASSERT_INT_EQUALS(AWS_HTTP2_SETTINGS_ENABLE_PUSH, setting_received.id);
    ASSERT_INT_EQUALS(1, setting_received.value);

    /* fake peer sends connection preface */
    ASSERT_SUCCESS(h2_fake_peer_send_connection_preface_default_settings(&s_tester.peer));
    /* fake peer sends two settings ack back, one for the initial settings, one for the user settings we just sent */
    struct aws_h2_frame *peer_frame = aws_h2_frame_new_settings(allocator, NULL, 0, true);
    ASSERT_SUCCESS(h2_fake_peer_send_frame(&s_tester.peer, peer_frame));
    testing_channel_drain_queued_tasks(&s_tester.testing_channel);
    /* Check the callback has NOT fired after the first settings ack frame, the user_data has not changed */
    ASSERT_INT_EQUALS(INT32_MAX, callback_error_code);
    peer_frame = aws_h2_frame_new_settings(allocator, NULL, 0, true);
    ASSERT_SUCCESS(h2_fake_peer_send_frame(&s_tester.peer, peer_frame));
    /* Check the callback has fired after the second settings ack frame, the error code we got is NO_ERROR(0) */
    ASSERT_INT_EQUALS(0, callback_error_code);

    /* Check empty settings can be sent */
    callback_error_code = INT32_MAX;

    ASSERT_SUCCESS(
        aws_http2_connection_change_settings(s_tester.connection, NULL, 0, s_on_completed, &callback_error_code));
    testing_channel_drain_queued_tasks(&s_tester.testing_channel);
    /* check the empty settings frame is sent */
    ASSERT_SUCCESS(h2_fake_peer_decode_messages_from_testing_channel(&s_tester.peer));
    struct h2_decoded_frame *second_settings = h2_decode_tester_latest_frame(&s_tester.peer.decode);
    ASSERT_UINT_EQUALS(AWS_H2_FRAME_T_SETTINGS, second_settings->type);
    ASSERT_FALSE(second_settings->ack);
    ASSERT_INT_EQUALS(0, second_settings->settings.length);
    peer_frame = aws_h2_frame_new_settings(allocator, NULL, 0, true);
    ASSERT_SUCCESS(h2_fake_peer_send_frame(&s_tester.peer, peer_frame));
    /* Check the callback has fired after the second settings ack frame, the error code we got is NO_ERROR(0) */
    ASSERT_INT_EQUALS(0, callback_error_code);

    struct aws_http_message *request = aws_http2_message_new_request(allocator);
    ASSERT_NOT_NULL(request);

    struct aws_http_header request_headers_src[] = {
        DEFINE_HEADER(":method", "GET"),
        DEFINE_HEADER(":scheme", "https"),
        DEFINE_HEADER(":path", "/"),
    };
    aws_http_message_add_header_array(request, request_headers_src, AWS_ARRAY_SIZE(request_headers_src));

    struct client_stream_tester stream_tester;
    ASSERT_SUCCESS(s_stream_tester_init(&stream_tester, request));
    testing_channel_drain_queued_tasks(&s_tester.testing_channel);
    uint32_t stream_id = aws_http_stream_get_id(stream_tester.stream);

    /* fake peer sends push request (PUSH_PROMISE) */
    struct aws_http_header push_request_headers_src[] = {
        DEFINE_HEADER(":method", "GET"),
        DEFINE_HEADER(":scheme", "https"),
        DEFINE_HEADER(":authority", "veryblackpage.com"),
        DEFINE_HEADER(":path", "/style.css"),
    };
    struct aws_http_headers *push_request_headers = aws_http_headers_new(allocator);
    ASSERT_SUCCESS(aws_http_headers_add_array(
        push_request_headers, push_request_headers_src, AWS_ARRAY_SIZE(push_request_headers_src)));

    uint32_t promised_stream_id = 2;
    peer_frame = aws_h2_frame_new_push_promise(allocator, stream_id, promised_stream_id, push_request_headers, 0);
    ASSERT_SUCCESS(h2_fake_peer_send_frame(&s_tester.peer, peer_frame));
    testing_channel_drain_queued_tasks(&s_tester.testing_channel);
    /* validate the connection is still open */
    ASSERT_TRUE(aws_http_connection_is_open(s_tester.connection));

    /* clean up */
    aws_http_headers_release(push_request_headers);
    aws_http_message_release(request);
    client_stream_tester_clean_up(&stream_tester);
    return s_tester_clean_up();
}

/* Test the user API for changing HTTP/2 connection settings and no settings ACK received from peer */
TEST_CASE(h2_client_change_settings_failed_no_ack_received) {

    ASSERT_SUCCESS(s_tester_init(allocator, ctx));
    /* client sent the preface and first settings */
    ASSERT_SUCCESS(h2_fake_peer_decode_messages_from_testing_channel(&s_tester.peer));
    struct h2_decoded_frame *first_written_frame = h2_decode_tester_get_frame(&s_tester.peer.decode, 0);
    ASSERT_UINT_EQUALS(AWS_H2_FRAME_T_SETTINGS, first_written_frame->type);
    ASSERT_FALSE(first_written_frame->ack);

    /* request changing setting */
    struct aws_http2_setting settings_array[] = {
        {.id = AWS_HTTP2_SETTINGS_ENABLE_PUSH, .value = 1},
    };
    int callback_error_code = INT32_MAX;
    ASSERT_SUCCESS(aws_http2_connection_change_settings(
        s_tester.connection, settings_array, AWS_ARRAY_SIZE(settings_array), s_on_completed, &callback_error_code));
    testing_channel_drain_queued_tasks(&s_tester.testing_channel);
    /* fake peer sends connection preface */
    ASSERT_SUCCESS(h2_fake_peer_send_connection_preface_default_settings(&s_tester.peer));
    /* fake peer sends one settings ack back the initial settings */
    struct aws_h2_frame *peer_frame = aws_h2_frame_new_settings(allocator, NULL, 0, true);
    ASSERT_SUCCESS(h2_fake_peer_send_frame(&s_tester.peer, peer_frame));
    testing_channel_drain_queued_tasks(&s_tester.testing_channel);
    /* Check the callback has NOT fired after the first settings ack frame, the user_data has not changed */
    ASSERT_INT_EQUALS(INT32_MAX, callback_error_code);

    /* shutdown the connection */
    h2_fake_peer_clean_up(&s_tester.peer);
    aws_http_connection_release(s_tester.connection);
    testing_channel_drain_queued_tasks(&s_tester.testing_channel);
    /* Check the callback has fired with error, after connection shutdown */
    ASSERT_INT_EQUALS(AWS_ERROR_HTTP_CONNECTION_CLOSED, callback_error_code);
    ASSERT_SUCCESS(testing_channel_clean_up(&s_tester.testing_channel));
    /* clean up */
    aws_http_library_clean_up();
    return AWS_OP_SUCCESS;
}

/* Test manual window management for stream successfully disabled the automatically window update */
TEST_CASE(h2_client_manual_window_management_disabled_auto_window_update) {
    ASSERT_SUCCESS(s_manual_window_management_tester_init(allocator, false /*conn*/, true /*stream*/, ctx));
    /* fake peer sends connection preface */
    ASSERT_SUCCESS(h2_fake_peer_send_connection_preface_default_settings(&s_tester.peer));
    testing_channel_drain_queued_tasks(&s_tester.testing_channel);

    size_t window_size = 10;

    /* change the settings of the initial window size for new stream flow-control window */
    struct aws_http2_setting settings_array[] = {
        {.id = AWS_HTTP2_SETTINGS_INITIAL_WINDOW_SIZE, .value = (uint32_t)window_size},
    };

    ASSERT_SUCCESS(aws_http2_connection_change_settings(
        s_tester.connection,
        settings_array,
        AWS_ARRAY_SIZE(settings_array),
        NULL /*callback function*/,
        NULL /*user_data*/));
    testing_channel_drain_queued_tasks(&s_tester.testing_channel);
    /* fake peer sends two settings ack back, one for the initial settings, one for the user settings we just sent */
    struct aws_h2_frame *peer_frame = aws_h2_frame_new_settings(allocator, NULL, 0, true);
    ASSERT_SUCCESS(h2_fake_peer_send_frame(&s_tester.peer, peer_frame));
    peer_frame = aws_h2_frame_new_settings(allocator, NULL, 0, true);
    ASSERT_SUCCESS(h2_fake_peer_send_frame(&s_tester.peer, peer_frame));
    testing_channel_drain_queued_tasks(&s_tester.testing_channel);

    /* send request */
    struct aws_http_message *request = aws_http2_message_new_request(allocator);
    ASSERT_NOT_NULL(request);

    struct aws_http_header request_headers_src[] = {
        DEFINE_HEADER(":method", "GET"),
        DEFINE_HEADER(":scheme", "https"),
        DEFINE_HEADER(":path", "/"),
    };
    aws_http_message_add_header_array(request, request_headers_src, AWS_ARRAY_SIZE(request_headers_src));

    struct client_stream_tester stream_tester;
    ASSERT_SUCCESS(s_stream_tester_init(&stream_tester, request));
    testing_channel_drain_queued_tasks(&s_tester.testing_channel);
    uint32_t stream_id = aws_http_stream_get_id(stream_tester.stream);

    /* fake peer sends response headers */
    struct aws_http_header response_headers_src[] = {
        DEFINE_HEADER(":status", "200"),
    };

    struct aws_http_headers *response_headers = aws_http_headers_new(allocator);
    aws_http_headers_add_array(response_headers, response_headers_src, AWS_ARRAY_SIZE(response_headers_src));

    struct aws_h2_frame *response_frame =
        aws_h2_frame_new_headers(allocator, stream_id, response_headers, false /*end_stream*/, 0, NULL);
    ASSERT_SUCCESS(h2_fake_peer_send_frame(&s_tester.peer, response_frame));

    struct aws_byte_buf response_body_bufs;
    /* fake peer sends a DATA frame take all the window size we have */
    ASSERT_SUCCESS(aws_byte_buf_init(&response_body_bufs, allocator, window_size));
    ASSERT_TRUE(aws_byte_buf_write_u8_n(&response_body_bufs, (uint8_t)'a', window_size));
    struct aws_byte_cursor body_cursor = aws_byte_cursor_from_buf(&response_body_bufs);
    ASSERT_SUCCESS(h2_fake_peer_send_data_frame(&s_tester.peer, stream_id, body_cursor, false /*end_stream*/));

    testing_channel_drain_queued_tasks(&s_tester.testing_channel);
    /* validate no window_update for stream frame sent automatically */
    ASSERT_SUCCESS(h2_fake_peer_decode_messages_from_testing_channel(&s_tester.peer));
    ASSERT_NULL(h2_decode_tester_find_stream_frame(
        &s_tester.peer.decode, AWS_H2_FRAME_T_WINDOW_UPDATE, stream_id, 0 /*idx*/, NULL));

    /* validate that stream is still open */
    ASSERT_FALSE(stream_tester.complete);
    /* peer send another flow-controlled frame will result in stream flow control error */
    ASSERT_SUCCESS(h2_fake_peer_send_data_frame(&s_tester.peer, stream_id, body_cursor, true /*end_stream*/));

    /* validate that stream completed with error */
    testing_channel_drain_queued_tasks(&s_tester.testing_channel);
    ASSERT_TRUE(stream_tester.complete);
    ASSERT_INT_EQUALS(AWS_ERROR_HTTP_PROTOCOL_ERROR, stream_tester.on_complete_error_code);

    /* a stream error should not affect the connection */
    ASSERT_TRUE(aws_http_connection_is_open(s_tester.connection));

    /* validate that stream sent RST_STREAM with AWS_HTTP2_ERR_FLOW_CONTROL_ERROR */
    ASSERT_SUCCESS(h2_fake_peer_decode_messages_from_testing_channel(&s_tester.peer));
    struct h2_decoded_frame *rst_stream_frame =
        h2_decode_tester_find_stream_frame(&s_tester.peer.decode, AWS_H2_FRAME_T_RST_STREAM, stream_id, 0, NULL);
    ASSERT_UINT_EQUALS(AWS_HTTP2_ERR_FLOW_CONTROL_ERROR, rst_stream_frame->error_code);

    /* clean up */
    aws_byte_buf_clean_up(&response_body_bufs);
    aws_http_headers_release(response_headers);
    aws_http_message_release(request);
    client_stream_tester_clean_up(&stream_tester);

    return s_tester_clean_up();
}

TEST_CASE(h2_client_manual_window_management_user_send_stream_window_update) {

    ASSERT_SUCCESS(s_manual_window_management_tester_init(allocator, false /*conn*/, true /*stream*/, ctx));
    /* fake peer sends connection preface */
    ASSERT_SUCCESS(h2_fake_peer_send_connection_preface_default_settings(&s_tester.peer));
    testing_channel_drain_queued_tasks(&s_tester.testing_channel);

    size_t window_size = 10;

    /* change the settings of the initial window size for new stream flow-control window */
    struct aws_http2_setting settings_array[] = {
        {.id = AWS_HTTP2_SETTINGS_INITIAL_WINDOW_SIZE, .value = (uint32_t)window_size},
    };

    ASSERT_SUCCESS(aws_http2_connection_change_settings(
        s_tester.connection,
        settings_array,
        AWS_ARRAY_SIZE(settings_array),
        NULL /*callback function*/,
        NULL /*user_data*/));
    testing_channel_drain_queued_tasks(&s_tester.testing_channel);
    /* fake peer sends two settings ack back, one for the initial settings, one for the user settings we just sent */
    struct aws_h2_frame *peer_frame = aws_h2_frame_new_settings(allocator, NULL, 0, true);
    ASSERT_SUCCESS(h2_fake_peer_send_frame(&s_tester.peer, peer_frame));
    peer_frame = aws_h2_frame_new_settings(allocator, NULL, 0, true);
    ASSERT_SUCCESS(h2_fake_peer_send_frame(&s_tester.peer, peer_frame));
    testing_channel_drain_queued_tasks(&s_tester.testing_channel);

    /* send request */
    struct aws_http_message *request = aws_http2_message_new_request(allocator);
    ASSERT_NOT_NULL(request);

    struct aws_http_header request_headers_src[] = {
        DEFINE_HEADER(":method", "GET"),
        DEFINE_HEADER(":scheme", "https"),
        DEFINE_HEADER(":path", "/"),
    };
    aws_http_message_add_header_array(request, request_headers_src, AWS_ARRAY_SIZE(request_headers_src));

    struct client_stream_tester stream_tester;
    ASSERT_SUCCESS(s_stream_tester_init(&stream_tester, request));
    testing_channel_drain_queued_tasks(&s_tester.testing_channel);
    uint32_t stream_id = aws_http_stream_get_id(stream_tester.stream);

    /* fake peer sends response headers */
    struct aws_http_header response_headers_src[] = {
        DEFINE_HEADER(":status", "200"),
    };

    struct aws_http_headers *response_headers = aws_http_headers_new(allocator);
    aws_http_headers_add_array(response_headers, response_headers_src, AWS_ARRAY_SIZE(response_headers_src));

    struct aws_h2_frame *response_frame =
        aws_h2_frame_new_headers(allocator, stream_id, response_headers, false /*end_stream*/, 0, NULL);
    ASSERT_SUCCESS(h2_fake_peer_send_frame(&s_tester.peer, response_frame));

    struct aws_byte_buf response_body_bufs;
    /* fake peer sends a DATA frame take all the window size we have */
    ASSERT_SUCCESS(aws_byte_buf_init(&response_body_bufs, allocator, window_size));
    ASSERT_TRUE(aws_byte_buf_write_u8_n(&response_body_bufs, (uint8_t)'a', window_size));
    struct aws_byte_cursor body_cursor = aws_byte_cursor_from_buf(&response_body_bufs);
    ASSERT_SUCCESS(h2_fake_peer_send_data_frame(&s_tester.peer, stream_id, body_cursor, false /*end_stream*/));

    testing_channel_drain_queued_tasks(&s_tester.testing_channel);
    /* validate no window_update frame for stream sent automatically */
    ASSERT_SUCCESS(h2_fake_peer_decode_messages_from_testing_channel(&s_tester.peer));
    ASSERT_NULL(h2_decode_tester_find_stream_frame(
        &s_tester.peer.decode, AWS_H2_FRAME_T_WINDOW_UPDATE, stream_id, 0 /*idx*/, NULL));

    /* call API to update the stream window */
    aws_http_stream_update_window(stream_tester.stream, window_size);
    testing_channel_drain_queued_tasks(&s_tester.testing_channel);
    /* validate stream window_update frame was sent */
    ASSERT_SUCCESS(h2_fake_peer_decode_messages_from_testing_channel(&s_tester.peer));
    struct h2_decoded_frame *stream_window_update_frame = h2_decode_tester_find_stream_frame(
        &s_tester.peer.decode, AWS_H2_FRAME_T_WINDOW_UPDATE, stream_id, 0 /*idx*/, NULL);
    ASSERT_NOT_NULL(stream_window_update_frame);
    ASSERT_UINT_EQUALS(window_size, stream_window_update_frame->window_size_increment);

    /* validate that stream is still open */
    ASSERT_FALSE(stream_tester.complete);
    /* peer send another flow-controlled frame will success */
    ASSERT_SUCCESS(h2_fake_peer_send_data_frame(&s_tester.peer, stream_id, body_cursor, true /*end_stream*/));

    /* validate that stream received complete response */
    struct aws_byte_buf expected_body;
    ASSERT_SUCCESS(aws_byte_buf_init(&expected_body, allocator, 2 * window_size));
    ASSERT_TRUE(aws_byte_buf_write_u8_n(&expected_body, (uint8_t)'a', 2 * window_size));
    testing_channel_drain_queued_tasks(&s_tester.testing_channel);
    ASSERT_TRUE(stream_tester.complete);
    ASSERT_INT_EQUALS(AWS_ERROR_SUCCESS, stream_tester.on_complete_error_code);
    ASSERT_INT_EQUALS(200, stream_tester.response_status);
    ASSERT_SUCCESS(s_compare_headers(response_headers, stream_tester.response_headers));
    ASSERT_TRUE(aws_byte_buf_eq(&stream_tester.response_body, &expected_body));

    ASSERT_TRUE(aws_http_connection_is_open(s_tester.connection));

    /* clean up */
    aws_byte_buf_clean_up(&response_body_bufs);
    aws_byte_buf_clean_up(&expected_body);
    aws_http_headers_release(response_headers);
    aws_http_message_release(request);
    client_stream_tester_clean_up(&stream_tester);

    return s_tester_clean_up();
}

TEST_CASE(h2_client_manual_window_management_user_send_stream_window_update_with_padding) {

    ASSERT_SUCCESS(s_manual_window_management_tester_init(allocator, false /*conn*/, true /*stream*/, ctx));
    /* fake peer sends connection preface */
    ASSERT_SUCCESS(h2_fake_peer_send_connection_preface_default_settings(&s_tester.peer));
    testing_channel_drain_queued_tasks(&s_tester.testing_channel);

    size_t window_size = 20;
    size_t padding_length = 10;
    size_t data_length = window_size - padding_length - 1;

    /* change the settings of the initial window size for new stream flow-control window */
    struct aws_http2_setting settings_array[] = {
        {.id = AWS_HTTP2_SETTINGS_INITIAL_WINDOW_SIZE, .value = (uint32_t)window_size},
    };

    ASSERT_SUCCESS(aws_http2_connection_change_settings(
        s_tester.connection,
        settings_array,
        AWS_ARRAY_SIZE(settings_array),
        NULL /*callback function*/,
        NULL /*user_data*/));
    testing_channel_drain_queued_tasks(&s_tester.testing_channel);
    /* fake peer sends two settings ack back, one for the initial settings, one for the user settings we just sent */
    struct aws_h2_frame *peer_frame = aws_h2_frame_new_settings(allocator, NULL, 0, true);
    ASSERT_SUCCESS(h2_fake_peer_send_frame(&s_tester.peer, peer_frame));
    peer_frame = aws_h2_frame_new_settings(allocator, NULL, 0, true);
    ASSERT_SUCCESS(h2_fake_peer_send_frame(&s_tester.peer, peer_frame));
    testing_channel_drain_queued_tasks(&s_tester.testing_channel);

    /* send request */
    struct aws_http_message *request = aws_http2_message_new_request(allocator);
    ASSERT_NOT_NULL(request);

    struct aws_http_header request_headers_src[] = {
        DEFINE_HEADER(":method", "GET"),
        DEFINE_HEADER(":scheme", "https"),
        DEFINE_HEADER(":path", "/"),
    };
    aws_http_message_add_header_array(request, request_headers_src, AWS_ARRAY_SIZE(request_headers_src));

    struct client_stream_tester stream_tester;
    ASSERT_SUCCESS(s_stream_tester_init(&stream_tester, request));
    testing_channel_drain_queued_tasks(&s_tester.testing_channel);
    uint32_t stream_id = aws_http_stream_get_id(stream_tester.stream);

    /* fake peer sends response headers */
    struct aws_http_header response_headers_src[] = {
        DEFINE_HEADER(":status", "200"),
    };

    struct aws_http_headers *response_headers = aws_http_headers_new(allocator);
    aws_http_headers_add_array(response_headers, response_headers_src, AWS_ARRAY_SIZE(response_headers_src));

    struct aws_h2_frame *response_frame =
        aws_h2_frame_new_headers(allocator, stream_id, response_headers, false /*end_stream*/, 0, NULL);
    ASSERT_SUCCESS(h2_fake_peer_send_frame(&s_tester.peer, response_frame));

    struct aws_byte_buf response_body_bufs;
    /* fake peer sends a DATA frame take all the window size we have */
    ASSERT_SUCCESS(aws_byte_buf_init(&response_body_bufs, allocator, data_length));
    ASSERT_TRUE(aws_byte_buf_write_u8_n(&response_body_bufs, (uint8_t)'a', data_length));
    struct aws_byte_cursor body_cursor = aws_byte_cursor_from_buf(&response_body_bufs);
    ASSERT_SUCCESS(h2_fake_peer_send_data_frame_with_padding_length(
        &s_tester.peer, stream_id, body_cursor, false /*end_stream*/, (uint8_t)padding_length));

    testing_channel_drain_queued_tasks(&s_tester.testing_channel);
    /* validate no window_update frame for stream sent automatically */
    ASSERT_SUCCESS(h2_fake_peer_decode_messages_from_testing_channel(&s_tester.peer));
    /* padding and padding length should be updated automatically */
    size_t end_index = 0;
    struct h2_decoded_frame *stream_window_update_frame = h2_decode_tester_find_stream_frame(
        &s_tester.peer.decode, AWS_H2_FRAME_T_WINDOW_UPDATE, stream_id, 0 /*idx*/, &end_index);
    ASSERT_NOT_NULL(stream_window_update_frame);
    ASSERT_UINT_EQUALS(
        padding_length + 1 /*one byte for padding length*/, stream_window_update_frame->window_size_increment);

    /* call API to update the stream window */
    aws_http_stream_update_window(stream_tester.stream, data_length);
    testing_channel_drain_queued_tasks(&s_tester.testing_channel);
    /* validate stream window_update frame from user was sent */
    ASSERT_SUCCESS(h2_fake_peer_decode_messages_from_testing_channel(&s_tester.peer));
    stream_window_update_frame = h2_decode_tester_find_stream_frame(
        &s_tester.peer.decode, AWS_H2_FRAME_T_WINDOW_UPDATE, stream_id, end_index + 1, NULL);
    ASSERT_NOT_NULL(stream_window_update_frame);
    ASSERT_UINT_EQUALS(data_length, stream_window_update_frame->window_size_increment);

    /* validate that stream is still open */
    ASSERT_FALSE(stream_tester.complete);
    /* peer send another flow-controlled frame will success */
    ASSERT_SUCCESS(h2_fake_peer_send_data_frame(&s_tester.peer, stream_id, body_cursor, true /*end_stream*/));

    /* validate that stream received complete response */
    struct aws_byte_buf expected_body;
    ASSERT_SUCCESS(aws_byte_buf_init(&expected_body, allocator, 2 * data_length));
    ASSERT_TRUE(aws_byte_buf_write_u8_n(&expected_body, (uint8_t)'a', 2 * data_length));
    testing_channel_drain_queued_tasks(&s_tester.testing_channel);
    ASSERT_TRUE(stream_tester.complete);
    ASSERT_INT_EQUALS(AWS_ERROR_SUCCESS, stream_tester.on_complete_error_code);
    ASSERT_INT_EQUALS(200, stream_tester.response_status);
    ASSERT_SUCCESS(s_compare_headers(response_headers, stream_tester.response_headers));
    ASSERT_TRUE(aws_byte_buf_eq(&stream_tester.response_body, &expected_body));

    ASSERT_TRUE(aws_http_connection_is_open(s_tester.connection));

    /* clean up */
    aws_byte_buf_clean_up(&response_body_bufs);
    aws_byte_buf_clean_up(&expected_body);
    aws_http_headers_release(response_headers);
    aws_http_message_release(request);
    client_stream_tester_clean_up(&stream_tester);

    return s_tester_clean_up();
}

TEST_CASE(h2_client_manual_window_management_user_send_stream_window_update_overflow) {

    ASSERT_SUCCESS(s_manual_window_management_tester_init(allocator, false /*conn*/, true /*stream*/, ctx));
    /* fake peer sends connection preface */
    ASSERT_SUCCESS(h2_fake_peer_send_connection_preface_default_settings(&s_tester.peer));
    testing_channel_drain_queued_tasks(&s_tester.testing_channel);

    testing_channel_drain_queued_tasks(&s_tester.testing_channel);

    /* send request */
    struct aws_http_message *request = aws_http2_message_new_request(allocator);
    ASSERT_NOT_NULL(request);

    struct aws_http_header request_headers_src[] = {
        DEFINE_HEADER(":method", "GET"),
        DEFINE_HEADER(":scheme", "https"),
        DEFINE_HEADER(":path", "/"),
    };
    aws_http_message_add_header_array(request, request_headers_src, AWS_ARRAY_SIZE(request_headers_src));

    struct client_stream_tester stream_tester;
    ASSERT_SUCCESS(s_stream_tester_init(&stream_tester, request));
    testing_channel_drain_queued_tasks(&s_tester.testing_channel);

    /* call API to update the stream window and cause a overflow */
    aws_http_stream_update_window(stream_tester.stream, INT32_MAX);
    aws_http_stream_update_window(stream_tester.stream, INT32_MAX);
    testing_channel_drain_queued_tasks(&s_tester.testing_channel);
    /* validate that stream completed with error */
    ASSERT_TRUE(aws_http_connection_is_open(s_tester.connection));
    ASSERT_TRUE(stream_tester.complete);
    /* overflow happens */
    ASSERT_INT_EQUALS(AWS_ERROR_OVERFLOW_DETECTED, stream_tester.on_complete_error_code);
    /* validate that stream sent RST_STREAM */
    ASSERT_SUCCESS(h2_fake_peer_decode_messages_from_testing_channel(&s_tester.peer));
    struct h2_decoded_frame *rst_stream_frame =
        h2_decode_tester_find_frame(&s_tester.peer.decode, AWS_H2_FRAME_T_RST_STREAM, 0, NULL);
    /* But the error code is not the same as user was trying to send */
    ASSERT_UINT_EQUALS(AWS_HTTP2_ERR_INTERNAL_ERROR, rst_stream_frame->error_code);

    /* clean up */
    aws_http_message_release(request);
    client_stream_tester_clean_up(&stream_tester);

    return s_tester_clean_up();
}

/* Peer sends a flow-controlled frame when the connection window-size is not enough for it will result in connection
 * flow-control error */
TEST_CASE(h2_client_manual_window_management_user_send_conn_window_update) {

    ASSERT_SUCCESS(s_manual_window_management_tester_init(allocator, true /*conn*/, false /*stream*/, ctx));

    /* get connection preface and acks out of the way */
    ASSERT_SUCCESS(h2_fake_peer_send_connection_preface_default_settings(&s_tester.peer));
    testing_channel_drain_queued_tasks(&s_tester.testing_channel);
    ASSERT_SUCCESS(h2_fake_peer_decode_messages_from_testing_channel(&s_tester.peer));

    /* send request */
    struct aws_http_message *request = aws_http2_message_new_request(allocator);
    ASSERT_NOT_NULL(request);

    struct aws_http_header request_headers_src[] = {
        DEFINE_HEADER(":method", "GET"),
        DEFINE_HEADER(":scheme", "https"),
        DEFINE_HEADER(":path", "/"),
    };
    aws_http_message_add_header_array(request, request_headers_src, AWS_ARRAY_SIZE(request_headers_src));

    struct client_stream_tester stream_tester;
    ASSERT_SUCCESS(s_stream_tester_init(&stream_tester, request));
    testing_channel_drain_queued_tasks(&s_tester.testing_channel);
    uint32_t stream_id = aws_http_stream_get_id(stream_tester.stream);

    /* fake peer sends response headers */
    struct aws_http_header response_headers_src[] = {
        DEFINE_HEADER(":status", "200"),
    };

    struct aws_http_headers *response_headers = aws_http_headers_new(allocator);
    aws_http_headers_add_array(response_headers, response_headers_src, AWS_ARRAY_SIZE(response_headers_src));

    struct aws_h2_frame *response_frame =
        aws_h2_frame_new_headers(allocator, stream_id, response_headers, false /*end_stream*/, 0, NULL);
    ASSERT_SUCCESS(h2_fake_peer_send_frame(&s_tester.peer, response_frame));

    struct aws_byte_buf response_body_bufs;

    /* The max body size here is limited. So we need to send multiple bodies to get the flow-control error */
    size_t body_size =
        aws_max_size(aws_h2_settings_initial[AWS_HTTP2_SETTINGS_MAX_FRAME_SIZE], g_aws_channel_max_fragment_size) -
        AWS_H2_FRAME_PREFIX_SIZE;
    /* fake peer sends a DATA frame larger than the window size we have */
    ASSERT_SUCCESS(aws_byte_buf_init(&response_body_bufs, allocator, body_size));
    ASSERT_TRUE(aws_byte_buf_write_u8_n(&response_body_bufs, (uint8_t)'a', body_size));
    struct aws_byte_cursor body_cursor = aws_byte_cursor_from_buf(&response_body_bufs);
    /* number of bodies peer will send, just to ensure the connection flow-control window will not be blocked when we
     * manually update it */
    size_t body_number = 2 * aws_h2_settings_initial[AWS_HTTP2_SETTINGS_INITIAL_WINDOW_SIZE] / body_size;
    for (size_t i = 0; i < body_number; i++) {
        if (i == body_number - 1) {
            ASSERT_SUCCESS(h2_fake_peer_send_data_frame(&s_tester.peer, stream_id, body_cursor, true /*end_stream*/));
        } else {
            ASSERT_SUCCESS(h2_fake_peer_send_data_frame(&s_tester.peer, stream_id, body_cursor, false /*end_stream*/));
        }
        /* manually update the stream and connection flow-control window. */
        aws_http_stream_update_window(stream_tester.stream, body_size);
        aws_http2_connection_update_window(s_tester.connection, (uint32_t)body_size);
        testing_channel_drain_queued_tasks(&s_tester.testing_channel);
        ASSERT_SUCCESS(h2_fake_peer_decode_messages_from_testing_channel(&s_tester.peer));

        struct h2_decoded_frame *stream_window_update_frame = h2_decode_tester_find_stream_frame(
            &s_tester.peer.decode, AWS_H2_FRAME_T_WINDOW_UPDATE, stream_id, 0 /*idx*/, NULL);
        ASSERT_NOT_NULL(stream_window_update_frame);
        ASSERT_UINT_EQUALS(body_size, stream_window_update_frame->window_size_increment);

        struct h2_decoded_frame *connection_window_update_frame = h2_decode_tester_find_stream_frame(
            &s_tester.peer.decode, AWS_H2_FRAME_T_WINDOW_UPDATE, 0 /*stream_id*/, 0 /*idx*/, NULL);
        ASSERT_NOT_NULL(connection_window_update_frame);
        ASSERT_UINT_EQUALS(body_size, connection_window_update_frame->window_size_increment);
    }
    ASSERT_TRUE(aws_http_connection_is_open(s_tester.connection));
    /* validate that stream received complete response */
    struct aws_byte_buf expected_body;
    ASSERT_SUCCESS(aws_byte_buf_init(&expected_body, allocator, body_number * body_size));
    ASSERT_TRUE(aws_byte_buf_write_u8_n(&expected_body, (uint8_t)'a', body_number * body_size));
    testing_channel_drain_queued_tasks(&s_tester.testing_channel);
    ASSERT_TRUE(stream_tester.complete);
    ASSERT_INT_EQUALS(AWS_ERROR_SUCCESS, stream_tester.on_complete_error_code);
    ASSERT_INT_EQUALS(200, stream_tester.response_status);
    ASSERT_SUCCESS(s_compare_headers(response_headers, stream_tester.response_headers));
    ASSERT_TRUE(aws_byte_buf_eq(&stream_tester.response_body, &expected_body));

    ASSERT_TRUE(aws_http_connection_is_open(s_tester.connection));

    /* clean up */
    aws_byte_buf_clean_up(&response_body_bufs);
    aws_byte_buf_clean_up(&expected_body);
    aws_http_headers_release(response_headers);
    aws_http_message_release(request);
    client_stream_tester_clean_up(&stream_tester);
    return s_tester_clean_up();
}

TEST_CASE(h2_client_manual_window_management_user_send_conn_window_update_with_padding) {

    ASSERT_SUCCESS(s_manual_window_management_tester_init(allocator, true /*conn*/, false /*stream*/, ctx));

    /* get connection preface and acks out of the way */
    ASSERT_SUCCESS(h2_fake_peer_send_connection_preface_default_settings(&s_tester.peer));
    testing_channel_drain_queued_tasks(&s_tester.testing_channel);
    ASSERT_SUCCESS(h2_fake_peer_decode_messages_from_testing_channel(&s_tester.peer));

    /* send request */
    struct aws_http_message *request = aws_http2_message_new_request(allocator);
    ASSERT_NOT_NULL(request);

    struct aws_http_header request_headers_src[] = {
        DEFINE_HEADER(":method", "GET"),
        DEFINE_HEADER(":scheme", "https"),
        DEFINE_HEADER(":path", "/"),
    };
    aws_http_message_add_header_array(request, request_headers_src, AWS_ARRAY_SIZE(request_headers_src));

    struct client_stream_tester stream_tester;
    ASSERT_SUCCESS(s_stream_tester_init(&stream_tester, request));
    testing_channel_drain_queued_tasks(&s_tester.testing_channel);
    uint32_t stream_id = aws_http_stream_get_id(stream_tester.stream);

    /* fake peer sends response headers */
    struct aws_http_header response_headers_src[] = {
        DEFINE_HEADER(":status", "200"),
    };

    struct aws_http_headers *response_headers = aws_http_headers_new(allocator);
    aws_http_headers_add_array(response_headers, response_headers_src, AWS_ARRAY_SIZE(response_headers_src));

    struct aws_h2_frame *response_frame =
        aws_h2_frame_new_headers(allocator, stream_id, response_headers, false /*end_stream*/, 0, NULL);
    ASSERT_SUCCESS(h2_fake_peer_send_frame(&s_tester.peer, response_frame));

    struct aws_byte_buf response_body_bufs;

    /* The max body size here is limited. So we need to send multiple bodies to get the flow-control error */
    size_t padding_size = 10;
    size_t body_size =
        aws_max_size(aws_h2_settings_initial[AWS_HTTP2_SETTINGS_MAX_FRAME_SIZE], g_aws_channel_max_fragment_size) -
        AWS_H2_FRAME_PREFIX_SIZE - padding_size - 1;
    /* fake peer sends a DATA frame larger than the window size we have */
    ASSERT_SUCCESS(aws_byte_buf_init(&response_body_bufs, allocator, body_size));
    ASSERT_TRUE(aws_byte_buf_write_u8_n(&response_body_bufs, (uint8_t)'a', body_size));
    struct aws_byte_cursor body_cursor = aws_byte_cursor_from_buf(&response_body_bufs);
    /* number of bodies peer will send, just to ensure the connection flow-control window will not be blocked when we
     * manually update it */
    size_t body_number = 2 * aws_h2_settings_initial[AWS_HTTP2_SETTINGS_INITIAL_WINDOW_SIZE] / body_size;
    for (size_t i = 0; i < body_number; i++) {
        if (i == body_number - 1) {
            ASSERT_SUCCESS(h2_fake_peer_send_data_frame_with_padding_length(
                &s_tester.peer, stream_id, body_cursor, true /*end_stream*/, (uint8_t)padding_size));
        } else {
            ASSERT_SUCCESS(h2_fake_peer_send_data_frame_with_padding_length(
                &s_tester.peer, stream_id, body_cursor, false /*end_stream*/, (uint8_t)padding_size));
        }
        testing_channel_drain_queued_tasks(&s_tester.testing_channel);
        ASSERT_SUCCESS(h2_fake_peer_decode_messages_from_testing_channel(&s_tester.peer));
        size_t out_index = 0;
        /* The update for padding and padding length should be sent */
        struct h2_decoded_frame *connection_window_update_frame = h2_decode_tester_find_stream_frame(
            &s_tester.peer.decode, AWS_H2_FRAME_T_WINDOW_UPDATE, 0 /*stream_id*/, 0 /*idx*/, &out_index);
        ASSERT_NOT_NULL(connection_window_update_frame);
        ASSERT_UINT_EQUALS(
            padding_size + 1 /* one byte for padding length */, connection_window_update_frame->window_size_increment);
        /* manually update the stream and connection flow-control window. */
        aws_http_stream_update_window(stream_tester.stream, body_size);
        aws_http2_connection_update_window(s_tester.connection, (uint32_t)body_size);
        testing_channel_drain_queued_tasks(&s_tester.testing_channel);
        ASSERT_SUCCESS(h2_fake_peer_decode_messages_from_testing_channel(&s_tester.peer));

        connection_window_update_frame = h2_decode_tester_find_stream_frame(
            &s_tester.peer.decode, AWS_H2_FRAME_T_WINDOW_UPDATE, 0 /*stream_id*/, out_index + 1 /*idx*/, &out_index);
        ASSERT_NOT_NULL(connection_window_update_frame);
        ASSERT_UINT_EQUALS(body_size, connection_window_update_frame->window_size_increment);
    }
    ASSERT_TRUE(aws_http_connection_is_open(s_tester.connection));
    /* validate that stream received complete response */
    struct aws_byte_buf expected_body;
    ASSERT_SUCCESS(aws_byte_buf_init(&expected_body, allocator, body_number * body_size));
    ASSERT_TRUE(aws_byte_buf_write_u8_n(&expected_body, (uint8_t)'a', body_number * body_size));
    testing_channel_drain_queued_tasks(&s_tester.testing_channel);
    ASSERT_TRUE(stream_tester.complete);
    ASSERT_INT_EQUALS(AWS_ERROR_SUCCESS, stream_tester.on_complete_error_code);
    ASSERT_INT_EQUALS(200, stream_tester.response_status);
    ASSERT_SUCCESS(s_compare_headers(response_headers, stream_tester.response_headers));
    ASSERT_TRUE(aws_byte_buf_eq(&stream_tester.response_body, &expected_body));

    ASSERT_TRUE(aws_http_connection_is_open(s_tester.connection));

    /* clean up */
    aws_byte_buf_clean_up(&response_body_bufs);
    aws_byte_buf_clean_up(&expected_body);
    aws_http_headers_release(response_headers);
    aws_http_message_release(request);
    client_stream_tester_clean_up(&stream_tester);
    return s_tester_clean_up();
}

TEST_CASE(h2_client_manual_window_management_user_send_connection_window_update_overflow) {

    ASSERT_SUCCESS(s_manual_window_management_tester_init(allocator, true /*conn*/, false /*stream*/, ctx));
    /* fake peer sends connection preface */
    ASSERT_SUCCESS(h2_fake_peer_send_connection_preface_default_settings(&s_tester.peer));
    testing_channel_drain_queued_tasks(&s_tester.testing_channel);

    testing_channel_drain_queued_tasks(&s_tester.testing_channel);

    /* update the connection window to cause an overflow */
    aws_http2_connection_update_window(s_tester.connection, INT32_MAX);
    aws_http2_connection_update_window(s_tester.connection, INT32_MAX);
    testing_channel_drain_queued_tasks(&s_tester.testing_channel);
    /* validate that connection closed with error */
    ASSERT_FALSE(aws_http_connection_is_open(s_tester.connection));
    /* client should send GOAWAY */
    ASSERT_SUCCESS(h2_fake_peer_decode_messages_from_testing_channel(&s_tester.peer));
    struct h2_decoded_frame *goaway =
        h2_decode_tester_find_frame(&s_tester.peer.decode, AWS_H2_FRAME_T_GOAWAY, 0, NULL);
    ASSERT_NOT_NULL(goaway);
    ASSERT_UINT_EQUALS(AWS_HTTP2_ERR_INTERNAL_ERROR, goaway->error_code);
    ASSERT_UINT_EQUALS(0, goaway->goaway_last_stream_id);

    /* clean up */
    return s_tester_clean_up();
}

struct ping_user_data {
    uint64_t rtt_ns;
    int error_code;
};

static void on_ping_complete(
    struct aws_http_connection *connection,
    uint64_t round_trip_time_ns,
    int error_code,
    void *user_data) {

    (void)connection;
    struct ping_user_data *data = user_data;
    data->error_code = error_code;
    data->rtt_ns = round_trip_time_ns;
}

/* Test the user API for PING successfully get the round trip time */
TEST_CASE(h2_client_send_ping_successfully_receive_ack) {

    ASSERT_SUCCESS(s_tester_init(allocator, ctx));
    /* get connection preface and acks out of the way */
    ASSERT_SUCCESS(h2_fake_peer_send_connection_preface_default_settings(&s_tester.peer));
    ASSERT_SUCCESS(h2_fake_peer_decode_messages_from_testing_channel(&s_tester.peer));

    struct aws_byte_cursor opaque_data = aws_byte_cursor_from_c_str("12345678");
    struct ping_user_data data = {.rtt_ns = 0, .error_code = INT32_MAX};
    /* client request a PING */
    ASSERT_SUCCESS(aws_http2_connection_ping(s_tester.connection, &opaque_data, on_ping_complete, &data));
    testing_channel_drain_queued_tasks(&s_tester.testing_channel);
    /* check ping frame received */
    ASSERT_SUCCESS(h2_fake_peer_decode_messages_from_testing_channel(&s_tester.peer));
    struct h2_decoded_frame *ping_frame =
        h2_decode_tester_find_frame(&s_tester.peer.decode, AWS_H2_FRAME_T_PING, 0, NULL);
    ASSERT_BIN_ARRAYS_EQUALS(
        opaque_data.ptr, AWS_HTTP2_PING_DATA_SIZE, ping_frame->ping_opaque_data, AWS_HTTP2_PING_DATA_SIZE);
    ASSERT_FALSE(ping_frame->ack);

    /* fake peer send PING ACK */
    struct aws_h2_frame *peer_frame = aws_h2_frame_new_ping(allocator, true /*ACK*/, ping_frame->ping_opaque_data);
    ASSERT_SUCCESS(h2_fake_peer_send_frame(&s_tester.peer, peer_frame));
    testing_channel_drain_queued_tasks(&s_tester.testing_channel);
    /* check callback fired, and succeed */
    ASSERT_INT_EQUALS(0, data.error_code);
    ASSERT_FALSE(data.rtt_ns == 0);
    /* clean up */
    return s_tester_clean_up();
}

/* Test the user request a PING, but peer never sends PING ACK back */
TEST_CASE(h2_client_send_ping_no_ack_received) {

    ASSERT_SUCCESS(s_tester_init(allocator, ctx));
    /* get connection preface and acks out of the way */
    ASSERT_SUCCESS(h2_fake_peer_send_connection_preface_default_settings(&s_tester.peer));
    ASSERT_SUCCESS(h2_fake_peer_decode_messages_from_testing_channel(&s_tester.peer));

    struct ping_user_data data = {.rtt_ns = 0, .error_code = INT32_MAX};
    /* client request a PING */
    ASSERT_SUCCESS(aws_http2_connection_ping(s_tester.connection, NULL, on_ping_complete, &data));
    testing_channel_drain_queued_tasks(&s_tester.testing_channel);
    /* check ping frame received */
    ASSERT_SUCCESS(h2_fake_peer_decode_messages_from_testing_channel(&s_tester.peer));
    struct h2_decoded_frame *ping_frame =
        h2_decode_tester_find_frame(&s_tester.peer.decode, AWS_H2_FRAME_T_PING, 0, NULL);
    uint8_t opaque_data[AWS_HTTP2_PING_DATA_SIZE];
    AWS_ZERO_ARRAY(opaque_data);
    /* Zeroed 8 bytes data received */
    ASSERT_BIN_ARRAYS_EQUALS(
        opaque_data, AWS_HTTP2_PING_DATA_SIZE, ping_frame->ping_opaque_data, AWS_HTTP2_PING_DATA_SIZE);
    ASSERT_FALSE(ping_frame->ack);

    /* shutdown the connection */
    h2_fake_peer_clean_up(&s_tester.peer);
    aws_http_connection_release(s_tester.connection);
    ASSERT_SUCCESS(testing_channel_clean_up(&s_tester.testing_channel));
    /* Check the callback has fired with error */
    ASSERT_INT_EQUALS(AWS_ERROR_HTTP_CONNECTION_CLOSED, data.error_code);
    ASSERT_TRUE(data.rtt_ns == 0);
    /* clean up */
    aws_http_library_clean_up();
    return AWS_OP_SUCCESS;
}

/* Test the user request a PING, but peer sends an extra PING ACK */
TEST_CASE(h2_client_conn_err_extraneous_ping_ack_received) {

    ASSERT_SUCCESS(s_tester_init(allocator, ctx));
    /* get connection preface and acks out of the way */
    ASSERT_SUCCESS(h2_fake_peer_send_connection_preface_default_settings(&s_tester.peer));
    ASSERT_SUCCESS(h2_fake_peer_decode_messages_from_testing_channel(&s_tester.peer));

    struct aws_byte_cursor opaque_data = aws_byte_cursor_from_c_str("12345678");
    /* client request a PING */
    ASSERT_SUCCESS(aws_http2_connection_ping(s_tester.connection, &opaque_data, NULL, NULL));
    testing_channel_drain_queued_tasks(&s_tester.testing_channel);

    struct aws_h2_frame *peer_frame = aws_h2_frame_new_ping(allocator, true /*ACK*/, opaque_data.ptr);
    ASSERT_SUCCESS(h2_fake_peer_send_frame(&s_tester.peer, peer_frame));
    /* fake peer send an extra PING ACK */
    peer_frame = aws_h2_frame_new_ping(allocator, true /*ACK*/, opaque_data.ptr);
    ASSERT_SUCCESS(h2_fake_peer_send_frame(&s_tester.peer, peer_frame));
    testing_channel_drain_queued_tasks(&s_tester.testing_channel);

    /* validate the connection completed with error */
    ASSERT_FALSE(aws_http_connection_is_open(s_tester.connection));
    ASSERT_INT_EQUALS(
        AWS_ERROR_HTTP_PROTOCOL_ERROR, testing_channel_get_shutdown_error_code(&s_tester.testing_channel));

    /* client should send GOAWAY */
    ASSERT_SUCCESS(h2_fake_peer_decode_messages_from_testing_channel(&s_tester.peer));
    struct h2_decoded_frame *goaway =
        h2_decode_tester_find_frame(&s_tester.peer.decode, AWS_H2_FRAME_T_GOAWAY, 0, NULL);
    ASSERT_NOT_NULL(goaway);
    ASSERT_UINT_EQUALS(AWS_HTTP2_ERR_PROTOCOL_ERROR, goaway->error_code);
    ASSERT_UINT_EQUALS(0, goaway->goaway_last_stream_id);

    /* clean up */
    return s_tester_clean_up();
}

/* Test the user request a PING, but peer sends the PING ACK with mismatched opaque_data */
TEST_CASE(h2_client_conn_err_mismatched_ping_ack_received) {

    ASSERT_SUCCESS(s_tester_init(allocator, ctx));
    /* get connection preface and acks out of the way */
    ASSERT_SUCCESS(h2_fake_peer_send_connection_preface_default_settings(&s_tester.peer));
    ASSERT_SUCCESS(h2_fake_peer_decode_messages_from_testing_channel(&s_tester.peer));

    struct aws_byte_cursor opaque_data = aws_byte_cursor_from_c_str("12345678");
    /* client request a PING with all zero opaque_data */
    ASSERT_SUCCESS(aws_http2_connection_ping(s_tester.connection, NULL, NULL, NULL));
    testing_channel_drain_queued_tasks(&s_tester.testing_channel);
    /* peer sends PING ACK with numbers in payload */
    struct aws_h2_frame *peer_frame = aws_h2_frame_new_ping(allocator, true /*ACK*/, opaque_data.ptr);
    ASSERT_SUCCESS(h2_fake_peer_send_frame(&s_tester.peer, peer_frame));
    testing_channel_drain_queued_tasks(&s_tester.testing_channel);

    /* validate the connection completed with error */
    ASSERT_FALSE(aws_http_connection_is_open(s_tester.connection));
    ASSERT_INT_EQUALS(
        AWS_ERROR_HTTP_PROTOCOL_ERROR, testing_channel_get_shutdown_error_code(&s_tester.testing_channel));

    /* client should send GOAWAY */
    ASSERT_SUCCESS(h2_fake_peer_decode_messages_from_testing_channel(&s_tester.peer));
    struct h2_decoded_frame *goaway =
        h2_decode_tester_find_frame(&s_tester.peer.decode, AWS_H2_FRAME_T_GOAWAY, 0, NULL);
    ASSERT_NOT_NULL(goaway);
    ASSERT_UINT_EQUALS(AWS_HTTP2_ERR_PROTOCOL_ERROR, goaway->error_code);
    ASSERT_UINT_EQUALS(0, goaway->goaway_last_stream_id);

    /* clean up */
    return s_tester_clean_up();
}

TEST_CASE(h2_client_empty_initial_settings) {
    (void)ctx;
    aws_http_library_init(allocator);

    s_tester.alloc = allocator;

    struct aws_testing_channel_options options = {.clock_fn = aws_high_res_clock_get_ticks};

    ASSERT_SUCCESS(testing_channel_init(&s_tester.testing_channel, allocator, &options));

    /* empty initial settings */
    struct aws_http2_connection_options http2_options = {
        .on_initial_settings_completed = s_on_initial_settings_completed,
        .max_closed_streams = AWS_HTTP2_DEFAULT_MAX_CLOSED_STREAMS,
        .on_remote_settings_change = s_on_remote_settings_change,
    };

    s_tester.connection =
        aws_http_connection_new_http2_client(allocator, false /* manual window management */, &http2_options);
    ASSERT_NOT_NULL(s_tester.connection);

    {
        /* set connection user_data (handled by http-bootstrap in real world) */
        s_tester.connection->user_data = &s_tester.user_data;
        /* re-enact marriage vows of http-connection and channel (handled by http-bootstrap in real world) */
        struct aws_channel_slot *slot = aws_channel_slot_new(s_tester.testing_channel.channel);
        ASSERT_NOT_NULL(slot);
        ASSERT_SUCCESS(aws_channel_slot_insert_end(s_tester.testing_channel.channel, slot));
        ASSERT_SUCCESS(aws_channel_slot_set_handler(slot, &s_tester.connection->channel_handler));
        s_tester.connection->vtable->on_channel_handler_installed(&s_tester.connection->channel_handler, slot);
    }

    struct h2_fake_peer_options peer_options = {
        .alloc = allocator,
        .testing_channel = &s_tester.testing_channel,
        .is_server = true,
    };
    ASSERT_SUCCESS(h2_fake_peer_init(&s_tester.peer, &peer_options));

    testing_channel_drain_queued_tasks(&s_tester.testing_channel);

    /* shutdown the connection */
    h2_fake_peer_clean_up(&s_tester.peer);
    aws_http_connection_release(s_tester.connection);
    testing_channel_drain_queued_tasks(&s_tester.testing_channel);
    /* Check the callback has fired with error, after connection shutdown */
    ASSERT_INT_EQUALS(AWS_ERROR_HTTP_CONNECTION_CLOSED, s_tester.user_data.initial_settings_error_code);
    ASSERT_SUCCESS(testing_channel_clean_up(&s_tester.testing_channel));
    /* clean up */
    aws_http_library_clean_up();
    return AWS_OP_SUCCESS;
}

TEST_CASE(h2_client_conn_failed_initial_settings_completed_not_invoked) {
    (void)ctx;
    aws_http_library_init(allocator);

    s_tester.alloc = allocator;
    struct aws_http2_setting settings_array[] = {
        {.id = AWS_HTTP2_SETTINGS_ENABLE_PUSH, .value = 0},
    };

    struct aws_http2_connection_options http2_options = {
        .initial_settings_array = settings_array,
        .num_initial_settings = AWS_ARRAY_SIZE(settings_array),
        .on_initial_settings_completed = s_on_initial_settings_completed,
        .max_closed_streams = AWS_HTTP2_DEFAULT_MAX_CLOSED_STREAMS,
        .on_remote_settings_change = s_on_remote_settings_change,
    };
    s_tester.connection =
        aws_http_connection_new_http2_client(allocator, false /* manual window management */, &http2_options);
    ASSERT_NOT_NULL(s_tester.connection);
    s_tester.user_data.initial_settings_error_code = INT32_MAX;
    {
        /* set connection user_data (handled by http-bootstrap in real world) */
        s_tester.connection->user_data = &s_tester.user_data;
        /* pretent the connection failed, and destroy the handler (handled by http-bootstrap in real world)  */
        aws_channel_handler_destroy(&s_tester.connection->channel_handler);
    }
    /* Check callback has not fired and the error code is still INT32_MAX */
    ASSERT_INT_EQUALS(INT32_MAX, s_tester.user_data.initial_settings_error_code);
    /* clean up */
    aws_http_library_clean_up();
    return AWS_OP_SUCCESS;
}

TEST_CASE(h2_client_stream_reset_stream) {

    ASSERT_SUCCESS(s_tester_init(allocator, ctx));

    /* get connection preface and acks out of the way */
    ASSERT_SUCCESS(h2_fake_peer_send_connection_preface_default_settings(&s_tester.peer));
    testing_channel_drain_queued_tasks(&s_tester.testing_channel);
    ASSERT_SUCCESS(h2_fake_peer_decode_messages_from_testing_channel(&s_tester.peer));

    /* send request */
    struct aws_http_message *request = aws_http2_message_new_request(allocator);
    ASSERT_NOT_NULL(request);

    struct aws_http_header request_headers_src[] = {
        DEFINE_HEADER(":method", "GET"),
        DEFINE_HEADER(":scheme", "https"),
        DEFINE_HEADER(":path", "/"),
    };
    aws_http_message_add_header_array(request, request_headers_src, AWS_ARRAY_SIZE(request_headers_src));

    struct client_stream_tester stream_tester;
    ASSERT_SUCCESS(s_stream_tester_init(&stream_tester, request));
    testing_channel_drain_queued_tasks(&s_tester.testing_channel);
    ASSERT_SUCCESS(h2_fake_peer_decode_messages_from_testing_channel(&s_tester.peer));
    size_t frames_count = h2_decode_tester_frame_count(&s_tester.peer.decode);

    /* reset stream with no error */
    ASSERT_SUCCESS(aws_http2_stream_reset(stream_tester.stream, AWS_HTTP2_ERR_NO_ERROR));
    /* stream can only be reset once, the second reset will not fail but will be ignored */
    ASSERT_SUCCESS(aws_http2_stream_reset(stream_tester.stream, AWS_HTTP2_ERR_CANCEL));

    /* validate that stream completed with error. */
    testing_channel_drain_queued_tasks(&s_tester.testing_channel);
    ASSERT_TRUE(stream_tester.complete);
    ASSERT_INT_EQUALS(AWS_ERROR_HTTP_RST_STREAM_SENT, stream_tester.on_complete_error_code);
    /* a stream error should not affect the connection */
    ASSERT_TRUE(aws_http_connection_is_open(s_tester.connection));
    /* validate that stream sent only the first RST_STREAM */
    ASSERT_SUCCESS(h2_fake_peer_decode_messages_from_testing_channel(&s_tester.peer));
    ASSERT_TRUE(frames_count + 1 == h2_decode_tester_frame_count(&s_tester.peer.decode));
    struct h2_decoded_frame *rst_stream_frame = h2_decode_tester_latest_frame(&s_tester.peer.decode);
    ASSERT_UINT_EQUALS(AWS_H2_FRAME_T_RST_STREAM, rst_stream_frame->type);
    ASSERT_INT_EQUALS(AWS_HTTP2_ERR_NO_ERROR, rst_stream_frame->error_code);

    /* clean up */
    aws_http_message_release(request);
    client_stream_tester_clean_up(&stream_tester);
    return s_tester_clean_up();
}

TEST_CASE(h2_client_stream_reset_ignored_stream_closed) {

    ASSERT_SUCCESS(s_tester_init(allocator, ctx));

    /* get connection preface and acks out of the way */
    ASSERT_SUCCESS(h2_fake_peer_send_connection_preface_default_settings(&s_tester.peer));
    testing_channel_drain_queued_tasks(&s_tester.testing_channel);
    ASSERT_SUCCESS(h2_fake_peer_decode_messages_from_testing_channel(&s_tester.peer));

    /* send request */
    struct aws_http_message *request = aws_http2_message_new_request(allocator);
    ASSERT_NOT_NULL(request);

    struct aws_http_header request_headers_src[] = {
        DEFINE_HEADER(":method", "GET"),
        DEFINE_HEADER(":scheme", "https"),
        DEFINE_HEADER(":path", "/"),
    };
    aws_http_message_add_header_array(request, request_headers_src, AWS_ARRAY_SIZE(request_headers_src));

    struct client_stream_tester stream_tester;
    ASSERT_SUCCESS(s_stream_tester_init(&stream_tester, request));
    testing_channel_drain_queued_tasks(&s_tester.testing_channel);
    uint32_t stream_id = aws_http_stream_get_id(stream_tester.stream);

    /* Request to reset stream after error has happened, still get success back, but the error code will be ignored */
    ASSERT_SUCCESS(aws_http2_stream_reset(stream_tester.stream, AWS_HTTP2_ERR_CANCEL));
    /* Before the async call finishes, an error happens and stream closed because of it */
    /* fake peer sends response body BEFORE any response headers, which leads to a error and stream will close */
    const char *body_src = "hello";
    ASSERT_SUCCESS(h2_fake_peer_send_data_frame_str(&s_tester.peer, stream_id, body_src, true /*end_stream*/));
    testing_channel_drain_queued_tasks(&s_tester.testing_channel);

    /* A possible race condition between "real error" and user request to reset stream in real life, which will lead to
     * possible different error code in rst_stream. User can aws_http2_stream_get_sent_reset_error_code to query the
     * error code we sent to peer. */

    ASSERT_TRUE(aws_http_connection_is_open(s_tester.connection));
    ASSERT_TRUE(stream_tester.complete);
    ASSERT_INT_EQUALS(AWS_ERROR_HTTP_PROTOCOL_ERROR, stream_tester.on_complete_error_code);
    /* validate that stream sent RST_STREAM */
    ASSERT_SUCCESS(h2_fake_peer_decode_messages_from_testing_channel(&s_tester.peer));
    struct h2_decoded_frame *rst_stream_frame =
        h2_decode_tester_find_frame(&s_tester.peer.decode, AWS_H2_FRAME_T_RST_STREAM, 0, NULL);
    /* But the error code is not the same as user was trying to send */
    ASSERT_UINT_EQUALS(AWS_HTTP2_ERR_PROTOCOL_ERROR, rst_stream_frame->error_code);

    /* clean up */
    aws_http_message_release(request);
    client_stream_tester_clean_up(&stream_tester);
    return s_tester_clean_up();
}

TEST_CASE(h2_client_stream_reset_failed_before_activate_called) {
    ASSERT_SUCCESS(s_tester_init(allocator, ctx));
    /* get connection preface and acks out of the way */
    ASSERT_SUCCESS(h2_fake_peer_send_connection_preface_default_settings(&s_tester.peer));
    ASSERT_SUCCESS(h2_fake_peer_decode_messages_from_testing_channel(&s_tester.peer));
    struct aws_http_message *request = aws_http2_message_new_request(allocator);
    ASSERT_NOT_NULL(request);

    struct aws_http_header request_headers_src[] = {
        DEFINE_HEADER(":method", "GET"),
        DEFINE_HEADER(":scheme", "https"),
        DEFINE_HEADER(":path", "/"),
    };
    aws_http_message_add_header_array(request, request_headers_src, AWS_ARRAY_SIZE(request_headers_src));
    struct aws_http_make_request_options request_options = {
        .self_size = sizeof(request_options),
        .request = request,
    };
    struct aws_http_stream *stream = aws_http_connection_make_request(s_tester.connection, &request_options);
    ASSERT_NOT_NULL(stream);

    /* reset will fail before activate called */
    ASSERT_FAILS(aws_http2_stream_reset(stream, AWS_HTTP2_ERR_NO_ERROR));

    /* Once you activate the stream, you are able to reset it */
    ASSERT_SUCCESS(aws_http_stream_activate(stream));
    ASSERT_SUCCESS(aws_http2_stream_reset(stream, AWS_HTTP2_ERR_ENHANCE_YOUR_CALM));

    /* validate rst_stream is sent */
    testing_channel_drain_queued_tasks(&s_tester.testing_channel);
    ASSERT_SUCCESS(h2_fake_peer_decode_messages_from_testing_channel(&s_tester.peer));
    struct h2_decoded_frame *rst_stream_frame =
        h2_decode_tester_find_frame(&s_tester.peer.decode, AWS_H2_FRAME_T_RST_STREAM, 0, NULL);
    ASSERT_UINT_EQUALS(AWS_HTTP2_ERR_ENHANCE_YOUR_CALM, rst_stream_frame->error_code);
    /* clean up */
    aws_http_message_release(request);
    aws_http_stream_release(stream);
    return s_tester_clean_up();
}

TEST_CASE(h2_client_stream_keeps_alive_for_cross_thread_task) {

    ASSERT_SUCCESS(s_tester_init(allocator, ctx));

    /* get connection preface and acks out of the way */
    ASSERT_SUCCESS(h2_fake_peer_send_connection_preface_default_settings(&s_tester.peer));
    testing_channel_drain_queued_tasks(&s_tester.testing_channel);
    ASSERT_SUCCESS(h2_fake_peer_decode_messages_from_testing_channel(&s_tester.peer));

    /* send request */
    struct aws_http_message *request = aws_http2_message_new_request(allocator);
    ASSERT_NOT_NULL(request);

    struct aws_http_header request_headers_src[] = {
        DEFINE_HEADER(":method", "GET"),
        DEFINE_HEADER(":scheme", "https"),
        DEFINE_HEADER(":path", "/"),
    };
    aws_http_message_add_header_array(request, request_headers_src, AWS_ARRAY_SIZE(request_headers_src));

    struct client_stream_tester stream_tester;
    ASSERT_SUCCESS(s_stream_tester_init(&stream_tester, request));
    testing_channel_drain_queued_tasks(&s_tester.testing_channel);
    uint32_t stream_id = aws_http_stream_get_id(stream_tester.stream);

    /* fake peer sends response  */
    struct aws_http_header response_headers_src[] = {
        DEFINE_HEADER(":status", "404"),
        DEFINE_HEADER("date", "Wed, 01 Apr 2020 23:02:49 GMT"),
    };

    struct aws_http_headers *response_headers = aws_http_headers_new(allocator);
    aws_http_headers_add_array(response_headers, response_headers_src, AWS_ARRAY_SIZE(response_headers_src));

    struct aws_h2_frame *response_frame =
        aws_h2_frame_new_headers(allocator, stream_id, response_headers, true /*end_stream*/, 0, NULL);

    /* User reset the stream */
    ASSERT_SUCCESS(aws_http2_stream_reset(stream_tester.stream, AWS_HTTP2_ERR_ENHANCE_YOUR_CALM));
    /* Before the async call finishes, the stream completes */
    ASSERT_SUCCESS(h2_fake_peer_send_frame(&s_tester.peer, response_frame));
    /* And user releases the stream */
    aws_http_stream_release(stream_tester.stream);

    /* Task should finish without error */
    testing_channel_drain_queued_tasks(&s_tester.testing_channel);
    ASSERT_TRUE(stream_tester.complete);
    ASSERT_INT_EQUALS(AWS_ERROR_SUCCESS, stream_tester.on_complete_error_code);
    /* validate that no RST_STREAM sent */
    ASSERT_SUCCESS(h2_fake_peer_decode_messages_from_testing_channel(&s_tester.peer));
    ASSERT_NULL(h2_decode_tester_find_frame(&s_tester.peer.decode, AWS_H2_FRAME_T_RST_STREAM, 0, NULL));

    /* clean up */
    aws_http_message_release(request);
    aws_http_headers_release(response_headers);

    /* clean up stream_tester */
    for (size_t i = 0; i < stream_tester.num_info_responses; ++i) {
        aws_http_message_release(stream_tester.info_responses[i]);
    }

    aws_http_headers_release(stream_tester.current_info_headers);
    aws_http_headers_release(stream_tester.response_headers);
    aws_http_headers_release(stream_tester.response_trailer);
    aws_byte_buf_clean_up(&stream_tester.response_body);
    return s_tester_clean_up();
}

TEST_CASE(h2_client_stream_get_received_reset_error_code) {

    ASSERT_SUCCESS(s_tester_init(allocator, ctx));

    /* get connection preface and acks out of the way */
    ASSERT_SUCCESS(h2_fake_peer_send_connection_preface_default_settings(&s_tester.peer));
    testing_channel_drain_queued_tasks(&s_tester.testing_channel);
    ASSERT_SUCCESS(h2_fake_peer_decode_messages_from_testing_channel(&s_tester.peer));

    /* send request */
    struct aws_http_message *request = aws_http2_message_new_request(allocator);
    ASSERT_NOT_NULL(request);

    struct aws_http_header request_headers_src[] = {
        DEFINE_HEADER(":method", "GET"),
        DEFINE_HEADER(":scheme", "https"),
        DEFINE_HEADER(":path", "/"),
    };
    aws_http_message_add_header_array(request, request_headers_src, AWS_ARRAY_SIZE(request_headers_src));

    struct client_stream_tester stream_tester;
    ASSERT_SUCCESS(s_stream_tester_init(&stream_tester, request));
    testing_channel_drain_queued_tasks(&s_tester.testing_channel);

    uint32_t stream_id = aws_http_stream_get_id(stream_tester.stream);
    uint32_t http2_error;
    /* Before rst_stream received, get function will fail */
    ASSERT_FAILS(aws_http2_stream_get_received_reset_error_code(stream_tester.stream, &http2_error));

    /* fake peer sends RST_STREAM */
    struct aws_h2_frame *rst_stream =
        aws_h2_frame_new_rst_stream(allocator, stream_id, AWS_HTTP2_ERR_ENHANCE_YOUR_CALM);
    ASSERT_SUCCESS(h2_fake_peer_send_frame(&s_tester.peer, rst_stream));
    /* validate that stream completed with error */
    testing_channel_drain_queued_tasks(&s_tester.testing_channel);
    ASSERT_TRUE(stream_tester.complete);
    ASSERT_INT_EQUALS(AWS_ERROR_HTTP_RST_STREAM_RECEIVED, stream_tester.on_complete_error_code);

    /* After rst_stream received, and stream completed with RST_STREAM_RECEIVED, get function will get the error_code
     * received in rst_stream */
    ASSERT_SUCCESS(aws_http2_stream_get_received_reset_error_code(stream_tester.stream, &http2_error));
    ASSERT_UINT_EQUALS(AWS_HTTP2_ERR_ENHANCE_YOUR_CALM, http2_error);
    /* clean up */
    aws_http_message_release(request);
    client_stream_tester_clean_up(&stream_tester);
    return s_tester_clean_up();
}

TEST_CASE(h2_client_stream_get_sent_reset_error_code) {

    ASSERT_SUCCESS(s_tester_init(allocator, ctx));

    /* get connection preface and acks out of the way */
    ASSERT_SUCCESS(h2_fake_peer_send_connection_preface_default_settings(&s_tester.peer));
    testing_channel_drain_queued_tasks(&s_tester.testing_channel);
    ASSERT_SUCCESS(h2_fake_peer_decode_messages_from_testing_channel(&s_tester.peer));

    /* send request */
    struct aws_http_message *request = aws_http2_message_new_request(allocator);
    ASSERT_NOT_NULL(request);

    struct aws_http_header request_headers_src[] = {
        DEFINE_HEADER(":method", "GET"),
        DEFINE_HEADER(":scheme", "https"),
        DEFINE_HEADER(":path", "/"),
    };
    aws_http_message_add_header_array(request, request_headers_src, AWS_ARRAY_SIZE(request_headers_src));

    struct client_stream_tester stream_tester;
    ASSERT_SUCCESS(s_stream_tester_init(&stream_tester, request));
    testing_channel_drain_queued_tasks(&s_tester.testing_channel);
    uint32_t stream_id = aws_http_stream_get_id(stream_tester.stream);
    uint32_t http2_error;

    /* Before rst_stream sent, get function will fail */
    ASSERT_FAILS(aws_http2_stream_get_sent_reset_error_code(stream_tester.stream, &http2_error));

    /* fake peer sends response body BEFORE any response headers, which leads to a error and stream will close */
    const char *body_src = "hello";
    ASSERT_SUCCESS(h2_fake_peer_send_data_frame_str(&s_tester.peer, stream_id, body_src, true /*end_stream*/));
    testing_channel_drain_queued_tasks(&s_tester.testing_channel);

    /* validate that stream completed with protocol error */
    testing_channel_drain_queued_tasks(&s_tester.testing_channel);
    ASSERT_TRUE(stream_tester.complete);
    ASSERT_INT_EQUALS(AWS_ERROR_HTTP_PROTOCOL_ERROR, stream_tester.on_complete_error_code);

    /* Stream completed with error code, it's time to get what we sent */
    ASSERT_SUCCESS(aws_http2_stream_get_sent_reset_error_code(stream_tester.stream, &http2_error));
    ASSERT_UINT_EQUALS(AWS_HTTP2_ERR_PROTOCOL_ERROR, http2_error);

    /* validate that stream sent RST_STREAM */
    ASSERT_SUCCESS(h2_fake_peer_decode_messages_from_testing_channel(&s_tester.peer));
    struct h2_decoded_frame *rst_stream_frame =
        h2_decode_tester_find_frame(&s_tester.peer.decode, AWS_H2_FRAME_T_RST_STREAM, 0, NULL);
    ASSERT_NOT_NULL(rst_stream_frame);
    ASSERT_UINT_EQUALS(AWS_HTTP2_ERR_PROTOCOL_ERROR, rst_stream_frame->error_code);

    /* clean up */
    aws_http_message_release(request);
    client_stream_tester_clean_up(&stream_tester);
    return s_tester_clean_up();
}

TEST_CASE(h2_client_new_request_allowed) {
    ASSERT_SUCCESS(s_tester_init(allocator, ctx));

    /* get connection preface and acks out of the way */
    ASSERT_SUCCESS(h2_fake_peer_send_connection_preface_default_settings(&s_tester.peer));
    testing_channel_drain_queued_tasks(&s_tester.testing_channel);
    ASSERT_SUCCESS(h2_fake_peer_decode_messages_from_testing_channel(&s_tester.peer));

    /* prepare request */
    struct aws_http_message *request = aws_http2_message_new_request(allocator);
    ASSERT_NOT_NULL(request);

    struct aws_http_header headers[] = {
        DEFINE_HEADER(":method", "GET"),
        DEFINE_HEADER(":scheme", "https"),
        DEFINE_HEADER(":authority", "veryblackpage.com"),
        DEFINE_HEADER(":path", "/"),
    };
    ASSERT_SUCCESS(aws_http_message_add_header_array(request, headers, AWS_ARRAY_SIZE(headers)));

    struct aws_http_make_request_options options = {
        .self_size = sizeof(options),
        .request = request,
    };

    /* validate the new request is allowed for now */
    ASSERT_TRUE(aws_http_connection_new_requests_allowed(s_tester.connection));

    /* fake peer send a GOAWAY frame */
    uint32_t stream_id = 0;
    struct aws_byte_cursor debug_info;
    AWS_ZERO_STRUCT(debug_info);
    struct aws_h2_frame *peer_frame = aws_h2_frame_new_goaway(allocator, stream_id, AWS_HTTP2_ERR_NO_ERROR, debug_info);
    ASSERT_SUCCESS(h2_fake_peer_send_frame(&s_tester.peer, peer_frame));
    testing_channel_drain_queued_tasks(&s_tester.testing_channel);

    /* validate the new request is not allowed anymore when goaway received */
    ASSERT_FALSE(aws_http_connection_new_requests_allowed(s_tester.connection));
    /* Make new request will fail */
    ASSERT_NULL(aws_http_connection_make_request(s_tester.connection, &options));
    ASSERT_UINT_EQUALS(AWS_ERROR_HTTP_GOAWAY_RECEIVED, aws_last_error());

    /* close connection */
    aws_http_connection_close(s_tester.connection);
    /* Make new request will fail */
    ASSERT_NULL(aws_http_connection_make_request(s_tester.connection, &options));
    ASSERT_UINT_EQUALS(AWS_ERROR_HTTP_CONNECTION_CLOSED, aws_last_error());

    /* clean up */
    aws_http_message_release(request);
    return s_tester_clean_up();
}

static void s_default_settings(struct aws_http2_setting settings[AWS_HTTP2_SETTINGS_COUNT]) {
    for (int i = AWS_HTTP2_SETTINGS_BEGIN_RANGE; i < AWS_HTTP2_SETTINGS_END_RANGE; i++) {
        /* settings range begin with 1, store them into 0-based array of aws_http2_setting */
        settings[i - 1].id = i;
        settings[i - 1].value = aws_h2_settings_initial[i];
    }
}

static int s_apply_changed_settings(
    struct aws_http2_setting settings[AWS_HTTP2_SETTINGS_COUNT],
    struct aws_http2_setting *settings_to_change,
    int number_settings_to_change) {

    for (int i = 0; i < number_settings_to_change; i++) {
        struct aws_http2_setting setting = settings_to_change[i];
        ASSERT_UINT_EQUALS(settings[setting.id - 1].id, setting.id);
        settings[setting.id - 1].value = setting.value;
    }
    return AWS_OP_SUCCESS;
}

TEST_CASE(h2_client_send_multiple_goaway) {

    ASSERT_SUCCESS(s_tester_init(allocator, ctx));
    /* get connection preface and acks out of the way */
    ASSERT_SUCCESS(h2_fake_peer_send_connection_preface_default_settings(&s_tester.peer));
    ASSERT_SUCCESS(h2_fake_peer_decode_messages_from_testing_channel(&s_tester.peer));

    struct aws_byte_buf info_buf = aws_byte_buf_from_c_str("this is a debug info");
    struct aws_byte_cursor debug_info = aws_byte_cursor_from_buf(&info_buf);

    /* First graceful shutdown warning */
    ASSERT_SUCCESS(aws_http2_connection_send_goaway(
        s_tester.connection, AWS_HTTP2_ERR_NO_ERROR, true /*allow_more_streams*/, &debug_info /*debug_data*/));
    testing_channel_drain_queued_tasks(&s_tester.testing_channel);
    /* Check the goaway frame received */
    ASSERT_SUCCESS(h2_fake_peer_decode_messages_from_testing_channel(&s_tester.peer));
    struct h2_decoded_frame *latest_frame = h2_decode_tester_latest_frame(&s_tester.peer.decode);
    ASSERT_UINT_EQUALS(AWS_HTTP2_ERR_NO_ERROR, latest_frame->error_code);
    ASSERT_UINT_EQUALS(AWS_H2_STREAM_ID_MAX, latest_frame->goaway_last_stream_id);
    ASSERT_TRUE(aws_byte_buf_eq_c_str(&latest_frame->data, "this is a debug info"));

    /* Real GOAWAY */
    ASSERT_SUCCESS(aws_http2_connection_send_goaway(
        s_tester.connection, AWS_HTTP2_ERR_PROTOCOL_ERROR, false /*allow_more_streams*/, &debug_info));
    /* It is fine to free the buffer right after the call, since we keep it in the connection's memory */
    aws_byte_buf_clean_up(&info_buf);
    testing_channel_drain_queued_tasks(&s_tester.testing_channel);
    /* Check the goaway frame received */
    ASSERT_SUCCESS(h2_fake_peer_decode_messages_from_testing_channel(&s_tester.peer));
    latest_frame = h2_decode_tester_latest_frame(&s_tester.peer.decode);
    ASSERT_UINT_EQUALS(AWS_HTTP2_ERR_PROTOCOL_ERROR, latest_frame->error_code);
    ASSERT_UINT_EQUALS(0, latest_frame->goaway_last_stream_id);
    ASSERT_TRUE(aws_byte_buf_eq_c_str(&latest_frame->data, "this is a debug info"));
    size_t frames_count = h2_decode_tester_frame_count(&s_tester.peer.decode);

    /* Graceful shutdown warning after real GOAWAY will be ignored */
    ASSERT_SUCCESS(aws_http2_connection_send_goaway(
        s_tester.connection, AWS_HTTP2_ERR_NO_ERROR, true /*allow_more_streams*/, NULL /*debug_data*/));
    testing_channel_drain_queued_tasks(&s_tester.testing_channel);
    /* Check the goaway frame received */
    ASSERT_SUCCESS(h2_fake_peer_decode_messages_from_testing_channel(&s_tester.peer));
    ASSERT_UINT_EQUALS(frames_count, h2_decode_tester_frame_count(&s_tester.peer.decode));

    /* clean up */
    return s_tester_clean_up();
}

TEST_CASE(h2_client_get_sent_goaway) {

    ASSERT_SUCCESS(s_tester_init(allocator, ctx));
    /* get connection preface and acks out of the way */
    ASSERT_SUCCESS(h2_fake_peer_send_connection_preface_default_settings(&s_tester.peer));
    ASSERT_SUCCESS(h2_fake_peer_decode_messages_from_testing_channel(&s_tester.peer));

    uint32_t last_stream_id;
    uint32_t http2_error;
    ASSERT_FAILS(aws_http2_connection_get_sent_goaway(s_tester.connection, &http2_error, &last_stream_id));

    /* First graceful shutdown warning */
    ASSERT_SUCCESS(aws_http2_connection_send_goaway(
        s_tester.connection, AWS_HTTP2_ERR_NO_ERROR, true /*allow_more_streams*/, NULL /*debug_data*/));
    /* User send goaway asynchronously, you are not able to get the sent goaway right after the call */
    ASSERT_FAILS(aws_http2_connection_get_sent_goaway(s_tester.connection, &http2_error, &last_stream_id));

    testing_channel_drain_queued_tasks(&s_tester.testing_channel);
    ASSERT_SUCCESS(aws_http2_connection_get_sent_goaway(s_tester.connection, &http2_error, &last_stream_id));
    ASSERT_UINT_EQUALS(AWS_H2_STREAM_ID_MAX, last_stream_id);
    ASSERT_UINT_EQUALS(AWS_HTTP2_ERR_NO_ERROR, http2_error);

    /* Second graceful shutdown warning, with non-zero error. Well it's not against the law, just do what user wants */
    ASSERT_SUCCESS(aws_http2_connection_send_goaway(
        s_tester.connection, AWS_HTTP2_ERR_ENHANCE_YOUR_CALM, true /*allow_more_streams*/, NULL /*debug_data*/));
    testing_channel_drain_queued_tasks(&s_tester.testing_channel);
    ASSERT_SUCCESS(aws_http2_connection_get_sent_goaway(s_tester.connection, &http2_error, &last_stream_id));
    ASSERT_UINT_EQUALS(AWS_H2_STREAM_ID_MAX, last_stream_id);
    ASSERT_UINT_EQUALS(AWS_HTTP2_ERR_ENHANCE_YOUR_CALM, http2_error);

    struct aws_byte_cursor opaque_data = aws_byte_cursor_from_c_str("12345678");
    /* peer send extra ping ack will lead to a connection error and goaway will be sent */
    struct aws_h2_frame *peer_frame = aws_h2_frame_new_ping(allocator, true /*ACK*/, opaque_data.ptr);
    ASSERT_SUCCESS(h2_fake_peer_send_frame(&s_tester.peer, peer_frame));
    testing_channel_drain_queued_tasks(&s_tester.testing_channel);
    /* Check the sent goaway */
    ASSERT_SUCCESS(aws_http2_connection_get_sent_goaway(s_tester.connection, &http2_error, &last_stream_id));
    ASSERT_UINT_EQUALS(0, last_stream_id);
    ASSERT_UINT_EQUALS(AWS_HTTP2_ERR_PROTOCOL_ERROR, http2_error);

    /* clean up */
    return s_tester_clean_up();
}

TEST_CASE(h2_client_get_received_goaway) {

    ASSERT_SUCCESS(s_tester_init(allocator, ctx));
    /* get connection preface and acks out of the way */
    ASSERT_SUCCESS(h2_fake_peer_send_connection_preface_default_settings(&s_tester.peer));
    ASSERT_SUCCESS(h2_fake_peer_decode_messages_from_testing_channel(&s_tester.peer));

    uint32_t last_stream_id;
    uint32_t http2_error;

    /* you are not able to get the received goaway if no GOAWAY received */
    ASSERT_FAILS(aws_http2_connection_get_received_goaway(s_tester.connection, &http2_error, &last_stream_id));

    /* fake peer send goaway */
    const char debug_string[] = "Error, Core Dump 0XFFFFFFFF";
    struct aws_byte_cursor debug_info = aws_byte_cursor_from_c_str(debug_string);
    struct aws_h2_frame *peer_frame =
        aws_h2_frame_new_goaway(allocator, AWS_H2_STREAM_ID_MAX, AWS_HTTP2_ERR_NO_ERROR, debug_info);
    ASSERT_SUCCESS(h2_fake_peer_send_frame(&s_tester.peer, peer_frame));
    testing_channel_drain_queued_tasks(&s_tester.testing_channel);
    /* Try to get the received goaway */
    ASSERT_SUCCESS(aws_http2_connection_get_received_goaway(s_tester.connection, &http2_error, &last_stream_id));
    ASSERT_UINT_EQUALS(AWS_H2_STREAM_ID_MAX, last_stream_id);
    ASSERT_UINT_EQUALS(AWS_HTTP2_ERR_NO_ERROR, http2_error);

    /* clean up */
    return s_tester_clean_up();
}

TEST_CASE(h2_client_get_local_settings) {

    ASSERT_SUCCESS(s_tester_init(allocator, ctx));
    struct aws_http2_setting settings_get[AWS_HTTP2_SETTINGS_COUNT];
    struct aws_http2_setting settings_expected[AWS_HTTP2_SETTINGS_COUNT];
    s_default_settings(settings_expected);
    aws_http2_connection_get_local_settings(s_tester.connection, settings_get);
    /* Altough we disabled the push_promise at the initial settings, but without the settings ACK from peer, the
     * settings we are using locally is still the default settings */
    ASSERT_SUCCESS(s_compare_settings_array(settings_expected, settings_get, AWS_HTTP2_SETTINGS_COUNT));

    /* fake peer sends connection preface */
    ASSERT_SUCCESS(h2_fake_peer_send_connection_preface_default_settings(&s_tester.peer));
    /* fake peer sends settings ack back for the initial settings. */
    struct aws_h2_frame *peer_frame = aws_h2_frame_new_settings(allocator, NULL, 0, true);
    ASSERT_SUCCESS(h2_fake_peer_send_frame(&s_tester.peer, peer_frame));
    testing_channel_drain_queued_tasks(&s_tester.testing_channel);
    /* Set expected setting */
    settings_expected[AWS_HTTP2_SETTINGS_ENABLE_PUSH - 1].value = false;
    /* Initial settings got ACK by peer, know we will get the settings with push_promise disabled */
    aws_http2_connection_get_local_settings(s_tester.connection, settings_get);
    ASSERT_SUCCESS(s_compare_settings_array(settings_expected, settings_get, AWS_HTTP2_SETTINGS_COUNT));

    /* Request to change the local settings */
    struct aws_http2_setting settings_array[] = {
        {.id = AWS_HTTP2_SETTINGS_ENABLE_PUSH, .value = 1},
        {.id = AWS_HTTP2_SETTINGS_HEADER_TABLE_SIZE, .value = 0},
        {.id = AWS_HTTP2_SETTINGS_HEADER_TABLE_SIZE, .value = 1000},
        {.id = AWS_HTTP2_SETTINGS_MAX_CONCURRENT_STREAMS, .value = 1},
        {.id = AWS_HTTP2_SETTINGS_INITIAL_WINDOW_SIZE, .value = 1},
        {.id = AWS_HTTP2_SETTINGS_MAX_FRAME_SIZE, .value = AWS_H2_PAYLOAD_MAX},
        {.id = AWS_HTTP2_SETTINGS_MAX_HEADER_LIST_SIZE, .value = 1},
    };

    ASSERT_SUCCESS(aws_http2_connection_change_settings(
        s_tester.connection, settings_array, AWS_ARRAY_SIZE(settings_array), NULL /*call_back*/, NULL /*user_data*/));
    testing_channel_drain_queued_tasks(&s_tester.testing_channel);
    /* Settings sent, but not ACKed, still the same settings, we will get */
    aws_http2_connection_get_local_settings(s_tester.connection, settings_get);
    ASSERT_SUCCESS(s_compare_settings_array(settings_expected, settings_get, AWS_HTTP2_SETTINGS_COUNT));

    /* Peer ACKed the settings */
    peer_frame = aws_h2_frame_new_settings(allocator, NULL, 0, true);
    ASSERT_SUCCESS(h2_fake_peer_send_frame(&s_tester.peer, peer_frame));
    testing_channel_drain_queued_tasks(&s_tester.testing_channel);
    /* Set expected setting */
    ASSERT_SUCCESS(s_apply_changed_settings(settings_expected, settings_array, AWS_ARRAY_SIZE(settings_array)));
    aws_http2_connection_get_local_settings(s_tester.connection, settings_get);
    ASSERT_SUCCESS(s_compare_settings_array(settings_expected, settings_get, AWS_HTTP2_SETTINGS_COUNT));
    /* clean up */
    return s_tester_clean_up();
}

TEST_CASE(h2_client_get_remote_settings) {

    ASSERT_SUCCESS(s_tester_init(allocator, ctx));
    struct aws_http2_setting settings_get[AWS_HTTP2_SETTINGS_COUNT];
    struct aws_http2_setting settings_expected[AWS_HTTP2_SETTINGS_COUNT];
    s_default_settings(settings_expected);
    /* Once connection setup and no settings from peer, remote settings will be default init settings */
    aws_http2_connection_get_remote_settings(s_tester.connection, settings_get);
    ASSERT_SUCCESS(s_compare_settings_array(settings_expected, settings_get, AWS_HTTP2_SETTINGS_COUNT));

    /* fake peer sends connection preface */
    ASSERT_SUCCESS(h2_fake_peer_send_connection_preface_default_settings(&s_tester.peer));
    /* fake peer sends settings and change the remote settings */
    struct aws_http2_setting settings_array[] = {
        {.id = AWS_HTTP2_SETTINGS_ENABLE_PUSH, .value = 1},
        {.id = AWS_HTTP2_SETTINGS_HEADER_TABLE_SIZE, .value = 0},
        {.id = AWS_HTTP2_SETTINGS_HEADER_TABLE_SIZE, .value = 1000},
        {.id = AWS_HTTP2_SETTINGS_MAX_CONCURRENT_STREAMS, .value = 1},
        {.id = AWS_HTTP2_SETTINGS_INITIAL_WINDOW_SIZE, .value = 1},
        {.id = AWS_HTTP2_SETTINGS_MAX_FRAME_SIZE, .value = AWS_H2_PAYLOAD_MAX},
        {.id = AWS_HTTP2_SETTINGS_MAX_HEADER_LIST_SIZE, .value = 1},
    };

    struct aws_h2_frame *settings_frame =
        aws_h2_frame_new_settings(allocator, settings_array, AWS_ARRAY_SIZE(settings_array), false /*ack*/);
    ASSERT_NOT_NULL(settings_frame);
    ASSERT_SUCCESS(h2_fake_peer_send_frame(&s_tester.peer, settings_frame));
    testing_channel_drain_queued_tasks(&s_tester.testing_channel);
    /* Set expected setting */
    ASSERT_SUCCESS(s_apply_changed_settings(settings_expected, settings_array, AWS_ARRAY_SIZE(settings_array)));
    aws_http2_connection_get_remote_settings(s_tester.connection, settings_get);
    ASSERT_SUCCESS(s_compare_settings_array(settings_expected, settings_get, AWS_HTTP2_SETTINGS_COUNT));

    /* clean up */
    return s_tester_clean_up();
}

/* User apis that want to add stuff into connection.synced_data will fail after connection shutdown starts */
TEST_CASE(h2_client_request_apis_failed_after_connection_begin_shutdown) {

    ASSERT_SUCCESS(s_tester_init(allocator, ctx));
    /* get connection preface and acks out of the way */
    ASSERT_SUCCESS(h2_fake_peer_send_connection_preface_default_settings(&s_tester.peer));
    ASSERT_SUCCESS(h2_fake_peer_decode_messages_from_testing_channel(&s_tester.peer));
    struct aws_http_message *request = aws_http2_message_new_request(allocator);
    ASSERT_NOT_NULL(request);

    struct aws_http_header request_headers_src[] = {
        DEFINE_HEADER(":method", "GET"),
        DEFINE_HEADER(":scheme", "https"),
        DEFINE_HEADER(":path", "/"),
    };
    aws_http_message_add_header_array(request, request_headers_src, AWS_ARRAY_SIZE(request_headers_src));
    struct aws_http_make_request_options request_options = {
        .self_size = sizeof(request_options),
        .request = request,
    };
    struct aws_http_stream *stream = aws_http_connection_make_request(s_tester.connection, &request_options);
    ASSERT_NOT_NULL(stream);
    /* close the connection */
    aws_http_connection_close(s_tester.connection);

    /* Send goaway will silently do nothing as the connection already closed */
    ASSERT_SUCCESS(aws_http2_connection_send_goaway(
        s_tester.connection, AWS_HTTP2_ERR_NO_ERROR, false /*allow_more_streams*/, NULL /*debug_data*/));
    /* validate all those user apis to add stuff into synced data will fail */
    ASSERT_FAILS(aws_http_stream_activate(stream));
    ASSERT_FAILS(aws_http2_connection_change_settings(
        s_tester.connection, NULL, 0, NULL /*callback function*/, NULL /*user_data*/));
    ASSERT_FAILS(aws_http2_connection_ping(s_tester.connection, NULL, NULL /*callback function*/, NULL /*user_data*/));

    /* clean up */
    aws_http_message_release(request);
    aws_http_stream_release(stream);
    return s_tester_clean_up();
}

<<<<<<< HEAD
struct h2_client_manual_data_write_ctx {
    struct aws_allocator *allocator;
    struct aws_byte_buf data;
};

static void s_h2_client_manual_data_write_on_complete(struct aws_http_stream *stream, int error_code, void *user_data) {
    AWS_ASSERT(error_code == 0 || error_code == AWS_ERROR_HTTP_CONNECTION_CLOSED);
    (void)stream;
    (void)error_code;
    struct aws_input_stream *data_stream = user_data;
    aws_input_stream_destroy(data_stream);
}

static struct aws_input_stream *s_h2_client_manual_data_write_generate_data(
    struct h2_client_manual_data_write_ctx *ctx) {
    struct aws_byte_cursor data = aws_byte_cursor_from_buf(&ctx->data);
    data.len = aws_max_size(rand() % ctx->data.capacity, 1);
    return aws_input_stream_new_from_cursor(ctx->allocator, &data);
}

TEST_CASE(h2_client_manual_data_write) {

    ASSERT_SUCCESS(s_tester_init(allocator, ctx));
    /* get connection preface and acks out of the way */
    ASSERT_SUCCESS(h2_fake_peer_send_connection_preface_default_settings(&s_tester.peer));
    ASSERT_SUCCESS(h2_fake_peer_decode_messages_from_testing_channel(&s_tester.peer));

    struct aws_http_message *request = aws_http_message_new_request(allocator);
    ASSERT_NOT_NULL(request);

    struct aws_http_header request_headers_src[] = {
        DEFINE_HEADER(":method", "GET"),
        DEFINE_HEADER(":scheme", "https"),
        DEFINE_HEADER(":path", "/"),
    };
    aws_http_message_add_header_array(request, request_headers_src, AWS_ARRAY_SIZE(request_headers_src));
    struct aws_http_make_request_options request_options = {
        .self_size = sizeof(request_options),
        .request = request,
        .http2_use_manual_data_writes = true,
    };
    struct aws_http_stream *stream = aws_http_connection_make_request(s_tester.connection, &request_options);
    ASSERT_NOT_NULL(stream);

    aws_http_stream_activate(stream);

    struct aws_byte_buf payload;
    aws_byte_buf_init(&payload, allocator, 64 * 1024 * 1024);

    struct h2_client_manual_data_write_ctx test_ctx = {
        .allocator = allocator,
        .data = payload,
    };

    /* Simulate writes coming in over time */
    for (int idx = 0; idx < 1000; ++idx) {
        struct aws_input_stream *data_stream = s_h2_client_manual_data_write_generate_data(&test_ctx);
        struct aws_http2_stream_write_data_options write = {
            .data = data_stream,
            .on_complete = s_h2_client_manual_data_write_on_complete,
            .user_data = data_stream,
        };
        ASSERT_SUCCESS(aws_http2_stream_write_data(stream, &write));
        if (idx % 10 == 0) {
            testing_channel_drain_queued_tasks(&s_tester.testing_channel);
            ASSERT_SUCCESS(h2_fake_peer_decode_messages_from_testing_channel(&s_tester.peer));
        }
    }

    ASSERT_SUCCESS(aws_http2_stream_end(stream));

    testing_channel_drain_queued_tasks(&s_tester.testing_channel);
    ASSERT_SUCCESS(h2_fake_peer_decode_messages_from_testing_channel(&s_tester.peer));

    aws_http_message_release(request);
    aws_http_stream_release(stream);

    /* close the connection */
    aws_http_connection_close(s_tester.connection);

    aws_byte_buf_clean_up(&test_ctx.data);

    /* clean up */
    return s_tester_clean_up();
}

TEST_CASE(h2_client_manual_data_write_no_data) {
=======
enum request_callback {
    REQUEST_CALLBACK_OUTGOING_BODY,
    REQUEST_CALLBACK_INCOMING_HEADERS,
    REQUEST_CALLBACK_INCOMING_HEADERS_DONE,
    REQUEST_CALLBACK_INCOMING_BODY,
    REQUEST_CALLBACK_COMPLETE,
    REQUEST_CALLBACK_COUNT,
};

struct error_from_callback_tester {
    struct aws_input_stream base;
    enum request_callback error_at;
    int callback_counts[REQUEST_CALLBACK_COUNT];
    bool has_errored;
    struct aws_stream_status status;
    int on_complete_error_code;
};

static const int ERROR_FROM_CALLBACK_ERROR_CODE = (int)0xBEEFCAFE;

static int s_error_from_callback_common(
    struct error_from_callback_tester *error_tester,
    enum request_callback current_callback) {

    error_tester->callback_counts[current_callback]++;

    /* After error code returned, no more callbacks should fire (except for on_complete) */
    AWS_FATAL_ASSERT(!error_tester->has_errored);
    AWS_FATAL_ASSERT(current_callback <= error_tester->error_at);
    if (current_callback == error_tester->error_at) {
        error_tester->has_errored = true;
        return aws_raise_error(ERROR_FROM_CALLBACK_ERROR_CODE);
    }

    return AWS_OP_SUCCESS;
}

static int s_error_from_outgoing_body_read(struct aws_input_stream *body, struct aws_byte_buf *dest) {

    (void)dest;

    struct error_from_callback_tester *error_tester = AWS_CONTAINER_OF(body, struct error_from_callback_tester, base);
    if (s_error_from_callback_common(error_tester, REQUEST_CALLBACK_OUTGOING_BODY)) {
        return AWS_OP_ERR;
    }

    /* If the common fn was successful, write out some data and end the stream */
    ASSERT_TRUE(aws_byte_buf_write(dest, (const uint8_t *)"abcd", 4));
    error_tester->status.is_end_of_stream = true;
    return AWS_OP_SUCCESS;
}

static int s_error_from_outgoing_body_get_status(struct aws_input_stream *body, struct aws_stream_status *status) {
    struct error_from_callback_tester *error_tester = AWS_CONTAINER_OF(body, struct error_from_callback_tester, base);
    *status = error_tester->status;
    return AWS_OP_SUCCESS;
}

static void s_error_from_outgoing_body_destroy(void *stream) {
    /* allocated from stack, nothing to do */
    (void)stream;
}
static struct aws_input_stream_vtable s_error_from_outgoing_body_vtable = {
    .seek = NULL,
    .read = s_error_from_outgoing_body_read,
    .get_status = s_error_from_outgoing_body_get_status,
    .get_length = NULL,
};

static int s_error_from_incoming_headers(
    struct aws_http_stream *stream,
    enum aws_http_header_block header_block,
    const struct aws_http_header *header_array,
    size_t num_headers,
    void *user_data) {

    (void)stream;
    (void)header_block;
    (void)header_array;
    (void)num_headers;
    return s_error_from_callback_common(user_data, REQUEST_CALLBACK_INCOMING_HEADERS);
}

static int s_error_from_incoming_headers_done(
    struct aws_http_stream *stream,
    enum aws_http_header_block header_block,
    void *user_data) {
    (void)stream;
    (void)header_block;
    return s_error_from_callback_common(user_data, REQUEST_CALLBACK_INCOMING_HEADERS_DONE);
}

static int s_error_from_incoming_body(
    struct aws_http_stream *stream,
    const struct aws_byte_cursor *data,
    void *user_data) {

    (void)stream;
    (void)data;
    return s_error_from_callback_common(user_data, REQUEST_CALLBACK_INCOMING_BODY);
}

static void s_error_tester_on_stream_complete(struct aws_http_stream *stream, int error_code, void *user_data) {
    (void)stream;
    struct error_from_callback_tester *error_tester = user_data;
    error_tester->callback_counts[REQUEST_CALLBACK_COMPLETE]++;
    error_tester->on_complete_error_code = error_code;
}

static int s_test_error_from_callback(struct aws_allocator *allocator, void *ctx, enum request_callback error_at) {
>>>>>>> 73af2aa2

    ASSERT_SUCCESS(s_tester_init(allocator, ctx));
    /* get connection preface and acks out of the way */
    ASSERT_SUCCESS(h2_fake_peer_send_connection_preface_default_settings(&s_tester.peer));
    ASSERT_SUCCESS(h2_fake_peer_decode_messages_from_testing_channel(&s_tester.peer));
<<<<<<< HEAD

    struct aws_http_message *request = aws_http_message_new_request(allocator);
=======
    /* send request */
    struct aws_http_message *request = aws_http2_message_new_request(allocator);
>>>>>>> 73af2aa2
    ASSERT_NOT_NULL(request);

    struct aws_http_header request_headers_src[] = {
        DEFINE_HEADER(":method", "GET"),
        DEFINE_HEADER(":scheme", "https"),
        DEFINE_HEADER(":path", "/"),
    };
    aws_http_message_add_header_array(request, request_headers_src, AWS_ARRAY_SIZE(request_headers_src));
<<<<<<< HEAD
    struct aws_http_make_request_options request_options = {
        .self_size = sizeof(request_options),
        .request = request,
        .http2_use_manual_data_writes = true,
    };
    struct aws_http_stream *stream = aws_http_connection_make_request(s_tester.connection, &request_options);
    ASSERT_NOT_NULL(stream);

    aws_http_stream_activate(stream);

    ASSERT_SUCCESS(aws_http2_stream_end(stream));

    testing_channel_drain_queued_tasks(&s_tester.testing_channel);
    ASSERT_SUCCESS(h2_fake_peer_decode_messages_from_testing_channel(&s_tester.peer));

    aws_http_message_release(request);
    aws_http_stream_release(stream);

    /* close the connection */
    aws_http_connection_close(s_tester.connection);

    /* clean up */
    return s_tester_clean_up();
=======

    struct error_from_callback_tester error_tester = {
        .error_at = error_at,
        .status =
            {
                .is_valid = true,
                .is_end_of_stream = false,
            },
    };
    error_tester.base.vtable = &s_error_from_outgoing_body_vtable;
    aws_ref_count_init(&error_tester.base.ref_count, &error_tester, s_error_from_outgoing_body_destroy);

    aws_http_message_set_body_stream(request, &error_tester.base);

    struct aws_http_make_request_options opt = {
        .self_size = sizeof(opt),
        .request = request,
        .on_response_headers = s_error_from_incoming_headers,
        .on_response_header_block_done = s_error_from_incoming_headers_done,
        .on_response_body = s_error_from_incoming_body,
        .on_complete = s_error_tester_on_stream_complete,
        .user_data = &error_tester,
    };
    testing_channel_drain_queued_tasks(&s_tester.testing_channel);

    struct aws_http_stream *stream = aws_http_connection_make_request(s_tester.connection, &opt);
    ASSERT_NOT_NULL(stream);
    ASSERT_SUCCESS(aws_http_stream_activate(stream));

    testing_channel_drain_queued_tasks(&s_tester.testing_channel);

    /* Ensure the request can be destroyed after request is sent */
    aws_http_message_release(opt.request);

    /* fake peer sends response headers */
    struct aws_http_header response_headers_src[] = {
        DEFINE_HEADER(":status", "200"),
        DEFINE_HEADER("date", "Fri, 01 Mar 2019 17:18:55 GMT"),
    };

    struct aws_http_headers *response_headers = aws_http_headers_new(allocator);
    aws_http_headers_add_array(response_headers, response_headers_src, AWS_ARRAY_SIZE(response_headers_src));
    uint32_t stream_id = aws_http_stream_get_id(stream);
    struct aws_h2_frame *response_frame =
        aws_h2_frame_new_headers(allocator, stream_id, response_headers, false /*end_stream*/, 0, NULL);
    ASSERT_SUCCESS(h2_fake_peer_send_frame(&s_tester.peer, response_frame));

    struct aws_byte_buf response_body_bufs;
    size_t body_length = 5;

    /* fake peer sends a DATA frame larger than the window size we have */
    ASSERT_SUCCESS(aws_byte_buf_init(&response_body_bufs, allocator, body_length));
    ASSERT_TRUE(aws_byte_buf_write_u8_n(&response_body_bufs, (uint8_t)'a', body_length));
    struct aws_byte_cursor body_cursor = aws_byte_cursor_from_buf(&response_body_bufs);
    ASSERT_SUCCESS(h2_fake_peer_send_data_frame(&s_tester.peer, stream_id, body_cursor, true /*end_stream*/));

    /* validate that stream completed with error */
    testing_channel_drain_queued_tasks(&s_tester.testing_channel);

    /* check that callbacks were invoked before error_at, but not after */
    for (int i = 0; i < REQUEST_CALLBACK_COMPLETE; ++i) {
        if (i <= error_at) {
            ASSERT_TRUE(error_tester.callback_counts[i] > 0);
        } else {
            ASSERT_INT_EQUALS(0, error_tester.callback_counts[i]);
        }
    }

    /* validate the RST_STREAM sent and connection is still open */
    ASSERT_SUCCESS(h2_fake_peer_decode_messages_from_testing_channel(&s_tester.peer));
    struct h2_decoded_frame *rst_stream_frame =
        h2_decode_tester_find_frame(&s_tester.peer.decode, AWS_H2_FRAME_T_RST_STREAM, 0, NULL);
    ASSERT_NOT_NULL(rst_stream_frame);
    ASSERT_UINT_EQUALS(AWS_HTTP2_ERR_INTERNAL_ERROR, rst_stream_frame->error_code);
    ASSERT_TRUE(aws_http_connection_is_open(s_tester.connection));

    /* the on_complete callback should always fire though, and should receive the proper error_code */
    ASSERT_INT_EQUALS(1, error_tester.callback_counts[REQUEST_CALLBACK_COMPLETE]);
    ASSERT_INT_EQUALS(ERROR_FROM_CALLBACK_ERROR_CODE, error_tester.on_complete_error_code);

    aws_http_headers_release(response_headers);
    aws_byte_buf_clean_up(&response_body_bufs);
    aws_http_stream_release(stream);
    return s_tester_clean_up();
}

TEST_CASE(h2_client_error_from_outgoing_body_callback_reset_stream) {
    (void)ctx;
    ASSERT_SUCCESS(s_test_error_from_callback(allocator, ctx, REQUEST_CALLBACK_OUTGOING_BODY));
    return AWS_OP_SUCCESS;
}

TEST_CASE(h2_client_error_from_incoming_headers_callback_reset_stream) {
    (void)ctx;
    ASSERT_SUCCESS(s_test_error_from_callback(allocator, ctx, REQUEST_CALLBACK_INCOMING_HEADERS));
    return AWS_OP_SUCCESS;
}

TEST_CASE(h2_client_error_from_incoming_headers_done_callback_reset_stream) {
    (void)ctx;
    ASSERT_SUCCESS(s_test_error_from_callback(allocator, ctx, REQUEST_CALLBACK_INCOMING_HEADERS_DONE));
    return AWS_OP_SUCCESS;
}

TEST_CASE(h2_client_error_from_incoming_body_callback_reset_stream) {
    (void)ctx;
    ASSERT_SUCCESS(s_test_error_from_callback(allocator, ctx, REQUEST_CALLBACK_INCOMING_BODY));
    return AWS_OP_SUCCESS;
>>>>>>> 73af2aa2
}<|MERGE_RESOLUTION|>--- conflicted
+++ resolved
@@ -4878,7 +4878,241 @@
     return s_tester_clean_up();
 }
 
-<<<<<<< HEAD
+enum request_callback {
+    REQUEST_CALLBACK_OUTGOING_BODY,
+    REQUEST_CALLBACK_INCOMING_HEADERS,
+    REQUEST_CALLBACK_INCOMING_HEADERS_DONE,
+    REQUEST_CALLBACK_INCOMING_BODY,
+    REQUEST_CALLBACK_COMPLETE,
+    REQUEST_CALLBACK_COUNT,
+};
+
+struct error_from_callback_tester {
+    struct aws_input_stream base;
+    enum request_callback error_at;
+    int callback_counts[REQUEST_CALLBACK_COUNT];
+    bool has_errored;
+    struct aws_stream_status status;
+    int on_complete_error_code;
+};
+
+static const int ERROR_FROM_CALLBACK_ERROR_CODE = (int)0xBEEFCAFE;
+
+static int s_error_from_callback_common(
+    struct error_from_callback_tester *error_tester,
+    enum request_callback current_callback) {
+
+    error_tester->callback_counts[current_callback]++;
+
+    /* After error code returned, no more callbacks should fire (except for on_complete) */
+    AWS_FATAL_ASSERT(!error_tester->has_errored);
+    AWS_FATAL_ASSERT(current_callback <= error_tester->error_at);
+    if (current_callback == error_tester->error_at) {
+        error_tester->has_errored = true;
+        return aws_raise_error(ERROR_FROM_CALLBACK_ERROR_CODE);
+    }
+
+    return AWS_OP_SUCCESS;
+}
+
+static int s_error_from_outgoing_body_read(struct aws_input_stream *body, struct aws_byte_buf *dest) {
+
+    (void)dest;
+
+    struct error_from_callback_tester *error_tester = AWS_CONTAINER_OF(body, struct error_from_callback_tester, base);
+    if (s_error_from_callback_common(error_tester, REQUEST_CALLBACK_OUTGOING_BODY)) {
+        return AWS_OP_ERR;
+    }
+
+    /* If the common fn was successful, write out some data and end the stream */
+    ASSERT_TRUE(aws_byte_buf_write(dest, (const uint8_t *)"abcd", 4));
+    error_tester->status.is_end_of_stream = true;
+    return AWS_OP_SUCCESS;
+}
+
+static int s_error_from_outgoing_body_get_status(struct aws_input_stream *body, struct aws_stream_status *status) {
+    struct error_from_callback_tester *error_tester = AWS_CONTAINER_OF(body, struct error_from_callback_tester, base);
+    *status = error_tester->status;
+    return AWS_OP_SUCCESS;
+}
+
+static void s_error_from_outgoing_body_destroy(void *stream) {
+    /* allocated from stack, nothing to do */
+    (void)stream;
+}
+static struct aws_input_stream_vtable s_error_from_outgoing_body_vtable = {
+    .seek = NULL,
+    .read = s_error_from_outgoing_body_read,
+    .get_status = s_error_from_outgoing_body_get_status,
+    .get_length = NULL,
+};
+
+static int s_error_from_incoming_headers(
+    struct aws_http_stream *stream,
+    enum aws_http_header_block header_block,
+    const struct aws_http_header *header_array,
+    size_t num_headers,
+    void *user_data) {
+
+    (void)stream;
+    (void)header_block;
+    (void)header_array;
+    (void)num_headers;
+    return s_error_from_callback_common(user_data, REQUEST_CALLBACK_INCOMING_HEADERS);
+}
+
+static int s_error_from_incoming_headers_done(
+    struct aws_http_stream *stream,
+    enum aws_http_header_block header_block,
+    void *user_data) {
+    (void)stream;
+    (void)header_block;
+    return s_error_from_callback_common(user_data, REQUEST_CALLBACK_INCOMING_HEADERS_DONE);
+}
+
+static int s_error_from_incoming_body(
+    struct aws_http_stream *stream,
+    const struct aws_byte_cursor *data,
+    void *user_data) {
+
+    (void)stream;
+    (void)data;
+    return s_error_from_callback_common(user_data, REQUEST_CALLBACK_INCOMING_BODY);
+}
+
+static void s_error_tester_on_stream_complete(struct aws_http_stream *stream, int error_code, void *user_data) {
+    (void)stream;
+    struct error_from_callback_tester *error_tester = user_data;
+    error_tester->callback_counts[REQUEST_CALLBACK_COMPLETE]++;
+    error_tester->on_complete_error_code = error_code;
+}
+
+static int s_test_error_from_callback(struct aws_allocator *allocator, void *ctx, enum request_callback error_at) {
+
+    ASSERT_SUCCESS(s_tester_init(allocator, ctx));
+    /* get connection preface and acks out of the way */
+    ASSERT_SUCCESS(h2_fake_peer_send_connection_preface_default_settings(&s_tester.peer));
+    ASSERT_SUCCESS(h2_fake_peer_decode_messages_from_testing_channel(&s_tester.peer));
+    /* send request */
+    struct aws_http_message *request = aws_http2_message_new_request(allocator);
+    ASSERT_NOT_NULL(request);
+
+    struct aws_http_header request_headers_src[] = {
+        DEFINE_HEADER(":method", "GET"),
+        DEFINE_HEADER(":scheme", "https"),
+        DEFINE_HEADER(":path", "/"),
+    };
+    aws_http_message_add_header_array(request, request_headers_src, AWS_ARRAY_SIZE(request_headers_src));
+
+    struct error_from_callback_tester error_tester = {
+        .error_at = error_at,
+        .status =
+            {
+                .is_valid = true,
+                .is_end_of_stream = false,
+            },
+    };
+    error_tester.base.vtable = &s_error_from_outgoing_body_vtable;
+    aws_ref_count_init(&error_tester.base.ref_count, &error_tester, s_error_from_outgoing_body_destroy);
+
+    aws_http_message_set_body_stream(request, &error_tester.base);
+
+    struct aws_http_make_request_options opt = {
+        .self_size = sizeof(opt),
+        .request = request,
+        .on_response_headers = s_error_from_incoming_headers,
+        .on_response_header_block_done = s_error_from_incoming_headers_done,
+        .on_response_body = s_error_from_incoming_body,
+        .on_complete = s_error_tester_on_stream_complete,
+        .user_data = &error_tester,
+    };
+    testing_channel_drain_queued_tasks(&s_tester.testing_channel);
+
+    struct aws_http_stream *stream = aws_http_connection_make_request(s_tester.connection, &opt);
+    ASSERT_NOT_NULL(stream);
+    ASSERT_SUCCESS(aws_http_stream_activate(stream));
+
+    testing_channel_drain_queued_tasks(&s_tester.testing_channel);
+
+    /* Ensure the request can be destroyed after request is sent */
+    aws_http_message_release(opt.request);
+
+    /* fake peer sends response headers */
+    struct aws_http_header response_headers_src[] = {
+        DEFINE_HEADER(":status", "200"),
+        DEFINE_HEADER("date", "Fri, 01 Mar 2019 17:18:55 GMT"),
+    };
+
+    struct aws_http_headers *response_headers = aws_http_headers_new(allocator);
+    aws_http_headers_add_array(response_headers, response_headers_src, AWS_ARRAY_SIZE(response_headers_src));
+    uint32_t stream_id = aws_http_stream_get_id(stream);
+    struct aws_h2_frame *response_frame =
+        aws_h2_frame_new_headers(allocator, stream_id, response_headers, false /*end_stream*/, 0, NULL);
+    ASSERT_SUCCESS(h2_fake_peer_send_frame(&s_tester.peer, response_frame));
+
+    struct aws_byte_buf response_body_bufs;
+    size_t body_length = 5;
+
+    /* fake peer sends a DATA frame larger than the window size we have */
+    ASSERT_SUCCESS(aws_byte_buf_init(&response_body_bufs, allocator, body_length));
+    ASSERT_TRUE(aws_byte_buf_write_u8_n(&response_body_bufs, (uint8_t)'a', body_length));
+    struct aws_byte_cursor body_cursor = aws_byte_cursor_from_buf(&response_body_bufs);
+    ASSERT_SUCCESS(h2_fake_peer_send_data_frame(&s_tester.peer, stream_id, body_cursor, true /*end_stream*/));
+
+    /* validate that stream completed with error */
+    testing_channel_drain_queued_tasks(&s_tester.testing_channel);
+
+    /* check that callbacks were invoked before error_at, but not after */
+    for (int i = 0; i < REQUEST_CALLBACK_COMPLETE; ++i) {
+        if (i <= error_at) {
+            ASSERT_TRUE(error_tester.callback_counts[i] > 0);
+        } else {
+            ASSERT_INT_EQUALS(0, error_tester.callback_counts[i]);
+        }
+    }
+
+    /* validate the RST_STREAM sent and connection is still open */
+    ASSERT_SUCCESS(h2_fake_peer_decode_messages_from_testing_channel(&s_tester.peer));
+    struct h2_decoded_frame *rst_stream_frame =
+        h2_decode_tester_find_frame(&s_tester.peer.decode, AWS_H2_FRAME_T_RST_STREAM, 0, NULL);
+    ASSERT_NOT_NULL(rst_stream_frame);
+    ASSERT_UINT_EQUALS(AWS_HTTP2_ERR_INTERNAL_ERROR, rst_stream_frame->error_code);
+    ASSERT_TRUE(aws_http_connection_is_open(s_tester.connection));
+
+    /* the on_complete callback should always fire though, and should receive the proper error_code */
+    ASSERT_INT_EQUALS(1, error_tester.callback_counts[REQUEST_CALLBACK_COMPLETE]);
+    ASSERT_INT_EQUALS(ERROR_FROM_CALLBACK_ERROR_CODE, error_tester.on_complete_error_code);
+
+    aws_http_headers_release(response_headers);
+    aws_byte_buf_clean_up(&response_body_bufs);
+    aws_http_stream_release(stream);
+    return s_tester_clean_up();
+}
+
+TEST_CASE(h2_client_error_from_outgoing_body_callback_reset_stream) {
+    (void)ctx;
+    ASSERT_SUCCESS(s_test_error_from_callback(allocator, ctx, REQUEST_CALLBACK_OUTGOING_BODY));
+    return AWS_OP_SUCCESS;
+}
+
+TEST_CASE(h2_client_error_from_incoming_headers_callback_reset_stream) {
+    (void)ctx;
+    ASSERT_SUCCESS(s_test_error_from_callback(allocator, ctx, REQUEST_CALLBACK_INCOMING_HEADERS));
+    return AWS_OP_SUCCESS;
+}
+
+TEST_CASE(h2_client_error_from_incoming_headers_done_callback_reset_stream) {
+    (void)ctx;
+    ASSERT_SUCCESS(s_test_error_from_callback(allocator, ctx, REQUEST_CALLBACK_INCOMING_HEADERS_DONE));
+    return AWS_OP_SUCCESS;
+}
+
+TEST_CASE(h2_client_error_from_incoming_body_callback_reset_stream) {
+    (void)ctx;
+    ASSERT_SUCCESS(s_test_error_from_callback(allocator, ctx, REQUEST_CALLBACK_INCOMING_BODY));
+    return AWS_OP_SUCCESS;
+}
+
 struct h2_client_manual_data_write_ctx {
     struct aws_allocator *allocator;
     struct aws_byte_buf data;
@@ -4966,130 +5200,13 @@
 }
 
 TEST_CASE(h2_client_manual_data_write_no_data) {
-=======
-enum request_callback {
-    REQUEST_CALLBACK_OUTGOING_BODY,
-    REQUEST_CALLBACK_INCOMING_HEADERS,
-    REQUEST_CALLBACK_INCOMING_HEADERS_DONE,
-    REQUEST_CALLBACK_INCOMING_BODY,
-    REQUEST_CALLBACK_COMPLETE,
-    REQUEST_CALLBACK_COUNT,
-};
-
-struct error_from_callback_tester {
-    struct aws_input_stream base;
-    enum request_callback error_at;
-    int callback_counts[REQUEST_CALLBACK_COUNT];
-    bool has_errored;
-    struct aws_stream_status status;
-    int on_complete_error_code;
-};
-
-static const int ERROR_FROM_CALLBACK_ERROR_CODE = (int)0xBEEFCAFE;
-
-static int s_error_from_callback_common(
-    struct error_from_callback_tester *error_tester,
-    enum request_callback current_callback) {
-
-    error_tester->callback_counts[current_callback]++;
-
-    /* After error code returned, no more callbacks should fire (except for on_complete) */
-    AWS_FATAL_ASSERT(!error_tester->has_errored);
-    AWS_FATAL_ASSERT(current_callback <= error_tester->error_at);
-    if (current_callback == error_tester->error_at) {
-        error_tester->has_errored = true;
-        return aws_raise_error(ERROR_FROM_CALLBACK_ERROR_CODE);
-    }
-
-    return AWS_OP_SUCCESS;
-}
-
-static int s_error_from_outgoing_body_read(struct aws_input_stream *body, struct aws_byte_buf *dest) {
-
-    (void)dest;
-
-    struct error_from_callback_tester *error_tester = AWS_CONTAINER_OF(body, struct error_from_callback_tester, base);
-    if (s_error_from_callback_common(error_tester, REQUEST_CALLBACK_OUTGOING_BODY)) {
-        return AWS_OP_ERR;
-    }
-
-    /* If the common fn was successful, write out some data and end the stream */
-    ASSERT_TRUE(aws_byte_buf_write(dest, (const uint8_t *)"abcd", 4));
-    error_tester->status.is_end_of_stream = true;
-    return AWS_OP_SUCCESS;
-}
-
-static int s_error_from_outgoing_body_get_status(struct aws_input_stream *body, struct aws_stream_status *status) {
-    struct error_from_callback_tester *error_tester = AWS_CONTAINER_OF(body, struct error_from_callback_tester, base);
-    *status = error_tester->status;
-    return AWS_OP_SUCCESS;
-}
-
-static void s_error_from_outgoing_body_destroy(void *stream) {
-    /* allocated from stack, nothing to do */
-    (void)stream;
-}
-static struct aws_input_stream_vtable s_error_from_outgoing_body_vtable = {
-    .seek = NULL,
-    .read = s_error_from_outgoing_body_read,
-    .get_status = s_error_from_outgoing_body_get_status,
-    .get_length = NULL,
-};
-
-static int s_error_from_incoming_headers(
-    struct aws_http_stream *stream,
-    enum aws_http_header_block header_block,
-    const struct aws_http_header *header_array,
-    size_t num_headers,
-    void *user_data) {
-
-    (void)stream;
-    (void)header_block;
-    (void)header_array;
-    (void)num_headers;
-    return s_error_from_callback_common(user_data, REQUEST_CALLBACK_INCOMING_HEADERS);
-}
-
-static int s_error_from_incoming_headers_done(
-    struct aws_http_stream *stream,
-    enum aws_http_header_block header_block,
-    void *user_data) {
-    (void)stream;
-    (void)header_block;
-    return s_error_from_callback_common(user_data, REQUEST_CALLBACK_INCOMING_HEADERS_DONE);
-}
-
-static int s_error_from_incoming_body(
-    struct aws_http_stream *stream,
-    const struct aws_byte_cursor *data,
-    void *user_data) {
-
-    (void)stream;
-    (void)data;
-    return s_error_from_callback_common(user_data, REQUEST_CALLBACK_INCOMING_BODY);
-}
-
-static void s_error_tester_on_stream_complete(struct aws_http_stream *stream, int error_code, void *user_data) {
-    (void)stream;
-    struct error_from_callback_tester *error_tester = user_data;
-    error_tester->callback_counts[REQUEST_CALLBACK_COMPLETE]++;
-    error_tester->on_complete_error_code = error_code;
-}
-
-static int s_test_error_from_callback(struct aws_allocator *allocator, void *ctx, enum request_callback error_at) {
->>>>>>> 73af2aa2
 
     ASSERT_SUCCESS(s_tester_init(allocator, ctx));
     /* get connection preface and acks out of the way */
     ASSERT_SUCCESS(h2_fake_peer_send_connection_preface_default_settings(&s_tester.peer));
     ASSERT_SUCCESS(h2_fake_peer_decode_messages_from_testing_channel(&s_tester.peer));
-<<<<<<< HEAD
 
     struct aws_http_message *request = aws_http_message_new_request(allocator);
-=======
-    /* send request */
-    struct aws_http_message *request = aws_http2_message_new_request(allocator);
->>>>>>> 73af2aa2
     ASSERT_NOT_NULL(request);
 
     struct aws_http_header request_headers_src[] = {
@@ -5098,7 +5215,6 @@
         DEFINE_HEADER(":path", "/"),
     };
     aws_http_message_add_header_array(request, request_headers_src, AWS_ARRAY_SIZE(request_headers_src));
-<<<<<<< HEAD
     struct aws_http_make_request_options request_options = {
         .self_size = sizeof(request_options),
         .request = request,
@@ -5122,114 +5238,4 @@
 
     /* clean up */
     return s_tester_clean_up();
-=======
-
-    struct error_from_callback_tester error_tester = {
-        .error_at = error_at,
-        .status =
-            {
-                .is_valid = true,
-                .is_end_of_stream = false,
-            },
-    };
-    error_tester.base.vtable = &s_error_from_outgoing_body_vtable;
-    aws_ref_count_init(&error_tester.base.ref_count, &error_tester, s_error_from_outgoing_body_destroy);
-
-    aws_http_message_set_body_stream(request, &error_tester.base);
-
-    struct aws_http_make_request_options opt = {
-        .self_size = sizeof(opt),
-        .request = request,
-        .on_response_headers = s_error_from_incoming_headers,
-        .on_response_header_block_done = s_error_from_incoming_headers_done,
-        .on_response_body = s_error_from_incoming_body,
-        .on_complete = s_error_tester_on_stream_complete,
-        .user_data = &error_tester,
-    };
-    testing_channel_drain_queued_tasks(&s_tester.testing_channel);
-
-    struct aws_http_stream *stream = aws_http_connection_make_request(s_tester.connection, &opt);
-    ASSERT_NOT_NULL(stream);
-    ASSERT_SUCCESS(aws_http_stream_activate(stream));
-
-    testing_channel_drain_queued_tasks(&s_tester.testing_channel);
-
-    /* Ensure the request can be destroyed after request is sent */
-    aws_http_message_release(opt.request);
-
-    /* fake peer sends response headers */
-    struct aws_http_header response_headers_src[] = {
-        DEFINE_HEADER(":status", "200"),
-        DEFINE_HEADER("date", "Fri, 01 Mar 2019 17:18:55 GMT"),
-    };
-
-    struct aws_http_headers *response_headers = aws_http_headers_new(allocator);
-    aws_http_headers_add_array(response_headers, response_headers_src, AWS_ARRAY_SIZE(response_headers_src));
-    uint32_t stream_id = aws_http_stream_get_id(stream);
-    struct aws_h2_frame *response_frame =
-        aws_h2_frame_new_headers(allocator, stream_id, response_headers, false /*end_stream*/, 0, NULL);
-    ASSERT_SUCCESS(h2_fake_peer_send_frame(&s_tester.peer, response_frame));
-
-    struct aws_byte_buf response_body_bufs;
-    size_t body_length = 5;
-
-    /* fake peer sends a DATA frame larger than the window size we have */
-    ASSERT_SUCCESS(aws_byte_buf_init(&response_body_bufs, allocator, body_length));
-    ASSERT_TRUE(aws_byte_buf_write_u8_n(&response_body_bufs, (uint8_t)'a', body_length));
-    struct aws_byte_cursor body_cursor = aws_byte_cursor_from_buf(&response_body_bufs);
-    ASSERT_SUCCESS(h2_fake_peer_send_data_frame(&s_tester.peer, stream_id, body_cursor, true /*end_stream*/));
-
-    /* validate that stream completed with error */
-    testing_channel_drain_queued_tasks(&s_tester.testing_channel);
-
-    /* check that callbacks were invoked before error_at, but not after */
-    for (int i = 0; i < REQUEST_CALLBACK_COMPLETE; ++i) {
-        if (i <= error_at) {
-            ASSERT_TRUE(error_tester.callback_counts[i] > 0);
-        } else {
-            ASSERT_INT_EQUALS(0, error_tester.callback_counts[i]);
-        }
-    }
-
-    /* validate the RST_STREAM sent and connection is still open */
-    ASSERT_SUCCESS(h2_fake_peer_decode_messages_from_testing_channel(&s_tester.peer));
-    struct h2_decoded_frame *rst_stream_frame =
-        h2_decode_tester_find_frame(&s_tester.peer.decode, AWS_H2_FRAME_T_RST_STREAM, 0, NULL);
-    ASSERT_NOT_NULL(rst_stream_frame);
-    ASSERT_UINT_EQUALS(AWS_HTTP2_ERR_INTERNAL_ERROR, rst_stream_frame->error_code);
-    ASSERT_TRUE(aws_http_connection_is_open(s_tester.connection));
-
-    /* the on_complete callback should always fire though, and should receive the proper error_code */
-    ASSERT_INT_EQUALS(1, error_tester.callback_counts[REQUEST_CALLBACK_COMPLETE]);
-    ASSERT_INT_EQUALS(ERROR_FROM_CALLBACK_ERROR_CODE, error_tester.on_complete_error_code);
-
-    aws_http_headers_release(response_headers);
-    aws_byte_buf_clean_up(&response_body_bufs);
-    aws_http_stream_release(stream);
-    return s_tester_clean_up();
-}
-
-TEST_CASE(h2_client_error_from_outgoing_body_callback_reset_stream) {
-    (void)ctx;
-    ASSERT_SUCCESS(s_test_error_from_callback(allocator, ctx, REQUEST_CALLBACK_OUTGOING_BODY));
-    return AWS_OP_SUCCESS;
-}
-
-TEST_CASE(h2_client_error_from_incoming_headers_callback_reset_stream) {
-    (void)ctx;
-    ASSERT_SUCCESS(s_test_error_from_callback(allocator, ctx, REQUEST_CALLBACK_INCOMING_HEADERS));
-    return AWS_OP_SUCCESS;
-}
-
-TEST_CASE(h2_client_error_from_incoming_headers_done_callback_reset_stream) {
-    (void)ctx;
-    ASSERT_SUCCESS(s_test_error_from_callback(allocator, ctx, REQUEST_CALLBACK_INCOMING_HEADERS_DONE));
-    return AWS_OP_SUCCESS;
-}
-
-TEST_CASE(h2_client_error_from_incoming_body_callback_reset_stream) {
-    (void)ctx;
-    ASSERT_SUCCESS(s_test_error_from_callback(allocator, ctx, REQUEST_CALLBACK_INCOMING_BODY));
-    return AWS_OP_SUCCESS;
->>>>>>> 73af2aa2
 }