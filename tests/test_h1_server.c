--- conflicted
+++ resolved
@@ -77,11 +77,7 @@
 
 static int s_tester_on_request_header(
     struct aws_http_stream *stream,
-<<<<<<< HEAD
-    enum aws_http_header_block header_type,
-=======
     enum aws_http_header_block header_block,
->>>>>>> 8c3e1a97
     const struct aws_http_header *header_array,
     size_t num_headers,
     void *user_data) {
@@ -111,11 +107,7 @@
 
 static int s_tester_on_request_header_block_done(
     struct aws_http_stream *stream,
-<<<<<<< HEAD
-    enum aws_http_header_block header_type,
-=======
     enum aws_http_header_block header_block,
->>>>>>> 8c3e1a97
     void *user_data) {
     (void)stream;
     (void)header_block;
@@ -1321,11 +1313,7 @@
 
 static int s_error_from_incoming_headers(
     struct aws_http_stream *stream,
-<<<<<<< HEAD
-    enum aws_http_header_block header_type,
-=======
     enum aws_http_header_block header_block,
->>>>>>> 8c3e1a97
     const struct aws_http_header *header_array,
     size_t num_headers,
     void *user_data) {
@@ -1339,11 +1327,7 @@
 
 static int s_error_from_incoming_headers_done(
     struct aws_http_stream *stream,
-<<<<<<< HEAD
-    enum aws_http_header_block header_type,
-=======
     enum aws_http_header_block header_block,
->>>>>>> 8c3e1a97
     void *user_data) {
     (void)stream;
     (void)header_block;
