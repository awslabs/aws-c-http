--- conflicted
+++ resolved
@@ -70,37 +70,7 @@
     struct aws_byte_buf decoder_storage_buf; /* string storage */
 };
 
-<<<<<<< HEAD
-static void s_header_test_before(struct aws_allocator *allocator, void *ctx) {
-=======
-static int s_decoder_on_header(
-    uint32_t stream_id,
-    const struct aws_http_header *header,
-    enum aws_h2_header_field_hpack_behavior hpack_behavior,
-    void *userdata) {
-
-    (void)stream_id;
-    struct header_test_fixture *fixture = userdata;
-    struct aws_h2_frame_header_field header_field = {
-        .header = *header,
-        .hpack_behavior = hpack_behavior,
-    };
-
-    /* Backup string values */
-    ASSERT_SUCCESS(aws_byte_buf_append_and_update(&fixture->decoder_storage_buf, &header_field.header.name));
-    ASSERT_SUCCESS(aws_byte_buf_append_and_update(&fixture->decoder_storage_buf, &header_field.header.value));
-
-    ASSERT_SUCCESS(aws_array_list_push_back(&fixture->decoded_headers, &header_field));
-
-    return AWS_OP_SUCCESS;
-}
-
-static struct aws_h2_decoder_vtable s_decoder_vtable = {
-    .on_header = s_decoder_on_header,
-};
-
 static int s_header_test_before(struct aws_allocator *allocator, void *ctx) {
->>>>>>> e5386127
 
     struct header_test_fixture *fixture = ctx;
     fixture->allocator = allocator;
@@ -109,22 +79,9 @@
 
     ASSERT_SUCCESS(aws_h2_frame_encoder_init(&fixture->encoder, allocator));
 
-<<<<<<< HEAD
     fixture->decoder = aws_hpack_context_new(allocator, AWS_LS_HTTP_DECODER, NULL);
-    AWS_FATAL_ASSERT(fixture->decoder);
-
-    ret_value = aws_h2_frame_headers_init(&fixture->headers_to_encode, allocator);
-    AWS_FATAL_ASSERT(ret_value == AWS_OP_SUCCESS);
-=======
-    struct aws_h2_decoder_params decoder_params = {
-        .alloc = allocator,
-        .vtable = s_decoder_vtable,
-        .userdata = fixture,
-    };
-    fixture->decoder = aws_h2_decoder_new(&decoder_params);
     ASSERT_NOT_NULL(fixture->decoder);
     ASSERT_SUCCESS(aws_h2_frame_headers_init(&fixture->headers_to_encode, allocator));
->>>>>>> e5386127
     fixture->headers_to_encode.header.stream_id = 1;
 
     ASSERT_SUCCESS(aws_byte_buf_init(&fixture->expected_encoding_buf, allocator, S_BUFFER_SIZE));
@@ -211,21 +168,9 @@
         aws_array_list_clean_up(&fixture->decoded_headers);
         aws_h2_frame_headers_clean_up(&fixture->headers_to_encode);
         aws_byte_buf_clean_up(&fixture->expected_encoding_buf);
-        aws_h2_decoder_destroy(fixture->decoder);
+        aws_hpack_context_destroy(fixture->decoder);
         aws_h2_frame_encoder_clean_up(&fixture->encoder);
     }
-<<<<<<< HEAD
-
-    /* Tear down the fixture */
-    aws_byte_buf_clean_up(&fixture->decoder_storage_buf);
-    aws_array_list_clean_up(&fixture->decoded_headers);
-    aws_h2_frame_headers_clean_up(&fixture->headers_to_encode);
-    aws_byte_buf_clean_up(&fixture->expected_encoding_buf);
-    aws_hpack_context_destroy(fixture->decoder);
-    aws_h2_frame_encoder_clean_up(&fixture->encoder);
-
-=======
->>>>>>> e5386127
     aws_http_library_clean_up();
 
     return AWS_OP_SUCCESS;
