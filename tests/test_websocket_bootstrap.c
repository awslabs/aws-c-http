--- conflicted
+++ resolved
@@ -438,11 +438,7 @@
      * stream-complete callbacks before the HTTP-connection-closed callback */
     s_tester.http_stream_on_response_headers(
         s_mock_stream,
-<<<<<<< HEAD
-        AWS_HTTP_NORMAL_HEADER,
-=======
         AWS_HTTP_HEADER_BLOCK_MAIN,
->>>>>>> 581b78cd
         s_tester.handshake_response_headers,
         s_tester.num_handshake_response_headers,
         s_tester.http_stream_user_data);
