--- conflicted
+++ resolved
@@ -28,11 +28,7 @@
 
 static int s_aws_http_on_incoming_headers_proxy_test(
     struct aws_http_stream *stream,
-<<<<<<< HEAD
-    enum aws_http_header_block header_type,
-=======
     enum aws_http_header_block header_block,
->>>>>>> 8c3e1a97
     const struct aws_http_header *header_array,
     size_t num_headers,
     void *user_data) {
@@ -52,11 +48,7 @@
 
 static int s_aws_http_on_incoming_header_block_done_proxy_test(
     struct aws_http_stream *stream,
-<<<<<<< HEAD
-    enum aws_http_header_block header_type,
-=======
     enum aws_http_header_block header_block,
->>>>>>> 8c3e1a97
     void *user_data) {
     (void)header_block;
 
