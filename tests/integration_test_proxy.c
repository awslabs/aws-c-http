--- conflicted
+++ resolved
@@ -230,7 +230,6 @@
         aws_byte_cursor_from_c_str("*"),
         HTTP_PROXY_PORT,
         NULL);
-<<<<<<< HEAD
 }
 AWS_TEST_CASE(test_http_proxy_connection_options_star, s_test_http_proxy_connection_options_star);
 
@@ -271,48 +270,6 @@
 
     return AWS_OP_SUCCESS;
 }
-=======
-}
-AWS_TEST_CASE(test_http_proxy_connection_options_star, s_test_http_proxy_connection_options_star);
-
-static int s_test_nested_https_proxy_connection_get(struct aws_allocator *allocator, void *ctx) {
-    (void)ctx;
-
-    aws_http_library_init(allocator);
-
-    struct aws_tls_ctx_options tls_ctx_options;
-    AWS_ZERO_STRUCT(tls_ctx_options);
-
-    aws_tls_ctx_options_init_default_client(&tls_ctx_options, allocator);
-    aws_tls_ctx_options_set_alpn_list(&tls_ctx_options, "http/1.1");
-    tls_ctx_options.verify_peer = false;
-
-    struct aws_tls_ctx *tls_ctx = aws_tls_client_ctx_new(allocator, &tls_ctx_options);
-
-    struct aws_tls_connection_options tls_connection_options;
-    AWS_ZERO_STRUCT(tls_connection_options);
-
-    aws_tls_connection_options_init_from_ctx(&tls_connection_options, tls_ctx);
-
-    struct aws_byte_cursor host_name_cursor = aws_byte_cursor_from_string(s_proxy_host_name);
-    aws_tls_connection_options_set_server_name(&tls_connection_options, allocator, &host_name_cursor);
-
-    ASSERT_SUCCESS(s_do_proxy_request_test(
-        allocator,
-        aws_byte_cursor_from_c_str("aws.amazon.com"),
-        PTTM_HTTPS_TUNNEL,
-        aws_byte_cursor_from_c_str("GET"),
-        aws_byte_cursor_from_c_str("/"),
-        HTTPS_PROXY_PORT,
-        &tls_connection_options));
-
-    aws_tls_connection_options_clean_up(&tls_connection_options);
-    aws_tls_ctx_release(tls_ctx);
-    aws_tls_ctx_options_clean_up(&tls_ctx_options);
-
-    return AWS_OP_SUCCESS;
-}
->>>>>>> 4ec59547
 AWS_TEST_CASE(test_nested_https_proxy_connection_get, s_test_nested_https_proxy_connection_get);
 
 #include <aws/http/proxy.h>
@@ -335,12 +292,7 @@
     void *user_data,
     const struct aws_byte_cursor *challenge_value,
     int *out_error_code) {
-
-<<<<<<< HEAD
-=======
     (void)challenge_value;
-
->>>>>>> 4ec59547
     struct aws_allocator *allocator = user_data;
 
     *out_error_code = AWS_ERROR_SUCCESS;
@@ -360,10 +312,7 @@
 }
 
 static int s_test_proxy_sequential_negotiation(struct aws_allocator *allocator, void *ctx) {
-<<<<<<< HEAD
-=======
-    (void)ctx;
->>>>>>> 4ec59547
+    (void)ctx;
 
     struct aws_http_proxy_strategy_tunneling_kerberos_options kerberos_config = {
         .get_token = s_mock_aws_http_proxy_negotiation_kerberos_get_token_sync_fn,
