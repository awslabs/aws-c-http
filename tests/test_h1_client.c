/*
 * Copyright 2010-2018 Amazon.com, Inc. or its affiliates. All Rights Reserved.
 *
 * Licensed under the Apache License, Version 2.0 (the "License").
 * You may not use this file except in compliance with the License.
 * A copy of the License is located at
 *
 *  http://aws.amazon.com/apache2.0
 *
 * or in the "license" file accompanying this file. This file is distributed
 * on an "AS IS" BASIS, WITHOUT WARRANTIES OR CONDITIONS OF ANY KIND, either
 * express or implied. See the License for the specific language governing
 * permissions and limitations under the License.
 */

#include <aws/http/private/connection_impl.h>
#include <aws/http/request_response.h>

#include <aws/common/uuid.h>
#include <aws/io/logging.h>
#include <aws/io/stream.h>
#include <aws/testing/io_testing_channel.h>

#if _MSC_VER
#    pragma warning(disable : 4204) /* non-constant aggregate initializer */
#endif

#define H1_CLIENT_TEST_CASE(NAME)                                                                                      \
    AWS_TEST_CASE(NAME, s_test_##NAME);                                                                                \
    static int s_test_##NAME(struct aws_allocator *allocator, void *ctx)

static struct aws_http_message *s_new_default_get_request(struct aws_allocator *allocator) {
    struct aws_http_message *request = aws_http_message_new_request(allocator);
    AWS_FATAL_ASSERT(request);
    AWS_FATAL_ASSERT(AWS_OP_SUCCESS == aws_http_message_set_request_method(request, aws_http_method_get));
    AWS_FATAL_ASSERT(AWS_OP_SUCCESS == aws_http_message_set_request_path(request, aws_byte_cursor_from_c_str("/")));

    return request;
}

static struct aws_http_message *s_new_default_head_request(struct aws_allocator *allocator) {
    struct aws_http_message *request = aws_http_message_new_request(allocator);
    AWS_FATAL_ASSERT(request);
    AWS_FATAL_ASSERT(AWS_OP_SUCCESS == aws_http_message_set_request_method(request, aws_http_method_head));
    AWS_FATAL_ASSERT(AWS_OP_SUCCESS == aws_http_message_set_request_path(request, aws_byte_cursor_from_c_str("/")));

    return request;
}

struct tester {
    struct aws_allocator *alloc;
    struct testing_channel testing_channel;
    struct aws_http_connection *connection;
    struct aws_logger logger;
};

static int s_tester_init(struct tester *tester, struct aws_allocator *alloc) {
    aws_http_library_init(alloc);

    AWS_ZERO_STRUCT(*tester);

    tester->alloc = alloc;

    struct aws_logger_standard_options logger_options = {
        .level = AWS_LOG_LEVEL_TRACE,
        .file = stderr,
    };
    ASSERT_SUCCESS(aws_logger_init_standard(&tester->logger, tester->alloc, &logger_options));
    aws_logger_set(&tester->logger);

    ASSERT_SUCCESS(testing_channel_init(&tester->testing_channel, alloc));

    tester->connection = aws_http_connection_new_http1_1_client(alloc, SIZE_MAX);
    ASSERT_NOT_NULL(tester->connection);

    struct aws_channel_slot *slot = aws_channel_slot_new(tester->testing_channel.channel);
    ASSERT_NOT_NULL(slot);
    tester->connection->channel_slot = slot;
    ASSERT_SUCCESS(aws_channel_slot_insert_end(tester->testing_channel.channel, slot));
    ASSERT_SUCCESS(aws_channel_slot_set_handler(slot, &tester->connection->channel_handler));

    aws_channel_acquire_hold(tester->testing_channel.channel);

    testing_channel_drain_queued_tasks(&tester->testing_channel);

    return AWS_OP_SUCCESS;
}

static int s_tester_clean_up(struct tester *tester) {
    aws_http_connection_release(tester->connection);
    ASSERT_SUCCESS(testing_channel_clean_up(&tester->testing_channel));
    aws_http_library_clean_up();
    aws_logger_clean_up(&tester->logger);
    return AWS_OP_SUCCESS;
}

/* Check that we can set and tear down the `tester` used by all other tests in this file */
H1_CLIENT_TEST_CASE(h1_client_sanity_check) {
    (void)ctx;
    struct tester tester;
    ASSERT_SUCCESS(s_tester_init(&tester, allocator));

    ASSERT_SUCCESS(s_tester_clean_up(&tester));
    return AWS_OP_SUCCESS;
}

/* Send 1 line request, doesn't care about response */
H1_CLIENT_TEST_CASE(h1_client_request_send_1liner) {
    (void)ctx;
    struct tester tester;
    ASSERT_SUCCESS(s_tester_init(&tester, allocator));

    /* send request */
    struct aws_http_make_request_options opt = {
        .self_size = sizeof(opt),
        .request = s_new_default_get_request(allocator),
    };
    struct aws_http_stream *stream = aws_http_connection_make_request(tester.connection, &opt);
    ASSERT_NOT_NULL(stream);

    testing_channel_drain_queued_tasks(&tester.testing_channel);

    /* check result */
    const char *expected = "GET / HTTP/1.1\r\n"
                           "\r\n";
    ASSERT_SUCCESS(testing_channel_check_written_message(&tester.testing_channel, expected));

    /* clean up */
    aws_http_message_destroy(opt.request);
    aws_http_stream_release(stream);

    ASSERT_SUCCESS(s_tester_clean_up(&tester));
    return AWS_OP_SUCCESS;
}

H1_CLIENT_TEST_CASE(h1_client_request_send_headers) {
    (void)ctx;
    struct tester tester;
    ASSERT_SUCCESS(s_tester_init(&tester, allocator));

    /* send request */
    struct aws_http_header headers[] = {
        {
            .name = AWS_BYTE_CUR_INIT_FROM_STRING_LITERAL("Host"),
            .value = AWS_BYTE_CUR_INIT_FROM_STRING_LITERAL("example.com"),
        },
        {
            .name = AWS_BYTE_CUR_INIT_FROM_STRING_LITERAL("Accept"),
            .value = AWS_BYTE_CUR_INIT_FROM_STRING_LITERAL("*/*"),
        },
    };

    struct aws_http_message *request = s_new_default_get_request(allocator);
    ASSERT_NOT_NULL(request);
    ASSERT_SUCCESS(aws_http_message_add_header_array(request, headers, AWS_ARRAY_SIZE(headers)));

    struct aws_http_make_request_options opt = {
        .self_size = sizeof(opt),
        .request = request,
    };
    struct aws_http_stream *stream = aws_http_connection_make_request(tester.connection, &opt);
    ASSERT_NOT_NULL(stream);

    testing_channel_drain_queued_tasks(&tester.testing_channel);

    /* check result */
    const char *expected = "GET / HTTP/1.1\r\n"
                           "Host: example.com\r\n"
                           "Accept: */*\r\n"
                           "\r\n";
    ASSERT_SUCCESS(testing_channel_check_written_message(&tester.testing_channel, expected));

    /* clean up */
    aws_http_message_destroy(request);
    aws_http_stream_release(stream);

    ASSERT_SUCCESS(s_tester_clean_up(&tester));
    return AWS_OP_SUCCESS;
}

H1_CLIENT_TEST_CASE(h1_client_request_send_body) {
    (void)ctx;
    struct tester tester;
    ASSERT_SUCCESS(s_tester_init(&tester, allocator));

    /* send request */
    static const struct aws_byte_cursor body = AWS_BYTE_CUR_INIT_FROM_STRING_LITERAL("write more tests");
    struct aws_input_stream *body_stream = aws_input_stream_new_from_cursor(allocator, &body);

    struct aws_http_header headers[] = {
        {
            .name = AWS_BYTE_CUR_INIT_FROM_STRING_LITERAL("Content-Length"),
            .value = AWS_BYTE_CUR_INIT_FROM_STRING_LITERAL("16"),
        },
    };

    struct aws_http_message *request = aws_http_message_new_request(allocator);
    ASSERT_NOT_NULL(request);
    ASSERT_SUCCESS(aws_http_message_set_request_method(request, aws_byte_cursor_from_c_str("PUT")));
    ASSERT_SUCCESS(aws_http_message_set_request_path(request, aws_byte_cursor_from_c_str("/plan.txt")));
    aws_http_message_add_header_array(request, headers, AWS_ARRAY_SIZE(headers));
    aws_http_message_set_body_stream(request, body_stream);

    struct aws_http_make_request_options opt = {
        .self_size = sizeof(opt),
        .request = request,
    };
    struct aws_http_stream *stream = aws_http_connection_make_request(tester.connection, &opt);
    ASSERT_NOT_NULL(stream);

    testing_channel_drain_queued_tasks(&tester.testing_channel);

    /* check result */
    const char *expected = "PUT /plan.txt HTTP/1.1\r\n"
                           "Content-Length: 16\r\n"
                           "\r\n"
                           "write more tests";
    ASSERT_SUCCESS(testing_channel_check_written_message(&tester.testing_channel, expected));

    /* clean up */
    aws_input_stream_destroy(body_stream);
    aws_http_message_destroy(request);
    aws_http_stream_release(stream);

    ASSERT_SUCCESS(s_tester_clean_up(&tester));
    return AWS_OP_SUCCESS;
}

/* For checking outgoing data across multiple aws_io_messages */
struct cross_message_checker {
    struct aws_byte_buf expected;
    size_t compare_progress;
};

/* Check that expected matches data stretched across multiple messages.
 * The event-loop is ticked, and messages are dequed, as this function progresses. */
static int s_check_multiple_messages(struct tester *tester, struct aws_byte_cursor expected, size_t *out_num_messages) {
    size_t num_messages = 0;

    struct aws_linked_list *msgs = testing_channel_get_written_message_queue(&tester->testing_channel);

    size_t progress = 0;
    size_t remaining = expected.len;

    while (remaining > 0) {
        /* Tick event loop if there are no messages already */
        if (aws_linked_list_empty(msgs)) {
            testing_channel_run_currently_queued_tasks(&tester->testing_channel);
        }

        /* There should be EXACTLY 1 aws_io_message after ticking. */
        ASSERT_TRUE(!aws_linked_list_empty(msgs));
        struct aws_linked_list_node *node = aws_linked_list_pop_front(msgs);
        ASSERT_TRUE(aws_linked_list_empty(msgs));

        num_messages++;

        struct aws_io_message *msg = AWS_CONTAINER_OF(node, struct aws_io_message, queueing_handle);

        /* */
        ASSERT_TRUE(msg->message_data.len <= remaining);

        size_t comparing = msg->message_data.len < remaining ? msg->message_data.len : remaining;

        struct aws_byte_cursor compare_cur = aws_byte_cursor_from_array(expected.ptr + progress, comparing);
        ASSERT_TRUE(aws_byte_cursor_eq_byte_buf(&compare_cur, &msg->message_data));

        aws_mem_release(msg->allocator, msg);

        progress += comparing;
        remaining -= comparing;
    }

    /* Check that no more messages are produced unexpectedly */
    testing_channel_drain_queued_tasks(&tester->testing_channel);
    ASSERT_TRUE(aws_linked_list_empty(msgs));

    *out_num_messages = num_messages;
    return AWS_OP_SUCCESS;
}

/* Send a request whose body doesn't fit in a single aws_io_message */
H1_CLIENT_TEST_CASE(h1_client_request_send_large_body) {
    (void)ctx;
    struct tester tester;
    ASSERT_SUCCESS(s_tester_init(&tester, allocator));

    /* send request with large body full of random data */
    size_t body_len = 1024 * 1024 * 1; /* 1MB */
    struct aws_byte_buf body_buf;
    ASSERT_SUCCESS(aws_byte_buf_init(&body_buf, allocator, body_len));
    while (body_buf.len < body_len) {
        int r = rand();
        aws_byte_buf_write_be32(&body_buf, (uint32_t)r);
    }

    const struct aws_byte_cursor body = aws_byte_cursor_from_buf(&body_buf);
    struct aws_input_stream *body_stream = aws_input_stream_new_from_cursor(allocator, &body);

    char content_length_value[100];
    snprintf(content_length_value, sizeof(content_length_value), "%zu", body_len);
    struct aws_http_header headers[] = {
        {
            .name = aws_byte_cursor_from_c_str("Content-Length"),
            .value = aws_byte_cursor_from_c_str(content_length_value),
        },
    };

    struct aws_http_message *request = aws_http_message_new_request(allocator);
    ASSERT_NOT_NULL(request);
    ASSERT_SUCCESS(aws_http_message_set_request_method(request, aws_byte_cursor_from_c_str("PUT")));
    ASSERT_SUCCESS(aws_http_message_set_request_path(request, aws_byte_cursor_from_c_str("/large.txt")));
    aws_http_message_add_header_array(request, headers, AWS_ARRAY_SIZE(headers));
    aws_http_message_set_body_stream(request, body_stream);

    struct aws_http_make_request_options opt = {
        .self_size = sizeof(opt),
        .request = request,
    };
    struct aws_http_stream *stream = aws_http_connection_make_request(tester.connection, &opt);
    ASSERT_NOT_NULL(stream);

    /* check result */
    const char *expected_head_fmt = "PUT /large.txt HTTP/1.1\r\n"
                                    "Content-Length: %zu\r\n"
                                    "\r\n";
    char expected_head[1024];
    int expected_head_len = snprintf(expected_head, sizeof(expected_head), expected_head_fmt, body_len);

    struct aws_byte_buf expected_buf;
    ASSERT_SUCCESS(aws_byte_buf_init(&expected_buf, allocator, body_len + expected_head_len));
    ASSERT_TRUE(aws_byte_buf_write(&expected_buf, (uint8_t *)expected_head, expected_head_len));
    ASSERT_TRUE(aws_byte_buf_write_from_whole_buffer(&expected_buf, body_buf));

    size_t num_io_messages;
    ASSERT_SUCCESS(s_check_multiple_messages(&tester, aws_byte_cursor_from_buf(&expected_buf), &num_io_messages));

    ASSERT_TRUE(num_io_messages > 1);

    /* clean up */
    aws_input_stream_destroy(body_stream);
    aws_http_message_destroy(request);
    aws_http_stream_release(stream);

    ASSERT_SUCCESS(s_tester_clean_up(&tester));

    aws_byte_buf_clean_up(&body_buf);
    aws_byte_buf_clean_up(&expected_buf);
    return AWS_OP_SUCCESS;
}

/* Send a request whose headers don't fit in a single aws_io_message */
H1_CLIENT_TEST_CASE(h1_client_request_send_large_head) {
    (void)ctx;
    struct tester tester;
    ASSERT_SUCCESS(s_tester_init(&tester, allocator));

    /* Generate headers while filling in contents of `expected` buffer */
    struct aws_http_header headers[1000];
    size_t num_headers = AWS_ARRAY_SIZE(headers);
    AWS_ZERO_STRUCT(headers);

    struct aws_byte_buf expected;
    aws_byte_buf_init(&expected, allocator, num_headers * 128); /* approx capacity */

    struct aws_byte_cursor request_line = aws_byte_cursor_from_c_str("GET / HTTP/1.1\r\n");
    ASSERT_TRUE(aws_byte_buf_write_from_whole_cursor(&expected, request_line));

    /* Each header just has a UUID for its name and value */
    for (size_t i = 0; i < num_headers; ++i) {
        struct aws_http_header *header = headers + i;

        /* Point to where the UUID is going to be written in the `expected` buffer */
        header->name = aws_byte_cursor_from_array(expected.buffer + expected.len, AWS_UUID_STR_LEN - 1);
        header->value = header->name;

        struct aws_uuid uuid;
        ASSERT_SUCCESS(aws_uuid_init(&uuid));

        ASSERT_SUCCESS(aws_uuid_to_str(&uuid, &expected));
        ASSERT_TRUE(aws_byte_buf_write(&expected, (uint8_t *)": ", 2));
        ASSERT_SUCCESS(aws_uuid_to_str(&uuid, &expected));
        ASSERT_TRUE(aws_byte_buf_write(&expected, (uint8_t *)"\r\n", 2));
    }

    ASSERT_TRUE(aws_byte_buf_write(&expected, (uint8_t *)"\r\n", 2));

    struct aws_http_message *request = s_new_default_get_request(allocator);
    ASSERT_SUCCESS(aws_http_message_add_header_array(request, headers, AWS_ARRAY_SIZE(headers)));

    /* send request */
    struct aws_http_make_request_options opt = {
        .self_size = sizeof(opt),
        .request = request,
    };
    struct aws_http_stream *stream = aws_http_connection_make_request(tester.connection, &opt);
    ASSERT_NOT_NULL(stream);

    /* check result */
    size_t num_io_messages;
    ASSERT_SUCCESS(s_check_multiple_messages(&tester, aws_byte_cursor_from_buf(&expected), &num_io_messages));

    ASSERT_TRUE(num_io_messages > 1);

    /* clean up */
    aws_http_message_destroy(request);
    aws_http_stream_release(stream);

    ASSERT_SUCCESS(s_tester_clean_up(&tester));

    aws_byte_buf_clean_up(&expected);
    return AWS_OP_SUCCESS;
}

/* Check that as many requests as possible will be packed into each aws_io_message */
H1_CLIENT_TEST_CASE(h1_client_request_send_multiple_in_1_io_message) {
    (void)ctx;
    struct tester tester;
    ASSERT_SUCCESS(s_tester_init(&tester, allocator));

    /* send requests */
    struct aws_http_make_request_options opt = {
        .self_size = sizeof(opt),
        .request = s_new_default_get_request(allocator),
    };

    struct aws_http_stream *streams[3];
    size_t num_streams = AWS_ARRAY_SIZE(streams);
    for (size_t i = 0; i < num_streams; ++i) {
        streams[i] = aws_http_connection_make_request(tester.connection, &opt);
        ASSERT_NOT_NULL(streams[i]);
    }

    testing_channel_drain_queued_tasks(&tester.testing_channel);

    /* Ensure the request can be destroyed after request is sent */
    aws_http_message_destroy(opt.request);

    /* check result */
    const char *expected = "GET / HTTP/1.1\r\n"
                           "\r\n"
                           "GET / HTTP/1.1\r\n"
                           "\r\n"
                           "GET / HTTP/1.1\r\n"
                           "\r\n";
    ASSERT_SUCCESS(testing_channel_check_written_message(&tester.testing_channel, expected));

    /* clean up */
    for (size_t i = 0; i < num_streams; ++i) {
        aws_http_stream_release(streams[i]);
    }

    ASSERT_SUCCESS(s_tester_clean_up(&tester));
    return AWS_OP_SUCCESS;
}

struct response_tester {
    struct tester *master_tester;
    struct aws_http_stream *stream;

    int status;
    struct aws_http_header headers[100];
    size_t num_headers;
    /* informational headers */
    struct aws_http_header info_headers[100];
    size_t num_info_headers;

    struct aws_byte_cursor body;

    /* All cursors in response_tester point into here */
    struct aws_byte_buf storage;

    size_t on_response_headers_cb_count;
    size_t on_response_header_block_done_cb_count;
    size_t on_response_body_cb_count;
    size_t on_complete_cb_count;

    int on_complete_error_code;

    bool stop_auto_window_update;

    /* If a specific test needs to add some custom data */
    void *specific_test_data;
};

static int s_response_tester_on_headers(
    struct aws_http_stream *stream,
    enum aws_http_header_type header_type,
    const struct aws_http_header *header_array,
    size_t num_headers,
    void *user_data) {

    (void)stream;
    struct response_tester *response = user_data;
    response->on_response_headers_cb_count++;

    struct aws_byte_buf *storage = &response->storage;
    const struct aws_http_header *in_header = header_array;
<<<<<<< HEAD
    struct aws_http_header *my_header = header_type == AWS_HTTP_INFORMATIONAL_HEADER
=======
    struct aws_http_header *my_header = header_type == AWS_HTTP_HEADER_BLOCK_INFORMATIONAL
>>>>>>> 581b78cd
                                            ? response->info_headers + response->num_info_headers
                                            : response->headers + response->num_headers;
    for (size_t i = 0; i < num_headers; ++i) {
        /* copy-by-value, then update cursors to point into permanent storage */
        *my_header = *in_header;

        my_header->name.ptr = storage->buffer + storage->len;
        AWS_FATAL_ASSERT(aws_byte_buf_write_from_whole_cursor(storage, in_header->name));

        my_header->value.ptr = storage->buffer + storage->len;
        AWS_FATAL_ASSERT(aws_byte_buf_write_from_whole_cursor(storage, in_header->value));

        in_header++;
        my_header++;
    }
<<<<<<< HEAD
    if (header_type == AWS_HTTP_INFORMATIONAL_HEADER) {
        response->num_info_headers += num_headers;
    } else if (header_type == AWS_HTTP_NORMAL_HEADER) {
=======
    if (header_type == AWS_HTTP_HEADER_BLOCK_INFORMATIONAL) {
        response->num_info_headers += num_headers;
    } else if (header_type == AWS_HTTP_HEADER_BLOCK_MAIN) {
>>>>>>> 581b78cd
        response->num_headers += num_headers;
    }

    return AWS_OP_SUCCESS;
}

static int s_response_tester_on_header_block_done(
    struct aws_http_stream *stream,
    enum aws_http_header_type header_type,
    void *user_data) {
    (void)stream;
    (void)header_type;
    struct response_tester *response = user_data;

    response->on_response_header_block_done_cb_count++;

    AWS_FATAL_ASSERT(!aws_http_stream_get_incoming_response_status(response->stream, &response->status));
    return AWS_OP_SUCCESS;
}

static int s_response_tester_on_body(
    struct aws_http_stream *stream,
    const struct aws_byte_cursor *data,
    void *user_data) {

    (void)stream;
    struct response_tester *response = user_data;
    response->on_response_body_cb_count++;

    /* Header block should finish before body */
    AWS_FATAL_ASSERT(response->on_response_header_block_done_cb_count > 0);

    /* Copy data into storage, and point body cursor at that */
    if (!response->body.ptr) {
        response->body.ptr = response->storage.buffer + response->storage.len;
    }
    response->body.len += data->len;

    AWS_FATAL_ASSERT(aws_byte_buf_write_from_whole_cursor(&response->storage, *data));

    return AWS_OP_SUCCESS;
}

static void s_response_tester_on_complete(struct aws_http_stream *stream, int error_code, void *user_data) {
    (void)stream;
    struct response_tester *response = user_data;
    AWS_FATAL_ASSERT(response->on_complete_cb_count == 0);
    response->on_complete_cb_count++;
    response->on_complete_error_code = error_code;

    if (error_code == AWS_ERROR_SUCCESS) {
        /* Body callback should fire if and only if the response was reported to have a body */
    }
}

/* Create request stream and hook it up so callbacks feed data to the response_tester */
static int s_response_tester_init_ex(
    struct response_tester *response,
    struct tester *master_tester,
    struct aws_http_message *request,
    struct aws_http_make_request_options *custom_opt,
    void *specific_test_data) {

    AWS_ZERO_STRUCT(*response);
    response->master_tester = master_tester;
    ASSERT_SUCCESS(aws_byte_buf_init(&response->storage, master_tester->alloc, 1024 * 1024 * 1)); /* big enough */

    struct aws_http_make_request_options opt;
    if (custom_opt) {
        opt = *custom_opt;
    } else {
        AWS_ZERO_STRUCT(opt);
    }

    opt.self_size = sizeof(struct aws_http_make_request_options);
    opt.request = request;
    opt.user_data = response;
    opt.on_response_headers = s_response_tester_on_headers;
    opt.on_response_header_block_done = s_response_tester_on_header_block_done;
    opt.on_response_body = s_response_tester_on_body;
    opt.on_complete = s_response_tester_on_complete;

    response->specific_test_data = specific_test_data;
    response->stream = aws_http_connection_make_request(master_tester->connection, &opt);
    if (!response->stream) {
        return AWS_OP_ERR;
    }

    return AWS_OP_SUCCESS;
}

static int s_response_tester_init(
    struct response_tester *response,
    struct tester *master_tester,
    struct aws_http_message *request) {

    return s_response_tester_init_ex(response, master_tester, request, NULL, NULL);
}

static int s_response_tester_clean_up(struct response_tester *response) {
    aws_http_stream_release(response->stream);
    aws_byte_buf_clean_up(&response->storage);
    return AWS_OP_SUCCESS;
}

H1_CLIENT_TEST_CASE(h1_client_response_get_1liner) {
    (void)ctx;
    struct tester tester;
    ASSERT_SUCCESS(s_tester_init(&tester, allocator));

    /* send request */
    struct aws_http_message *request = s_new_default_get_request(allocator);

    struct response_tester response;
    ASSERT_SUCCESS(s_response_tester_init(&response, &tester, request));

    testing_channel_drain_queued_tasks(&tester.testing_channel);

    /* Ensure the request can be destroyed after request is sent */
    aws_http_message_destroy(request);

    /* send response */
    ASSERT_SUCCESS(testing_channel_send_response_str(&tester.testing_channel, "HTTP/1.1 204 No Content\r\n\r\n"));

    testing_channel_drain_queued_tasks(&tester.testing_channel);

    /* check result */
    ASSERT_TRUE(response.on_complete_cb_count == 1);
    ASSERT_TRUE(response.on_complete_error_code == AWS_ERROR_SUCCESS);
    ASSERT_TRUE(response.status == 204);
    ASSERT_TRUE(response.on_response_header_block_done_cb_count == 1);
    ASSERT_TRUE(response.num_headers == 0);
    ASSERT_TRUE(response.body.len == 0);

    /* clean up */
    ASSERT_SUCCESS(s_response_tester_clean_up(&response));
    ASSERT_SUCCESS(s_tester_clean_up(&tester));
    return AWS_OP_SUCCESS;
}

static int s_check_header(
    struct response_tester *response,
    size_t i,
    const char *name_str,
    const char *value,
    bool info_header) {

    size_t headers_num = info_header ? response->num_info_headers : response->num_headers;
    ASSERT_TRUE(i < headers_num);
    struct aws_http_header *header = info_header ? response->info_headers + i : response->headers + i;
    ASSERT_TRUE(aws_byte_cursor_eq_c_str_ignore_case(&header->name, name_str));
    ASSERT_TRUE(aws_byte_cursor_eq_c_str_ignore_case(&header->value, value));

    return AWS_OP_SUCCESS;
}

H1_CLIENT_TEST_CASE(h1_client_response_get_headers) {
    (void)ctx;
    struct tester tester;
    ASSERT_SUCCESS(s_tester_init(&tester, allocator));

    /* send request */
    struct aws_http_message *request = s_new_default_get_request(allocator);

    struct response_tester response;
    ASSERT_SUCCESS(s_response_tester_init(&response, &tester, request));

    testing_channel_drain_queued_tasks(&tester.testing_channel);

    /* Ensure the request can be destroyed after request is sent */
    aws_http_message_destroy(request);

    /* send response */
    ASSERT_SUCCESS(testing_channel_send_response_str(
        &tester.testing_channel,
        "HTTP/1.1 308 Permanent Redirect\r\n"
        "Date: Fri, 01 Mar 2019 17:18:55 GMT\r\n"
        "Location: /index.html\r\n"
        "\r\n"));

    testing_channel_drain_queued_tasks(&tester.testing_channel);

    /* check result */
    ASSERT_TRUE(response.on_complete_cb_count == 1);
    ASSERT_TRUE(response.on_complete_error_code == AWS_ERROR_SUCCESS);
    ASSERT_TRUE(response.status == 308);
    ASSERT_TRUE(response.on_response_header_block_done_cb_count == 1);
    ASSERT_TRUE(response.num_headers == 2);
    ASSERT_SUCCESS(s_check_header(&response, 0, "Date", "Fri, 01 Mar 2019 17:18:55 GMT", false));
    ASSERT_SUCCESS(s_check_header(&response, 1, "Location", "/index.html", false));
    ASSERT_TRUE(response.body.len == 0);

    /* clean up */
    ASSERT_SUCCESS(s_response_tester_clean_up(&response));
    ASSERT_SUCCESS(s_tester_clean_up(&tester));
    return AWS_OP_SUCCESS;
}

H1_CLIENT_TEST_CASE(h1_client_response_get_body) {
    (void)ctx;
    struct tester tester;
    ASSERT_SUCCESS(s_tester_init(&tester, allocator));

    /* send request */
    struct aws_http_message *request = s_new_default_get_request(allocator);

    struct response_tester response;
    ASSERT_SUCCESS(s_response_tester_init(&response, &tester, request));

    testing_channel_drain_queued_tasks(&tester.testing_channel);

    /* Ensure the request can be destroyed after request is sent */
    aws_http_message_destroy(request);

    /* send response */
    ASSERT_SUCCESS(testing_channel_send_response_str(
        &tester.testing_channel,
        "HTTP/1.1 200 OK\r\n"
        "Content-Length: 9\r\n"
        "\r\n"
        "Call Momo"));

    testing_channel_drain_queued_tasks(&tester.testing_channel);

    /* check result */
    ASSERT_TRUE(response.on_complete_cb_count == 1);
    ASSERT_TRUE(response.on_complete_error_code == AWS_ERROR_SUCCESS);
    ASSERT_TRUE(response.status == 200);
    ASSERT_TRUE(response.on_response_header_block_done_cb_count == 1);
    ASSERT_TRUE(response.num_headers == 1);
    ASSERT_SUCCESS(s_check_header(&response, 0, "Content-Length", "9", false));
    ASSERT_TRUE(aws_byte_cursor_eq_c_str(&response.body, "Call Momo"));

    /* clean up */
    ASSERT_SUCCESS(s_response_tester_clean_up(&response));
    ASSERT_SUCCESS(s_tester_clean_up(&tester));
    return AWS_OP_SUCCESS;
}

static int s_test_expected_no_body_response(struct aws_allocator *allocator, int status_int, bool head_request) {

    struct tester tester;
    ASSERT_SUCCESS(s_tester_init(&tester, allocator));

    /* send request */
    struct aws_http_message *request =
        head_request ? s_new_default_head_request(allocator) : s_new_default_get_request(allocator);

    struct response_tester response;
    ASSERT_SUCCESS(s_response_tester_init(&response, &tester, request));

    testing_channel_drain_queued_tasks(&tester.testing_channel);

    /* Ensure the request can be destroyed after request is sent */
    aws_http_message_destroy(request);

    /* form response */
    struct aws_byte_cursor status_text = aws_byte_cursor_from_c_str(aws_http_status_text(status_int));
    char c_status_text[100];
    memcpy(c_status_text, status_text.ptr, status_text.len);
    c_status_text[status_text.len] = '\0';
    char response_text[500];
    char *response_headers = "Content-Length: 9\r\n"
                             "\r\n";
    snprintf(response_text, sizeof(response_text), "HTTP/1.1 %d %s\r\n%s", status_int, c_status_text, response_headers);
    /* send response */
    ASSERT_SUCCESS(testing_channel_send_response_str(&tester.testing_channel, response_text));

    testing_channel_drain_queued_tasks(&tester.testing_channel);

    /* check result */
    ASSERT_TRUE(response.on_complete_cb_count == 1);
    ASSERT_TRUE(response.on_complete_error_code == AWS_ERROR_SUCCESS);
    ASSERT_TRUE(response.status == status_int);
    ASSERT_TRUE(response.on_response_header_block_done_cb_count == 1);
    ASSERT_TRUE(response.num_headers == 1);
    ASSERT_SUCCESS(s_check_header(&response, 0, "Content-Length", "9", false));

    /* clean up */
    ASSERT_SUCCESS(s_response_tester_clean_up(&response));
    ASSERT_SUCCESS(s_tester_clean_up(&tester));

    return AWS_OP_SUCCESS;
}

H1_CLIENT_TEST_CASE(h1_client_response_get_no_body_for_head_request) {
    (void)ctx;
    ASSERT_SUCCESS(s_test_expected_no_body_response(allocator, 200, true));
    return AWS_OP_SUCCESS;
}

H1_CLIENT_TEST_CASE(h1_client_response_get_no_body_from_304) {
    (void)ctx;
    ASSERT_SUCCESS(s_test_expected_no_body_response(allocator, 304, false));
    return AWS_OP_SUCCESS;
}

H1_CLIENT_TEST_CASE(h1_client_response_get_100) {
    (void)ctx;
    struct tester tester;
    ASSERT_SUCCESS(s_tester_init(&tester, allocator));

    /* send request */
    struct aws_http_message *request = s_new_default_get_request(allocator);

    struct response_tester response;
    ASSERT_SUCCESS(s_response_tester_init(&response, &tester, request));

    testing_channel_drain_queued_tasks(&tester.testing_channel);

    /* Ensure the request can be destroyed after request is sent */
    aws_http_message_destroy(request);

    /* send response */
    ASSERT_SUCCESS(testing_channel_send_response_str(
        &tester.testing_channel,
        "HTTP/1.1 100 Continue\r\n"
        "Date: Fri, 01 Mar 2019 17:18:55 GMT\r\n"
        "\r\n"
        "HTTP/1.1 200 OK\r\n"
        "Content-Length: 9\r\n"
        "\r\n"
        "Call Momo"));

    testing_channel_drain_queued_tasks(&tester.testing_channel);

    /* check result */
    ASSERT_TRUE(response.on_complete_cb_count == 1);
    ASSERT_TRUE(response.on_complete_error_code == AWS_ERROR_SUCCESS);
    ASSERT_TRUE(response.status == 200);
    ASSERT_TRUE(response.on_response_header_block_done_cb_count == 2);

    ASSERT_TRUE(response.num_info_headers == 1);
    ASSERT_SUCCESS(s_check_header(&response, 0, "Date", "Fri, 01 Mar 2019 17:18:55 GMT", true));
    ASSERT_TRUE(response.num_headers == 1);
    ASSERT_SUCCESS(s_check_header(&response, 0, "Content-Length", "9", false));

    ASSERT_TRUE(aws_byte_cursor_eq_c_str(&response.body, "Call Momo"));

    /* clean up */
    ASSERT_SUCCESS(s_response_tester_clean_up(&response));
    ASSERT_SUCCESS(s_tester_clean_up(&tester));
    return AWS_OP_SUCCESS;
}

/* Check that a response spread across multiple aws_io_messages comes through */
H1_CLIENT_TEST_CASE(h1_client_response_get_1_from_multiple_io_messages) {
    (void)ctx;
    struct tester tester;
    ASSERT_SUCCESS(s_tester_init(&tester, allocator));

    /* send request */
    struct aws_http_message *request = s_new_default_get_request(allocator);

    struct response_tester response;
    ASSERT_SUCCESS(s_response_tester_init(&response, &tester, request));

    testing_channel_drain_queued_tasks(&tester.testing_channel);

    /* Ensure the request can be destroyed after request is sent */
    aws_http_message_destroy(request);

    /* send response with each byte in its own aws_io_message */
    const char *response_str = "HTTP/1.1 200 OK\r\n"
                               "Content-Length: 9\r\n"
                               "\r\n"
                               "Call Momo";
    size_t response_str_len = strlen(response_str);
    for (size_t i = 0; i < response_str_len; ++i) {
        testing_channel_send_response(&tester.testing_channel, aws_byte_cursor_from_array(response_str + i, 1));
    }

    testing_channel_drain_queued_tasks(&tester.testing_channel);

    /* check result */
    ASSERT_TRUE(response.on_complete_cb_count == 1);
    ASSERT_TRUE(response.on_complete_error_code == AWS_ERROR_SUCCESS);
    ASSERT_TRUE(response.status == 200);
    ASSERT_TRUE(response.on_response_header_block_done_cb_count == 1);
    ASSERT_TRUE(response.num_headers == 1);
    ASSERT_SUCCESS(s_check_header(&response, 0, "Content-Length", "9", false));
    ASSERT_TRUE(aws_byte_cursor_eq_c_str(&response.body, "Call Momo"));

    /* clean up */
    ASSERT_SUCCESS(s_response_tester_clean_up(&response));
    ASSERT_SUCCESS(s_tester_clean_up(&tester));
    return AWS_OP_SUCCESS;
}

/* Check that multiple responses in a single aws_io_message all come through */
H1_CLIENT_TEST_CASE(h1_client_response_get_multiple_from_1_io_message) {
    (void)ctx;
    struct tester tester;
    ASSERT_SUCCESS(s_tester_init(&tester, allocator));

    /* send requests */
    struct aws_http_message *request = s_new_default_get_request(allocator);

    struct response_tester responses[3];
    for (size_t i = 0; i < AWS_ARRAY_SIZE(responses); ++i) {
        ASSERT_SUCCESS(s_response_tester_init(&responses[i], &tester, request));
    }
    testing_channel_drain_queued_tasks(&tester.testing_channel);

    /* Ensure the request can be destroyed after request is sent */
    aws_http_message_destroy(request);

    /* send all responses in a single aws_io_message  */
    ASSERT_SUCCESS(testing_channel_send_response_str(
        &tester.testing_channel,
        "HTTP/1.1 204 No Content\r\n\r\n"
        "HTTP/1.1 204 No Content\r\n\r\n"
        "HTTP/1.1 204 No Content\r\n\r\n"));

    testing_channel_drain_queued_tasks(&tester.testing_channel);

    /* check results */
    for (size_t i = 0; i < AWS_ARRAY_SIZE(responses); ++i) {
        ASSERT_TRUE(responses[i].on_complete_cb_count == 1);
        ASSERT_TRUE(responses[i].on_complete_error_code == AWS_ERROR_SUCCESS);
        ASSERT_TRUE(responses[i].status == 204);
        ASSERT_TRUE(responses[i].on_response_header_block_done_cb_count == 1);
        ASSERT_TRUE(responses[i].num_headers == 0);
        ASSERT_TRUE(responses[i].body.len == 0);

        ASSERT_SUCCESS(s_response_tester_clean_up(&responses[i]));
    }

    ASSERT_SUCCESS(s_tester_clean_up(&tester));
    return AWS_OP_SUCCESS;
}

H1_CLIENT_TEST_CASE(h1_client_response_with_bad_data_shuts_down_connection) {
    (void)ctx;
    struct tester tester;
    ASSERT_SUCCESS(s_tester_init(&tester, allocator));

    /* send request */
    struct aws_http_message *request = s_new_default_get_request(allocator);

    struct response_tester response;
    ASSERT_SUCCESS(s_response_tester_init(&response, &tester, request));

    testing_channel_drain_queued_tasks(&tester.testing_channel);

    /* Ensure the request can be destroyed after request is sent */
    aws_http_message_destroy(request);

    /* send response */
    ASSERT_SUCCESS(
        testing_channel_send_response_str_ignore_errors(&tester.testing_channel, "Mmmm garbage data\r\n\r\n"));

    testing_channel_drain_queued_tasks(&tester.testing_channel);

    /* check result */
    ASSERT_TRUE(response.on_complete_cb_count == 1);
    ASSERT_INT_EQUALS(AWS_ERROR_HTTP_PARSE, response.on_complete_error_code);

    /* clean up */
    ASSERT_SUCCESS(s_response_tester_clean_up(&response));
    ASSERT_SUCCESS(s_tester_clean_up(&tester));
    return AWS_OP_SUCCESS;
}

/* Test case is: 1 request has been sent. Then 2 responses arrive in 1 io message.
 * The 1st request should complete just fine, then the connection should shutdown with error */
H1_CLIENT_TEST_CASE(h1_client_response_with_too_much_data_shuts_down_connection) {
    (void)ctx;
    struct tester tester;
    ASSERT_SUCCESS(s_tester_init(&tester, allocator));

    /* send 1 request */
    struct aws_http_message *request = s_new_default_get_request(allocator);

    struct response_tester response;
    ASSERT_SUCCESS(s_response_tester_init(&response, &tester, request));
    testing_channel_drain_queued_tasks(&tester.testing_channel);

    /* Ensure the request can be destroyed after request is sent */
    aws_http_message_destroy(request);

    /* send 2 responses in a single aws_io_message. */
    ASSERT_SUCCESS(testing_channel_send_response_str_ignore_errors(
        &tester.testing_channel,
        "HTTP/1.1 204 No Content\r\n\r\n"
        "HTTP/1.1 204 No Content\r\n\r\n"));

    testing_channel_drain_queued_tasks(&tester.testing_channel);

    /* 1st response should have come across successfully */
    ASSERT_TRUE(response.on_complete_cb_count == 1);
    ASSERT_TRUE(response.on_complete_error_code == AWS_ERROR_SUCCESS);
    ASSERT_TRUE(response.status == 204);
    ASSERT_TRUE(response.on_response_header_block_done_cb_count == 1);
    ASSERT_TRUE(response.num_headers == 0);
    ASSERT_TRUE(response.body.len == 0);
    ASSERT_SUCCESS(s_response_tester_clean_up(&response));

    /* extra data should have caused channel shutdown */
    testing_channel_drain_queued_tasks(&tester.testing_channel);
    ASSERT_TRUE(testing_channel_is_shutdown_completed(&tester.testing_channel));
    ASSERT_TRUE(testing_channel_get_shutdown_error_code(&tester.testing_channel) != AWS_ERROR_SUCCESS);

    ASSERT_SUCCESS(s_tester_clean_up(&tester));
    return AWS_OP_SUCCESS;
}

struct slow_body_sender {
    struct aws_stream_status status;
    struct aws_byte_cursor cursor;
    size_t delay_ticks;    /* Don't send anything the first N ticks */
    size_t bytes_per_tick; /* Don't send more than N bytes per tick */
};

int s_slow_stream_read(struct aws_input_stream *stream, struct aws_byte_buf *dest) {
    struct slow_body_sender *sender = stream->impl;

    size_t dst_available = dest->capacity - dest->len;
    size_t writing = 0;
    if (sender->delay_ticks > 0) {
        sender->delay_ticks--;
    } else {
        writing = sender->cursor.len;

        if (dst_available < writing) {
            writing = dst_available;
        }

        if ((sender->bytes_per_tick < writing) && (sender->bytes_per_tick > 0)) {
            writing = sender->bytes_per_tick;
        }
    }

    aws_byte_buf_write(dest, sender->cursor.ptr, writing);
    aws_byte_cursor_advance(&sender->cursor, writing);

    if (sender->cursor.len == 0) {
        sender->status.is_end_of_stream = true;
    }

    return AWS_OP_SUCCESS;
}
int s_slow_stream_get_status(struct aws_input_stream *stream, struct aws_stream_status *status) {
    struct slow_body_sender *sender = stream->impl;
    *status = sender->status;
    return AWS_OP_SUCCESS;
}
int s_slow_stream_get_length(struct aws_input_stream *stream, int64_t *out_length) {
    struct slow_body_sender *sender = stream->impl;
    *out_length = sender->cursor.len;
    return AWS_OP_SUCCESS;
}
void s_slow_stream_clean_up(struct aws_input_stream *stream) {
    (void)stream;
}

static struct aws_input_stream_vtable s_slow_stream_vtable = {
    .seek = NULL,
    .read = s_slow_stream_read,
    .get_status = s_slow_stream_get_status,
    .get_length = s_slow_stream_get_length,
    .clean_up = s_slow_stream_clean_up,
};

/* It should be fine to receive a response before the request has finished sending */
H1_CLIENT_TEST_CASE(h1_client_response_arrives_before_request_done_sending_is_ok) {
    (void)ctx;
    struct tester tester;
    ASSERT_SUCCESS(s_tester_init(&tester, allocator));

    /* set up request whose body won't send immediately */
    struct slow_body_sender body_sender = {
        .status =
            {
                .is_end_of_stream = false,
                .is_valid = true,
            },
        .cursor = AWS_BYTE_CUR_INIT_FROM_STRING_LITERAL("write more tests"),
        .delay_ticks = 5,
        .bytes_per_tick = 1,
    };
    struct aws_input_stream body_stream = {
        .allocator = allocator,
        .impl = &body_sender,
        .vtable = &s_slow_stream_vtable,
    };

    struct aws_http_header headers[] = {
        {
            .name = aws_byte_cursor_from_c_str("Content-Length"),
            .value = aws_byte_cursor_from_c_str("16"),
        },
    };

    struct aws_http_message *request = aws_http_message_new_request(allocator);
    ASSERT_NOT_NULL(request);
    ASSERT_SUCCESS(aws_http_message_set_request_method(request, aws_byte_cursor_from_c_str("PUT")));
    ASSERT_SUCCESS(aws_http_message_set_request_path(request, aws_byte_cursor_from_c_str("/plan.txt")));
    ASSERT_SUCCESS(aws_http_message_add_header_array(request, headers, AWS_ARRAY_SIZE(headers)));
    aws_http_message_set_body_stream(request, &body_stream);

    struct response_tester response;
    ASSERT_SUCCESS(s_response_tester_init_ex(&response, &tester, request, NULL, &body_sender));

    /* send head of request */
    testing_channel_run_currently_queued_tasks(&tester.testing_channel);

    /* Ensure the request can be destroyed after request is sent */
    aws_http_message_destroy(request);

    /* send response */
    ASSERT_SUCCESS(testing_channel_send_response_str(&tester.testing_channel, "HTTP/1.1 200 OK\r\n\r\n"));

    /* tick loop until body finishes sending.*/
    while (body_sender.cursor.len > 0) {
        /* on_complete shouldn't fire until all outgoing data sent AND all incoming data received */
        ASSERT_TRUE(response.on_complete_cb_count == 0);

        testing_channel_run_currently_queued_tasks(&tester.testing_channel);
    }

    /* check result */
    const char *expected = "PUT /plan.txt HTTP/1.1\r\n"
                           "Content-Length: 16\r\n"
                           "\r\n"
                           "write more tests";
    ASSERT_SUCCESS(testing_channel_check_written_messages(&tester.testing_channel, allocator, expected));

    ASSERT_TRUE(response.on_complete_cb_count == 1);
    ASSERT_TRUE(response.on_complete_error_code == AWS_ERROR_SUCCESS);
    ASSERT_TRUE(response.status == 200);
    ASSERT_TRUE(response.on_response_header_block_done_cb_count == 1);
    ASSERT_TRUE(response.num_headers == 0);
    ASSERT_TRUE(response.body.len == 0);

    /* clean up */
    ASSERT_SUCCESS(s_response_tester_clean_up(&response));
    ASSERT_SUCCESS(s_tester_clean_up(&tester));
    return AWS_OP_SUCCESS;
}

/* Response data arrives, but there was no outstanding request */
H1_CLIENT_TEST_CASE(h1_client_response_without_request_shuts_down_connection) {
    (void)ctx;
    struct tester tester;
    ASSERT_SUCCESS(s_tester_init(&tester, allocator));

    ASSERT_SUCCESS(testing_channel_send_response_str_ignore_errors(&tester.testing_channel, "HTTP/1.1 200 OK\r\n\r\n"));
    testing_channel_drain_queued_tasks(&tester.testing_channel);

    ASSERT_TRUE(testing_channel_is_shutdown_completed(&tester.testing_channel));
    ASSERT_TRUE(testing_channel_get_shutdown_error_code(&tester.testing_channel) != AWS_ERROR_SUCCESS);

    /* clean up */
    ASSERT_SUCCESS(s_tester_clean_up(&tester));
    return AWS_OP_SUCCESS;
}

/* By default, after reading an aws_io_message of N bytes, the connection should issue window update of N bytes */
H1_CLIENT_TEST_CASE(h1_client_window_reopens_by_default) {
    (void)ctx;
    struct tester tester;
    ASSERT_SUCCESS(s_tester_init(&tester, allocator));

    /* send request */
    struct aws_http_message *request = s_new_default_get_request(allocator);

    struct response_tester response;
    ASSERT_SUCCESS(s_response_tester_init(&response, &tester, request));

    testing_channel_drain_queued_tasks(&tester.testing_channel);

    /* Ensure the request can be destroyed after request is sent */
    aws_http_message_destroy(request);

    /* send response */
    const char *response_str = "HTTP/1.1 200 OK\r\n"
                               "Content-Length: 9\r\n"
                               "\r\n"
                               "Call Momo";
    ASSERT_SUCCESS(testing_channel_send_response_str(&tester.testing_channel, response_str));

    testing_channel_drain_queued_tasks(&tester.testing_channel);

    /* check result */
    size_t window_update = testing_channel_last_window_update(&tester.testing_channel);
    ASSERT_TRUE(window_update == strlen(response_str));

    /* clean up */
    ASSERT_SUCCESS(s_response_tester_clean_up(&response));
    ASSERT_SUCCESS(s_tester_clean_up(&tester));
    return AWS_OP_SUCCESS;
}

/* The user's body reading callback can prevent the window from fully re-opening. */
H1_CLIENT_TEST_CASE(h1_client_window_shrinks_if_user_says_so) {
    (void)ctx;
    struct tester tester;
    ASSERT_SUCCESS(s_tester_init(&tester, allocator));

    /* send request */
    struct aws_http_message *request = s_new_default_get_request(allocator);
    struct aws_http_make_request_options opt_override = {.manual_window_management = true};

    struct response_tester response;
    ASSERT_SUCCESS(s_response_tester_init_ex(&response, &tester, request, &opt_override, NULL));
    response.stop_auto_window_update = true;

    testing_channel_drain_queued_tasks(&tester.testing_channel);

    /* Ensure the request can be destroyed after request is sent */
    aws_http_message_destroy(request);

    /* send response */
    const char *response_str = "HTTP/1.1 200 OK\r\n"
                               "Content-Length: 9\r\n"
                               "\r\n"
                               "Call Momo";
    ASSERT_SUCCESS(testing_channel_send_response_str(&tester.testing_channel, response_str));

    testing_channel_drain_queued_tasks(&tester.testing_channel);

    /* check result */
    size_t window_update = testing_channel_last_window_update(&tester.testing_channel);
    size_t message_sans_body = strlen(response_str) - 9;
    ASSERT_TRUE(window_update == message_sans_body);

    /* clean up */
    ASSERT_SUCCESS(s_response_tester_clean_up(&response));
    ASSERT_SUCCESS(s_tester_clean_up(&tester));
    return AWS_OP_SUCCESS;
}

/* Stop window from fully re-opening, then open it manually afterwards*/
static int s_window_update(struct aws_allocator *allocator, bool on_thread) {
    struct tester tester;
    ASSERT_SUCCESS(s_tester_init(&tester, allocator));

    /* send request */
    struct aws_http_message *request = s_new_default_get_request(allocator);

    struct response_tester response;
    ASSERT_SUCCESS(s_response_tester_init(&response, &tester, request));
    response.stop_auto_window_update = true;

    testing_channel_drain_queued_tasks(&tester.testing_channel);

    /* Ensure the request can be destroyed after request is sent */
    aws_http_message_destroy(request);

    /* send response */
    const char *response_str = "HTTP/1.1 200 OK\r\n"
                               "Content-Length: 9\r\n"
                               "\r\n"
                               "Call Momo";
    ASSERT_SUCCESS(testing_channel_send_response_str(&tester.testing_channel, response_str));

    /* drain the task queue, in case there's an update window task in there from the headers */
    testing_channel_drain_queued_tasks(&tester.testing_channel);

    /* check result */
    if (!on_thread) {
        testing_channel_set_is_on_users_thread(&tester.testing_channel, false);
    }

    aws_http_stream_update_window(response.stream, 9);

    if (!on_thread) {
        testing_channel_set_is_on_users_thread(&tester.testing_channel, true);
    }

    testing_channel_drain_queued_tasks(&tester.testing_channel);

    size_t window_update = testing_channel_last_window_update(&tester.testing_channel);
    ASSERT_INT_EQUALS(9, window_update);

    /* clean up */
    ASSERT_SUCCESS(s_response_tester_clean_up(&response));
    ASSERT_SUCCESS(s_tester_clean_up(&tester));
    return AWS_OP_SUCCESS;
}

H1_CLIENT_TEST_CASE(h1_client_window_manual_update) {
    (void)ctx;
    return s_window_update(allocator, true);
}

H1_CLIENT_TEST_CASE(h1_client_window_manual_update_off_thread) {
    (void)ctx;
    return s_window_update(allocator, false);
}

static void s_on_complete(struct aws_http_stream *stream, int error_code, void *user_data) {
    (void)stream;
    int *completion_error_code = user_data;
    *completion_error_code = error_code;
}

H1_CLIENT_TEST_CASE(h1_client_request_cancelled_by_channel_shutdown) {
    (void)ctx;
    struct tester tester;
    ASSERT_SUCCESS(s_tester_init(&tester, allocator));

    int completion_error_code = 0;

    /* send request */
    struct aws_http_make_request_options opt = {
        .self_size = sizeof(opt),
        .request = s_new_default_get_request(allocator),
        .user_data = &completion_error_code,
        .on_complete = s_on_complete,
    };
    struct aws_http_stream *stream = aws_http_connection_make_request(tester.connection, &opt);
    ASSERT_NOT_NULL(stream);

    testing_channel_drain_queued_tasks(&tester.testing_channel);

    /* Ensure the request can be destroyed after request is sent */
    aws_http_message_destroy(opt.request);

    /* shutdown channel before request completes */
    aws_channel_shutdown(tester.testing_channel.channel, AWS_ERROR_SUCCESS);
    testing_channel_drain_queued_tasks(&tester.testing_channel);

    /* even though the channel shut down with error_code 0,
     * the stream should not get code 0 because it did not complete successfully */
    ASSERT_TRUE(completion_error_code != AWS_ERROR_SUCCESS);

    /* clean up */
    aws_http_stream_release(stream);

    ASSERT_SUCCESS(s_tester_clean_up(&tester));
    return AWS_OP_SUCCESS;
}

H1_CLIENT_TEST_CASE(h1_client_multiple_requests_cancelled_by_channel_shutdown) {
    (void)ctx;
    struct tester tester;
    ASSERT_SUCCESS(s_tester_init(&tester, allocator));

    struct aws_http_stream *streams[3];
    int completion_error_codes[3];
    memset(completion_error_codes, 0, sizeof(completion_error_codes));

    struct aws_http_make_request_options opt = {
        .self_size = sizeof(opt),
        .request = s_new_default_get_request(allocator),
        .on_complete = s_on_complete,
    };

    for (int i = 0; i < 2; ++i) {
        opt.user_data = &completion_error_codes[i];
        streams[i] = aws_http_connection_make_request(tester.connection, &opt);
        ASSERT_NOT_NULL(streams[i]);
    }

    /* 2 streams are now in-progress */
    testing_channel_drain_queued_tasks(&tester.testing_channel);

    /* Make 1 more stream that's still locked away in the pending queue */
    opt.user_data = &completion_error_codes[2];
    streams[2] = aws_http_connection_make_request(tester.connection, &opt);
    ASSERT_NOT_NULL(streams[2]);

    /* shutdown channel */
    aws_channel_shutdown(tester.testing_channel.channel, AWS_ERROR_SUCCESS);
    testing_channel_drain_queued_tasks(&tester.testing_channel);

    /* Ensure the request can be destroyed after request is sent */
    aws_http_message_destroy(opt.request);

    /* check results */
    for (int i = 0; i < 3; ++i) {
        ASSERT_TRUE(completion_error_codes[i] != AWS_ERROR_SUCCESS);
        aws_http_stream_release(streams[i]);
    }

    ASSERT_SUCCESS(s_tester_clean_up(&tester));
    return AWS_OP_SUCCESS;
}

H1_CLIENT_TEST_CASE(h1_client_new_request_fails_if_channel_shut_down) {
    (void)ctx;
    struct tester tester;
    ASSERT_SUCCESS(s_tester_init(&tester, allocator));

    aws_channel_shutdown(tester.testing_channel.channel, AWS_ERROR_SUCCESS);
    /* wait for shutdown complete */
    testing_channel_drain_queued_tasks(&tester.testing_channel);

    /* send request */
    struct aws_http_make_request_options opt = {
        .self_size = sizeof(opt),
        .request = s_new_default_get_request(allocator),
    };

    struct aws_http_stream *stream = aws_http_connection_make_request(tester.connection, &opt);
    ASSERT_NULL(stream);
    ASSERT_INT_EQUALS(aws_last_error(), AWS_ERROR_HTTP_CONNECTION_CLOSED);

    aws_http_message_destroy(opt.request);
    ASSERT_SUCCESS(s_tester_clean_up(&tester));
    return AWS_OP_SUCCESS;
}

enum request_callback {
    REQUEST_CALLBACK_OUTGOING_BODY,
    REQUEST_CALLBACK_INCOMING_HEADERS,
    REQUEST_CALLBACK_INCOMING_HEADERS_DONE,
    REQUEST_CALLBACK_INCOMING_BODY,
    REQUEST_CALLBACK_COMPLETE,
    REQUEST_CALLBACK_COUNT,
};

static const int ERROR_FROM_CALLBACK_ERROR_CODE = (int)0xBEEFCAFE;

struct error_from_callback_tester {
    enum request_callback error_at;
    int callback_counts[REQUEST_CALLBACK_COUNT];
    bool has_errored;
    struct aws_stream_status status;
    int on_complete_error_code;
};

static int s_error_from_callback_common(
    struct error_from_callback_tester *error_tester,
    enum request_callback current_callback) {

    error_tester->callback_counts[current_callback]++;

    /* After error code returned, no more callbacks should fire (except for on_complete) */
    AWS_FATAL_ASSERT(!error_tester->has_errored);
    AWS_FATAL_ASSERT(current_callback <= error_tester->error_at);
    if (current_callback == error_tester->error_at) {
        error_tester->has_errored = true;
        return aws_raise_error(ERROR_FROM_CALLBACK_ERROR_CODE);
    }

    return AWS_OP_SUCCESS;
}

static int s_error_from_outgoing_body_read(struct aws_input_stream *body, struct aws_byte_buf *dest) {

    (void)dest;

    struct error_from_callback_tester *error_tester = body->impl;
    ASSERT_SUCCESS(s_error_from_callback_common(error_tester, REQUEST_CALLBACK_OUTGOING_BODY));

    /* If the common fn was successful, write out some data and end the stream */
    ASSERT_TRUE(aws_byte_buf_write(dest, (const uint8_t *)"abcd", 4));
    error_tester->status.is_end_of_stream = true;
    return AWS_OP_SUCCESS;
}

static int s_error_from_outgoing_body_get_status(struct aws_input_stream *body, struct aws_stream_status *status) {
    struct error_from_callback_tester *error_tester = body->impl;
    *status = error_tester->status;
    return AWS_OP_SUCCESS;
}

static void s_error_from_outgoing_body_clean_up(struct aws_input_stream *stream) {
    (void)stream;
}

static struct aws_input_stream_vtable s_error_from_outgoing_body_vtable = {
    .seek = NULL,
    .read = s_error_from_outgoing_body_read,
    .get_status = s_error_from_outgoing_body_get_status,
    .get_length = NULL,
    .clean_up = s_error_from_outgoing_body_clean_up,
};

static int s_error_from_incoming_headers(
    struct aws_http_stream *stream,
    enum aws_http_header_type header_type,
    const struct aws_http_header *header_array,
    size_t num_headers,
    void *user_data) {

    (void)stream;
    (void)header_type;
    (void)header_array;
    (void)num_headers;
    return s_error_from_callback_common(user_data, REQUEST_CALLBACK_INCOMING_HEADERS);
}

static int s_error_from_incoming_headers_done(
    struct aws_http_stream *stream,
    enum aws_http_header_type header_type,
    void *user_data) {
    (void)stream;
    (void)header_type;
    return s_error_from_callback_common(user_data, REQUEST_CALLBACK_INCOMING_HEADERS_DONE);
}

static int s_error_from_incoming_body(
    struct aws_http_stream *stream,
    const struct aws_byte_cursor *data,
    void *user_data) {

    (void)stream;
    (void)data;
    return s_error_from_callback_common(user_data, REQUEST_CALLBACK_INCOMING_BODY);
}

static void s_error_tester_on_stream_complete(struct aws_http_stream *stream, int error_code, void *user_data) {
    (void)stream;
    struct error_from_callback_tester *error_tester = user_data;
    error_tester->callback_counts[REQUEST_CALLBACK_COMPLETE]++;
    error_tester->on_complete_error_code = error_code;
}

static int s_test_error_from_callback(struct aws_allocator *allocator, enum request_callback error_at) {
    struct tester tester;
    ASSERT_SUCCESS(s_tester_init(&tester, allocator));

    struct error_from_callback_tester error_tester = {
        .error_at = error_at,
        .status =
            {
                .is_valid = true,
                .is_end_of_stream = false,
            },
    };
    struct aws_input_stream error_from_outgoing_body_stream = {
        .allocator = allocator,
        .impl = &error_tester,
        .vtable = &s_error_from_outgoing_body_vtable,
    };

    /* send request */
    struct aws_http_header headers[] = {
        {
            .name = aws_byte_cursor_from_c_str("Content-Length"),
            .value = aws_byte_cursor_from_c_str("4"),
        },
    };

    struct aws_http_message *request = aws_http_message_new_request(allocator);
    ASSERT_NOT_NULL(request);
    ASSERT_SUCCESS(aws_http_message_set_request_method(request, aws_http_method_post));
    ASSERT_SUCCESS(aws_http_message_set_request_path(request, aws_byte_cursor_from_c_str("/")));
    ASSERT_SUCCESS(aws_http_message_add_header_array(request, headers, AWS_ARRAY_SIZE(headers)));
    aws_http_message_set_body_stream(request, &error_from_outgoing_body_stream);

    struct aws_http_make_request_options opt = {
        .self_size = sizeof(opt),
        .request = request,
        .on_response_headers = s_error_from_incoming_headers,
        .on_response_header_block_done = s_error_from_incoming_headers_done,
        .on_response_body = s_error_from_incoming_body,
        .on_complete = s_error_tester_on_stream_complete,
        .user_data = &error_tester,
    };

    struct aws_http_stream *stream = aws_http_connection_make_request(tester.connection, &opt);
    ASSERT_NOT_NULL(stream);

    testing_channel_drain_queued_tasks(&tester.testing_channel);

    /* Ensure the request can be destroyed after request is sent */
    aws_http_message_destroy(opt.request);

    /* send response */
    ASSERT_SUCCESS(testing_channel_send_response_str_ignore_errors(
        &tester.testing_channel,
        "HTTP/1.1 200 OK\r\n"
        "Transfer-Encoding: chunked\r\n"
        "Date: Fri, 01 Mar 2019 17:18:55 GMT\r\n"
        "\r\n"
        "3\r\n"
        "two\r\n"
        "6\r\n"
        "chunks\r\n"
        "0\r\n"
        "\r\n"));

    testing_channel_drain_queued_tasks(&tester.testing_channel);

    /* check that callbacks were invoked before error_at, but not after */
    for (int i = 0; i < REQUEST_CALLBACK_COMPLETE; ++i) {
        if (i <= error_at) {
            ASSERT_TRUE(error_tester.callback_counts[i] > 0);
        } else {
            ASSERT_INT_EQUALS(0, error_tester.callback_counts[i]);
        }
    }

    /* the on_complete callback should always fire though, and should receive the proper error_code */
    ASSERT_INT_EQUALS(1, error_tester.callback_counts[REQUEST_CALLBACK_COMPLETE]);
    ASSERT_INT_EQUALS(ERROR_FROM_CALLBACK_ERROR_CODE, error_tester.on_complete_error_code);

    aws_http_stream_release(stream);
    ASSERT_SUCCESS(s_tester_clean_up(&tester));
    return AWS_OP_SUCCESS;
}

H1_CLIENT_TEST_CASE(h1_client_error_from_outgoing_body_callback_stops_decoder) {
    (void)ctx;
    ASSERT_SUCCESS(s_test_error_from_callback(allocator, REQUEST_CALLBACK_OUTGOING_BODY));
    return AWS_OP_SUCCESS;
}

H1_CLIENT_TEST_CASE(h1_client_error_from_incoming_headers_callback_stops_decoder) {
    (void)ctx;
    ASSERT_SUCCESS(s_test_error_from_callback(allocator, REQUEST_CALLBACK_INCOMING_HEADERS));
    return AWS_OP_SUCCESS;
}

H1_CLIENT_TEST_CASE(h1_client_error_from_incoming_headers_done_callback_stops_decoder) {
    (void)ctx;
    ASSERT_SUCCESS(s_test_error_from_callback(allocator, REQUEST_CALLBACK_INCOMING_HEADERS_DONE));
    return AWS_OP_SUCCESS;
}

H1_CLIENT_TEST_CASE(h1_client_error_from_incoming_body_callback_stops_decoder) {
    (void)ctx;
    ASSERT_SUCCESS(s_test_error_from_callback(allocator, REQUEST_CALLBACK_INCOMING_BODY));
    return AWS_OP_SUCCESS;
}

/* After aws_http_connection_close() is called, aws_http_connection_is_open() should return false,
 * even if both calls were made from outside the event-loop thread. */
H1_CLIENT_TEST_CASE(h1_client_close_from_off_thread_makes_not_open) {
    (void)ctx;
    struct tester tester;
    ASSERT_SUCCESS(s_tester_init(&tester, allocator));

    testing_channel_set_is_on_users_thread(&tester.testing_channel, false);

    ASSERT_TRUE(aws_http_connection_is_open(tester.connection));
    aws_http_connection_close(tester.connection);
    ASSERT_FALSE(aws_http_connection_is_open(tester.connection));

    testing_channel_set_is_on_users_thread(&tester.testing_channel, true);

    ASSERT_SUCCESS(s_tester_clean_up(&tester));
    return AWS_OP_SUCCESS;
}

H1_CLIENT_TEST_CASE(h1_client_close_from_on_thread_makes_not_open) {
    (void)ctx;
    struct tester tester;
    ASSERT_SUCCESS(s_tester_init(&tester, allocator));

    testing_channel_set_is_on_users_thread(&tester.testing_channel, false);
    ASSERT_TRUE(aws_http_connection_is_open(tester.connection));

    testing_channel_set_is_on_users_thread(&tester.testing_channel, true);
    aws_http_connection_close(tester.connection);

    testing_channel_set_is_on_users_thread(&tester.testing_channel, false);
    ASSERT_FALSE(aws_http_connection_is_open(tester.connection));

    testing_channel_set_is_on_users_thread(&tester.testing_channel, true);

    ASSERT_SUCCESS(s_tester_clean_up(&tester));
    return AWS_OP_SUCCESS;
}

struct protocol_switcher {
    /* Settings */
    struct tester *tester;
    size_t downstream_handler_window_size;
    const char *data_after_upgrade_response;
    bool install_downstream_handler;

    /* Results */
    int upgrade_response_status;
    bool is_upgrade_response_complete;
    bool has_installed_downstream_handler;
};

static void s_switch_protocols_on_stream_complete(struct aws_http_stream *stream, int error_code, void *user_data) {
    struct protocol_switcher *switcher = user_data;

    switcher->is_upgrade_response_complete = true;
    aws_http_stream_get_incoming_response_status(stream, &switcher->upgrade_response_status);

    /* install downstream hander */
    if (switcher->install_downstream_handler && !error_code &&
        (switcher->upgrade_response_status == AWS_HTTP_STATUS_101_SWITCHING_PROTOCOLS)) {

        int err = testing_channel_install_downstream_handler(
            &switcher->tester->testing_channel, switcher->downstream_handler_window_size);
        if (!err) {
            switcher->has_installed_downstream_handler = true;
        }
    }
}

/* Send "Connection: Upgrade" request and receive "101 Switching Protocols" response.
 * Optionally, install a downstream handler when response is received
 */
static int s_switch_protocols(struct protocol_switcher *switcher) {
    /* send upgrade request */
    struct aws_http_header request_headers[] = {
        {
            .name = aws_byte_cursor_from_c_str("Connection"),
            .value = aws_byte_cursor_from_c_str("Upgrade"),
        },
        {
            .name = aws_byte_cursor_from_c_str("Upgrade"),
            .value = aws_byte_cursor_from_c_str("MyProtocol"),
        },
    };

    struct aws_http_message *request = aws_http_message_new_request(switcher->tester->alloc);
    ASSERT_NOT_NULL(request);
    ASSERT_SUCCESS(aws_http_message_set_request_method(request, aws_http_method_get));
    ASSERT_SUCCESS(aws_http_message_set_request_path(request, aws_byte_cursor_from_c_str("/")));
    ASSERT_SUCCESS(aws_http_message_add_header_array(request, request_headers, AWS_ARRAY_SIZE(request_headers)));

    struct aws_http_make_request_options upgrade_request = {
        .self_size = sizeof(upgrade_request),
        .request = request,
        .user_data = switcher,
        .on_complete = s_switch_protocols_on_stream_complete,
    };

    struct aws_http_stream *upgrade_stream =
        aws_http_connection_make_request(switcher->tester->connection, &upgrade_request);
    ASSERT_NOT_NULL(upgrade_stream);
    testing_channel_drain_queued_tasks(&switcher->tester->testing_channel);

    /* Ensure the request can be destroyed after request is sent */
    aws_http_message_destroy(upgrade_request.request);

    /* clear all messages written thus far to the testing-channel */
    while (!aws_linked_list_empty(testing_channel_get_written_message_queue(&switcher->tester->testing_channel))) {
        struct aws_linked_list_node *node =
            aws_linked_list_pop_front(testing_channel_get_written_message_queue(&switcher->tester->testing_channel));
        struct aws_io_message *msg = AWS_CONTAINER_OF(node, struct aws_io_message, queueing_handle);
        aws_mem_release(msg->allocator, msg);
    }

    /* send upgrade response (followed by any extra data) */
    struct aws_byte_cursor response = aws_byte_cursor_from_c_str("HTTP/1.1 101 Switching Protocols\r\n"
                                                                 "Upgrade: MyProtocol\r\n"
                                                                 "\r\n");
    struct aws_byte_cursor extra_data = aws_byte_cursor_from_c_str(switcher->data_after_upgrade_response);
    struct aws_byte_buf sending_buf;
    ASSERT_SUCCESS(aws_byte_buf_init(&sending_buf, switcher->tester->alloc, response.len + extra_data.len));
    ASSERT_TRUE(aws_byte_buf_write_from_whole_cursor(&sending_buf, response));
    if (extra_data.len) {
        ASSERT_TRUE(aws_byte_buf_write_from_whole_cursor(&sending_buf, extra_data));
    }

    testing_channel_send_response(&switcher->tester->testing_channel, aws_byte_cursor_from_buf(&sending_buf));

    /* wait for response to complete, and check results */
    testing_channel_drain_queued_tasks(&switcher->tester->testing_channel);
    ASSERT_TRUE(switcher->is_upgrade_response_complete);
    ASSERT_INT_EQUALS(101, switcher->upgrade_response_status);

    /* if we wanted downstream handler installed, ensure that happened */
    if (switcher->install_downstream_handler) {
        ASSERT_TRUE(switcher->has_installed_downstream_handler);
    }

    /* cleanup */
    aws_byte_buf_clean_up(&sending_buf);
    aws_http_stream_release(upgrade_stream);
    return AWS_OP_SUCCESS;
}

H1_CLIENT_TEST_CASE(h1_client_midchannel_sanity_check) {
    (void)ctx;
    struct tester tester;
    ASSERT_SUCCESS(s_tester_init(&tester, allocator));

    struct protocol_switcher switcher = {
        .tester = &tester,
        .install_downstream_handler = true,
    };
    ASSERT_SUCCESS(s_switch_protocols(&switcher));

    /* clean up */
    ASSERT_SUCCESS(s_tester_clean_up(&tester));
    return AWS_OP_SUCCESS;
}

/* confirm data passes through http-handler untouched in the read direction */
H1_CLIENT_TEST_CASE(h1_client_midchannel_read) {
    (void)ctx;
    struct tester tester;
    ASSERT_SUCCESS(s_tester_init(&tester, allocator));

    struct protocol_switcher switcher = {
        .tester = &tester,
        .install_downstream_handler = true,
        .downstream_handler_window_size = SIZE_MAX,
    };
    ASSERT_SUCCESS(s_switch_protocols(&switcher));

    const char *test_str = "inmyprotocolspacesarestrictlyforbidden";
    ASSERT_SUCCESS(testing_channel_readpush(&tester.testing_channel, test_str));
    testing_channel_drain_queued_tasks(&tester.testing_channel);
    ASSERT_SUCCESS(testing_channel_check_midchannel_read_messages(&tester.testing_channel, allocator, test_str));

    ASSERT_SUCCESS(s_tester_clean_up(&tester));
    return AWS_OP_SUCCESS;
}

/* confirm that, if new-protocol-data arrives packed into the same aws_io_message as the upgrade response,
 * that data is properly passed dowstream. */
H1_CLIENT_TEST_CASE(h1_client_midchannel_read_immediately) {
    (void)ctx;
    struct tester tester;
    ASSERT_SUCCESS(s_tester_init(&tester, allocator));

    const char *test_str = "inmyprotocoleverythingwillbebetter";

    struct protocol_switcher switcher = {
        .tester = &tester,
        .install_downstream_handler = true,
        .downstream_handler_window_size = SIZE_MAX,
        .data_after_upgrade_response = test_str, /* Note extra data */
    };
    ASSERT_SUCCESS(s_switch_protocols(&switcher));

    ASSERT_SUCCESS(testing_channel_check_midchannel_read_messages(&tester.testing_channel, allocator, test_str));

    ASSERT_SUCCESS(s_tester_clean_up(&tester));
    return AWS_OP_SUCCESS;
}

/* Have a tiny downstream read-window and increment it in little chunks. */
H1_CLIENT_TEST_CASE(h1_client_midchannel_read_with_small_downstream_window) {
    (void)ctx;
    struct tester tester;
    ASSERT_SUCCESS(s_tester_init(&tester, allocator));

    struct protocol_switcher switcher = {
        .tester = &tester,
        .install_downstream_handler = true,
        .downstream_handler_window_size = 1 /* Note tiny starting window. */,
    };
    ASSERT_SUCCESS(s_switch_protocols(&switcher));

    const char *test_str = "inmyprotocolcapitallettersarethedevil";
    ASSERT_SUCCESS(testing_channel_readpush(&tester.testing_channel, test_str));

    /* open window in tiny increments */
    for (size_t i = 0; i < strlen(test_str); ++i) {
        ASSERT_SUCCESS(testing_channel_increment_read_window(&tester.testing_channel, 1));
        testing_channel_drain_queued_tasks(&tester.testing_channel);
    }

    /* ensure that the handler actually sent multiple messages */
    size_t num_read_messages = 0;
    struct aws_linked_list *list = testing_channel_get_read_message_queue(&tester.testing_channel);
    struct aws_linked_list_node *node = aws_linked_list_front(list);
    while (node != aws_linked_list_end(list)) {
        num_read_messages++;
        node = aws_linked_list_next(node);
    }
    ASSERT_TRUE(num_read_messages > 1);

    ASSERT_SUCCESS(testing_channel_check_midchannel_read_messages(&tester.testing_channel, allocator, test_str));

    /* cleanup */
    ASSERT_SUCCESS(s_tester_clean_up(&tester));
    return AWS_OP_SUCCESS;
}

/* confirm data passes through http-handler untouched in the write direction */
H1_CLIENT_TEST_CASE(h1_client_midchannel_write) {
    (void)ctx;
    struct tester tester;
    ASSERT_SUCCESS(s_tester_init(&tester, allocator));

    struct protocol_switcher switcher = {
        .tester = &tester,
        .install_downstream_handler = true,
        .downstream_handler_window_size = SIZE_MAX,
    };
    ASSERT_SUCCESS(s_switch_protocols(&switcher));

    const char *test_str = "inmyprotocolthereisnomoney";
    testing_channel_writepush(&tester.testing_channel, test_str);
    testing_channel_drain_queued_tasks(&tester.testing_channel);
    ASSERT_SUCCESS(testing_channel_check_written_messages(&tester.testing_channel, allocator, test_str));

    ASSERT_SUCCESS(s_tester_clean_up(&tester));
    return AWS_OP_SUCCESS;
}

/* Test that, when HTTP is a midchannel handler, it will continue processing aws_io_messages write messages
 * in the time between shutdown-in-the-read-direction and shutdown-in-the-write-direction */
static const char *s_write_after_shutdown_in_read_dir_str = "inmyprotocolfrowningisnotallowed";

static void s_downstream_handler_write_on_shutdown(
    enum aws_channel_direction dir,
    int error_code,
    bool free_scarce_resources_immediately,
    void *user_data) {

    (void)error_code;
    (void)free_scarce_resources_immediately;

    struct tester *tester = user_data;

    if (dir == AWS_CHANNEL_DIR_WRITE) {
        testing_channel_writepush(&tester->testing_channel, s_write_after_shutdown_in_read_dir_str);
    }
}

H1_CLIENT_TEST_CASE(h1_client_midchannel_write_continues_after_shutdown_in_read_dir) {
    (void)ctx;
    struct tester tester;
    ASSERT_SUCCESS(s_tester_init(&tester, allocator));

    struct protocol_switcher switcher = {
        .tester = &tester,
        .install_downstream_handler = true,
        .downstream_handler_window_size = SIZE_MAX,
    };
    ASSERT_SUCCESS(s_switch_protocols(&switcher));

    /* Downstream handler will write data while shutting down in write direction */
    testing_channel_set_downstream_handler_shutdown_callback(
        &tester.testing_channel, s_downstream_handler_write_on_shutdown, &tester);

    /* Shutdown cannel */
    aws_channel_shutdown(tester.testing_channel.channel, AWS_ERROR_SUCCESS);
    testing_channel_drain_queued_tasks(&tester.testing_channel);

    /* Did the late message get through? */
    ASSERT_SUCCESS(testing_channel_check_written_messages(
        &tester.testing_channel, tester.alloc, s_write_after_shutdown_in_read_dir_str));

    ASSERT_SUCCESS(s_tester_clean_up(&tester));
    return AWS_OP_SUCCESS;
}

static void s_on_message_write_complete_save_error_code(
    struct aws_channel *channel,
    struct aws_io_message *message,
    int err_code,
    void *user_data) {

    (void)channel;
    (void)message;
    int *save = user_data;
    *save = err_code;
}

/* Ensure that things fail if a downstream handler is installed without switching protocols.
 * This test is weird in that failure must occur, but we're not prescriptive about where it occurs. */
H1_CLIENT_TEST_CASE(h1_client_midchannel_requires_switching_protocols) {
    (void)ctx;
    struct tester tester;
    ASSERT_SUCCESS(s_tester_init(&tester, allocator));

    /* The act of installing the downstream handler might fail */
    int err = testing_channel_install_downstream_handler(&tester.testing_channel, SIZE_MAX);
    if (err) {
        goto installation_failed;
    }

    /* Sending the message might fail */
    int msg_completion_error_code = 0;
    struct aws_io_message *msg = aws_channel_acquire_message_from_pool(
        tester.testing_channel.channel, AWS_IO_MESSAGE_APPLICATION_DATA, SIZE_MAX);
    ASSERT_NOT_NULL(msg);
    msg->on_completion = s_on_message_write_complete_save_error_code;
    msg->user_data = &msg_completion_error_code;

    err = testing_channel_push_write_message(&tester.testing_channel, msg);
    if (err) {
        aws_mem_release(msg->allocator, msg);
        goto push_message_failed;
    }

    /* The message might fail to reach the socket */
    testing_channel_drain_queued_tasks(&tester.testing_channel);
    if (msg_completion_error_code) {
        goto message_completion_failed;
    }

    /* This is bad, we should have failed by now */
    ASSERT_TRUE(false);

message_completion_failed:
push_message_failed:
installation_failed:

    ASSERT_SUCCESS(s_tester_clean_up(&tester));
    return AWS_OP_SUCCESS;
}

H1_CLIENT_TEST_CASE(h1_client_switching_protocols_fails_pending_requests) {
    (void)ctx;
    struct tester tester;
    ASSERT_SUCCESS(s_tester_init(&tester, allocator));

    /* queue a connection upgrade request */
    struct aws_http_header headers[] = {
        {
            .name = aws_byte_cursor_from_c_str("Connection"),
            .value = aws_byte_cursor_from_c_str("Upgrade"),
        },
        {
            .name = aws_byte_cursor_from_c_str("Upgrade"),
            .value = aws_byte_cursor_from_c_str("MyProtocol"),
        },
    };

    struct aws_http_message *upgrade_request = aws_http_message_new_request(allocator);
    ASSERT_NOT_NULL(upgrade_request);
    ASSERT_SUCCESS(aws_http_message_set_request_method(upgrade_request, aws_http_method_get));
    ASSERT_SUCCESS(aws_http_message_set_request_path(upgrade_request, aws_byte_cursor_from_c_str("/")));
    ASSERT_SUCCESS(aws_http_message_add_header_array(upgrade_request, headers, AWS_ARRAY_SIZE(headers)));

    struct response_tester upgrade_response;
    ASSERT_SUCCESS(s_response_tester_init(&upgrade_response, &tester, upgrade_request));

    /* queue another request behind it */
    struct aws_http_message *next_request = s_new_default_get_request(allocator);

    struct response_tester next_response;
    ASSERT_SUCCESS(s_response_tester_init(&next_response, &tester, next_request));

    /* send upgrade response */
    testing_channel_drain_queued_tasks(&tester.testing_channel);

    /* Ensure the request can be destroyed after request is sent */
    aws_http_message_destroy(upgrade_request);
    aws_http_message_destroy(next_request);

    ASSERT_SUCCESS(testing_channel_send_response_str(
        &tester.testing_channel,
        "HTTP/1.1 101 Switching Protocols\r\n"
        "Upgrade: MyProtocol\r\n"
        "\r\n"));

    testing_channel_drain_queued_tasks(&tester.testing_channel);

    ASSERT_UINT_EQUALS(1, upgrade_response.on_complete_cb_count);
    ASSERT_INT_EQUALS(101, upgrade_response.status);

    /* confirm that the next request was cancelled */
    ASSERT_UINT_EQUALS(1, next_response.on_complete_cb_count);
    ASSERT_TRUE(next_response.on_complete_error_code != AWS_OP_SUCCESS);

    /* clean up */
    s_response_tester_clean_up(&upgrade_response);
    s_response_tester_clean_up(&next_response);
    ASSERT_SUCCESS(s_tester_clean_up(&tester));
    return AWS_OP_SUCCESS;
}

H1_CLIENT_TEST_CASE(h1_client_switching_protocols_fails_subsequent_requests) {
    (void)ctx;
    struct tester tester;
    ASSERT_SUCCESS(s_tester_init(&tester, allocator));

    /* Successfully switch protocols */
    struct protocol_switcher switcher = {
        .tester = &tester,
        .install_downstream_handler = true,
    };
    ASSERT_SUCCESS(s_switch_protocols(&switcher));

    /* Attempting to send a request after this should fail. */
    struct aws_http_message *request = s_new_default_get_request(allocator);

    struct response_tester response;
    int err = s_response_tester_init(&response, &tester, request);
    if (err) {
        ASSERT_INT_EQUALS(AWS_ERROR_HTTP_SWITCHED_PROTOCOLS, aws_last_error());
    } else {
        testing_channel_drain_queued_tasks(&tester.testing_channel);
        ASSERT_UINT_EQUALS(1, response.on_complete_cb_count);
        ASSERT_INT_EQUALS(AWS_ERROR_HTTP_SWITCHED_PROTOCOLS, response.on_complete_error_code);
    }

    /* clean up */
    aws_http_message_destroy(request);
    ASSERT_SUCCESS(s_response_tester_clean_up(&response));
    ASSERT_SUCCESS(s_tester_clean_up(&tester));
    return AWS_OP_SUCCESS;
}

H1_CLIENT_TEST_CASE(h1_client_switching_protocols_requires_downstream_handler) {
    (void)ctx;
    struct tester tester;
    ASSERT_SUCCESS(s_tester_init(&tester, allocator));

    /* Successfully switch protocols, but don't install downstream handler. */
    struct protocol_switcher switcher = {
        .tester = &tester,
        .install_downstream_handler = false,
    };

    ASSERT_SUCCESS(s_switch_protocols(&switcher));

    /* If new data arrives and no downstream handler is installed to deal with it, the connection should shut down. */
    ASSERT_SUCCESS(testing_channel_readpush_ignore_errors(&tester.testing_channel, "herecomesnewprotocoldatachoochoo"));

    testing_channel_drain_queued_tasks(&tester.testing_channel);
    ASSERT_TRUE(testing_channel_is_shutdown_completed(&tester.testing_channel));
    ASSERT_TRUE(testing_channel_get_shutdown_error_code(&tester.testing_channel) != AWS_ERROR_SUCCESS);

    /* clean up */
    ASSERT_SUCCESS(s_tester_clean_up(&tester));
    return AWS_OP_SUCCESS;
}<|MERGE_RESOLUTION|>--- conflicted
+++ resolved
@@ -496,11 +496,7 @@
 
     struct aws_byte_buf *storage = &response->storage;
     const struct aws_http_header *in_header = header_array;
-<<<<<<< HEAD
-    struct aws_http_header *my_header = header_type == AWS_HTTP_INFORMATIONAL_HEADER
-=======
     struct aws_http_header *my_header = header_type == AWS_HTTP_HEADER_BLOCK_INFORMATIONAL
->>>>>>> 581b78cd
                                             ? response->info_headers + response->num_info_headers
                                             : response->headers + response->num_headers;
     for (size_t i = 0; i < num_headers; ++i) {
@@ -516,15 +512,9 @@
         in_header++;
         my_header++;
     }
-<<<<<<< HEAD
-    if (header_type == AWS_HTTP_INFORMATIONAL_HEADER) {
-        response->num_info_headers += num_headers;
-    } else if (header_type == AWS_HTTP_NORMAL_HEADER) {
-=======
     if (header_type == AWS_HTTP_HEADER_BLOCK_INFORMATIONAL) {
         response->num_info_headers += num_headers;
     } else if (header_type == AWS_HTTP_HEADER_BLOCK_MAIN) {
->>>>>>> 581b78cd
         response->num_headers += num_headers;
     }
 
