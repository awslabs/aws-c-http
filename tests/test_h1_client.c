/*
 * Copyright 2010-2018 Amazon.com, Inc. or its affiliates. All Rights Reserved.
 *
 * Licensed under the Apache License, Version 2.0 (the "License").
 * You may not use this file except in compliance with the License.
 * A copy of the License is located at
 *
 *  http://aws.amazon.com/apache2.0
 *
 * or in the "license" file accompanying this file. This file is distributed
 * on an "AS IS" BASIS, WITHOUT WARRANTIES OR CONDITIONS OF ANY KIND, either
 * express or implied. See the License for the specific language governing
 * permissions and limitations under the License.
 */

#include <aws/http/private/connection_impl.h>
#include <aws/http/request_response.h>

#include <aws/common/uuid.h>
#include <aws/io/logging.h>
#include <aws/io/stream.h>
#include <aws/testing/io_testing_channel.h>

#if _MSC_VER
#    pragma warning(disable : 4204) /* non-constant aggregate initializer */
#endif

#define H1_CLIENT_TEST_CASE(NAME)                                                                                      \
    AWS_TEST_CASE(NAME, s_test_##NAME);                                                                                \
    static int s_test_##NAME(struct aws_allocator *allocator, void *ctx)

static struct aws_http_message *s_new_default_get_request(struct aws_allocator *allocator) {
    struct aws_http_message *request = aws_http_message_new_request(allocator);
    AWS_FATAL_ASSERT(request);
    AWS_FATAL_ASSERT(AWS_OP_SUCCESS == aws_http_message_set_request_method(request, aws_http_method_get));
    AWS_FATAL_ASSERT(AWS_OP_SUCCESS == aws_http_message_set_request_path(request, aws_byte_cursor_from_c_str("/")));

    return request;
}

struct tester {
    struct aws_allocator *alloc;
    struct testing_channel testing_channel;
    struct aws_http_connection *connection;
    struct aws_logger logger;
};

static int s_tester_init(struct tester *tester, struct aws_allocator *alloc) {
    aws_load_error_strings();
    aws_common_load_log_subject_strings();
    aws_io_load_error_strings();
    aws_io_load_log_subject_strings();
    aws_http_library_init(alloc);

    AWS_ZERO_STRUCT(*tester);

    tester->alloc = alloc;

    struct aws_logger_standard_options logger_options = {
        .level = AWS_LOG_LEVEL_TRACE,
        .file = stderr,
    };
    ASSERT_SUCCESS(aws_logger_init_standard(&tester->logger, tester->alloc, &logger_options));
    aws_logger_set(&tester->logger);

    ASSERT_SUCCESS(testing_channel_init(&tester->testing_channel, alloc));

    tester->connection = aws_http_connection_new_http1_1_client(alloc, SIZE_MAX);
    ASSERT_NOT_NULL(tester->connection);

    struct aws_channel_slot *slot = aws_channel_slot_new(tester->testing_channel.channel);
    ASSERT_NOT_NULL(slot);
    tester->connection->channel_slot = slot;
    ASSERT_SUCCESS(aws_channel_slot_insert_end(tester->testing_channel.channel, slot));
    ASSERT_SUCCESS(aws_channel_slot_set_handler(slot, &tester->connection->channel_handler));

    aws_channel_acquire_hold(tester->testing_channel.channel);

    testing_channel_drain_queued_tasks(&tester->testing_channel);

    return AWS_OP_SUCCESS;
}

static int s_tester_clean_up(struct tester *tester) {
    aws_http_connection_release(tester->connection);
    ASSERT_SUCCESS(testing_channel_clean_up(&tester->testing_channel));
    aws_http_library_clean_up();
    aws_logger_clean_up(&tester->logger);
    return AWS_OP_SUCCESS;
}

/* Check that we can set and tear down the `tester` used by all other tests in this file */
H1_CLIENT_TEST_CASE(h1_client_sanity_check) {
    (void)ctx;
    struct tester tester;
    ASSERT_SUCCESS(s_tester_init(&tester, allocator));

    ASSERT_SUCCESS(s_tester_clean_up(&tester));
    return AWS_OP_SUCCESS;
}

/* Send 1 line request, doesn't care about response */
H1_CLIENT_TEST_CASE(h1_client_request_send_1liner) {
    (void)ctx;
    struct tester tester;
    ASSERT_SUCCESS(s_tester_init(&tester, allocator));

    /* send request */
    struct aws_http_request_options opt = AWS_HTTP_REQUEST_OPTIONS_INIT;
    opt.client_connection = tester.connection;
    opt.request = s_new_default_get_request(allocator);
    struct aws_http_stream *stream = aws_http_stream_new_client_request(&opt);
    ASSERT_NOT_NULL(stream);

    testing_channel_drain_queued_tasks(&tester.testing_channel);

    /* check result */
    const char *expected = "GET / HTTP/1.1\r\n"
                           "\r\n";
    ASSERT_SUCCESS(testing_channel_check_written_message(&tester.testing_channel, expected));

    /* clean up */
    aws_http_message_destroy(opt.request);
    aws_http_stream_release(stream);

    ASSERT_SUCCESS(s_tester_clean_up(&tester));
    return AWS_OP_SUCCESS;
}

H1_CLIENT_TEST_CASE(h1_client_request_send_headers) {
    (void)ctx;
    struct tester tester;
    ASSERT_SUCCESS(s_tester_init(&tester, allocator));

    /* send request */
    struct aws_http_header headers[] = {
        {
            .name = AWS_BYTE_CUR_INIT_FROM_STRING_LITERAL("Host"),
            .value = AWS_BYTE_CUR_INIT_FROM_STRING_LITERAL("example.com"),
        },
        {
            .name = AWS_BYTE_CUR_INIT_FROM_STRING_LITERAL("Accept"),
            .value = AWS_BYTE_CUR_INIT_FROM_STRING_LITERAL("*/*"),
        },
    };

    struct aws_http_message *request = s_new_default_get_request(allocator);
    ASSERT_NOT_NULL(request);
    ASSERT_SUCCESS(aws_http_message_add_header_array(request, headers, AWS_ARRAY_SIZE(headers)));

    struct aws_http_request_options opt = AWS_HTTP_REQUEST_OPTIONS_INIT;
    opt.client_connection = tester.connection;
    opt.request = request;
    struct aws_http_stream *stream = aws_http_stream_new_client_request(&opt);
    ASSERT_NOT_NULL(stream);

    testing_channel_drain_queued_tasks(&tester.testing_channel);

    /* check result */
    const char *expected = "GET / HTTP/1.1\r\n"
                           "Host: example.com\r\n"
                           "Accept: */*\r\n"
                           "\r\n";
    ASSERT_SUCCESS(testing_channel_check_written_message(&tester.testing_channel, expected));

    /* clean up */
    aws_http_message_destroy(request);
    aws_http_stream_release(stream);

    ASSERT_SUCCESS(s_tester_clean_up(&tester));
    return AWS_OP_SUCCESS;
}

H1_CLIENT_TEST_CASE(h1_client_request_send_body) {
    (void)ctx;
    struct tester tester;
    ASSERT_SUCCESS(s_tester_init(&tester, allocator));

    /* send request */
    static const struct aws_byte_cursor body = AWS_BYTE_CUR_INIT_FROM_STRING_LITERAL("write more tests");
    struct aws_input_stream *body_stream = aws_input_stream_new_from_cursor(allocator, &body);

    struct aws_http_header headers[] = {
        {
            .name = AWS_BYTE_CUR_INIT_FROM_STRING_LITERAL("Content-Length"),
            .value = AWS_BYTE_CUR_INIT_FROM_STRING_LITERAL("16"),
        },
    };

    struct aws_http_message *request = aws_http_message_new_request(allocator);
    ASSERT_NOT_NULL(request);
    ASSERT_SUCCESS(aws_http_message_set_request_method(request, aws_byte_cursor_from_c_str("PUT")));
    ASSERT_SUCCESS(aws_http_message_set_request_path(request, aws_byte_cursor_from_c_str("/plan.txt")));
    aws_http_message_add_header_array(request, headers, AWS_ARRAY_SIZE(headers));
    aws_http_message_set_body_stream(request, body_stream);

    struct aws_http_request_options opt = AWS_HTTP_REQUEST_OPTIONS_INIT;
    opt.client_connection = tester.connection;
    opt.request = request;
    struct aws_http_stream *stream = aws_http_stream_new_client_request(&opt);
    ASSERT_NOT_NULL(stream);

    testing_channel_drain_queued_tasks(&tester.testing_channel);

    /* check result */
    const char *expected = "PUT /plan.txt HTTP/1.1\r\n"
                           "Content-Length: 16\r\n"
                           "\r\n"
                           "write more tests";
    ASSERT_SUCCESS(testing_channel_check_written_message(&tester.testing_channel, expected));

    /* clean up */
    aws_input_stream_destroy(body_stream);
    aws_http_message_destroy(request);
    aws_http_stream_release(stream);

    ASSERT_SUCCESS(s_tester_clean_up(&tester));
    return AWS_OP_SUCCESS;
}

/* For checking outgoing data across multiple aws_io_messages */
struct cross_message_checker {
    struct aws_byte_buf expected;
    size_t compare_progress;
};

/* Check that expected matches data stretched across multiple messages.
 * The event-loop is ticked, and messages are dequed, as this function progresses. */
static int s_check_multiple_messages(struct tester *tester, struct aws_byte_cursor expected, size_t *out_num_messages) {
    size_t num_messages = 0;

    struct aws_linked_list *msgs = testing_channel_get_written_message_queue(&tester->testing_channel);

    size_t progress = 0;
    size_t remaining = expected.len;

    while (remaining > 0) {
        /* Tick event loop if there are no messages already */
        if (aws_linked_list_empty(msgs)) {
            testing_channel_run_currently_queued_tasks(&tester->testing_channel);
        }

        /* There should be EXACTLY 1 aws_io_message after ticking. */
        ASSERT_TRUE(!aws_linked_list_empty(msgs));
        struct aws_linked_list_node *node = aws_linked_list_pop_front(msgs);
        ASSERT_TRUE(aws_linked_list_empty(msgs));

        num_messages++;

        struct aws_io_message *msg = AWS_CONTAINER_OF(node, struct aws_io_message, queueing_handle);

        /* */
        ASSERT_TRUE(msg->message_data.len <= remaining);

        size_t comparing = msg->message_data.len < remaining ? msg->message_data.len : remaining;

        struct aws_byte_cursor compare_cur = aws_byte_cursor_from_array(expected.ptr + progress, comparing);
        ASSERT_TRUE(aws_byte_cursor_eq_byte_buf(&compare_cur, &msg->message_data));

        aws_mem_release(msg->allocator, msg);

        progress += comparing;
        remaining -= comparing;
    }

    /* Check that no more messages are produced unexpectedly */
    testing_channel_drain_queued_tasks(&tester->testing_channel);
    ASSERT_TRUE(aws_linked_list_empty(msgs));

    *out_num_messages = num_messages;
    return AWS_OP_SUCCESS;
}

/* Send a request whose body doesn't fit in a single aws_io_message */
H1_CLIENT_TEST_CASE(h1_client_request_send_large_body) {
    (void)ctx;
    struct tester tester;
    ASSERT_SUCCESS(s_tester_init(&tester, allocator));

    /* send request with large body full of random data */
    size_t body_len = 1024 * 1024 * 1; /* 1MB */
    struct aws_byte_buf body_buf;
    ASSERT_SUCCESS(aws_byte_buf_init(&body_buf, allocator, body_len));
    while (body_buf.len < body_len) {
        int r = rand();
        aws_byte_buf_write_be32(&body_buf, (uint32_t)r);
    }

    const struct aws_byte_cursor body = aws_byte_cursor_from_buf(&body_buf);
    struct aws_input_stream *body_stream = aws_input_stream_new_from_cursor(allocator, &body);

    char content_length_value[100];
    snprintf(content_length_value, sizeof(content_length_value), "%zu", body_len);
    struct aws_http_header headers[] = {
        {
            .name = aws_byte_cursor_from_c_str("Content-Length"),
            .value = aws_byte_cursor_from_c_str(content_length_value),
        },
    };

    struct aws_http_message *request = aws_http_message_new_request(allocator);
    ASSERT_NOT_NULL(request);
    ASSERT_SUCCESS(aws_http_message_set_request_method(request, aws_byte_cursor_from_c_str("PUT")));
    ASSERT_SUCCESS(aws_http_message_set_request_path(request, aws_byte_cursor_from_c_str("/large.txt")));
    aws_http_message_add_header_array(request, headers, AWS_ARRAY_SIZE(headers));
    aws_http_message_set_body_stream(request, body_stream);

    struct aws_http_request_options opt = AWS_HTTP_REQUEST_OPTIONS_INIT;
    opt.client_connection = tester.connection;
    opt.request = request;
    struct aws_http_stream *stream = aws_http_stream_new_client_request(&opt);
    ASSERT_NOT_NULL(stream);

    /* check result */
    const char *expected_head_fmt = "PUT /large.txt HTTP/1.1\r\n"
                                    "Content-Length: %zu\r\n"
                                    "\r\n";
    char expected_head[1024];
    int expected_head_len = snprintf(expected_head, sizeof(expected_head), expected_head_fmt, body_len);

    struct aws_byte_buf expected_buf;
    ASSERT_SUCCESS(aws_byte_buf_init(&expected_buf, allocator, body_len + expected_head_len));
    ASSERT_TRUE(aws_byte_buf_write(&expected_buf, (uint8_t *)expected_head, expected_head_len));
    ASSERT_TRUE(aws_byte_buf_write_from_whole_buffer(&expected_buf, body_buf));

    size_t num_io_messages;
    ASSERT_SUCCESS(s_check_multiple_messages(&tester, aws_byte_cursor_from_buf(&expected_buf), &num_io_messages));

    ASSERT_TRUE(num_io_messages > 1);

    /* clean up */
    aws_input_stream_destroy(body_stream);
    aws_http_message_destroy(request);
    aws_http_stream_release(stream);

    ASSERT_SUCCESS(s_tester_clean_up(&tester));

    aws_byte_buf_clean_up(&body_buf);
    aws_byte_buf_clean_up(&expected_buf);
    return AWS_OP_SUCCESS;
}

/* Send a request whose headers don't fit in a single aws_io_message */
H1_CLIENT_TEST_CASE(h1_client_request_send_large_head) {
    (void)ctx;
    struct tester tester;
    ASSERT_SUCCESS(s_tester_init(&tester, allocator));

    /* Generate headers while filling in contents of `expected` buffer */
    struct aws_http_header headers[1000];
    size_t num_headers = AWS_ARRAY_SIZE(headers);
    AWS_ZERO_STRUCT(headers);

    struct aws_byte_buf expected;
    aws_byte_buf_init(&expected, allocator, num_headers * 128); /* approx capacity */

    struct aws_byte_cursor request_line = aws_byte_cursor_from_c_str("GET / HTTP/1.1\r\n");
    ASSERT_TRUE(aws_byte_buf_write_from_whole_cursor(&expected, request_line));

    /* Each header just has a UUID for its name and value */
    for (size_t i = 0; i < num_headers; ++i) {
        struct aws_http_header *header = headers + i;

        /* Point to where the UUID is going to be written in the `expected` buffer */
        header->name = aws_byte_cursor_from_array(expected.buffer + expected.len, AWS_UUID_STR_LEN - 1);
        header->value = header->name;

        struct aws_uuid uuid;
        ASSERT_SUCCESS(aws_uuid_init(&uuid));

        ASSERT_SUCCESS(aws_uuid_to_str(&uuid, &expected));
        ASSERT_TRUE(aws_byte_buf_write(&expected, (uint8_t *)": ", 2));
        ASSERT_SUCCESS(aws_uuid_to_str(&uuid, &expected));
        ASSERT_TRUE(aws_byte_buf_write(&expected, (uint8_t *)"\r\n", 2));
    }

    ASSERT_TRUE(aws_byte_buf_write(&expected, (uint8_t *)"\r\n", 2));

    struct aws_http_message *request = s_new_default_get_request(allocator);
    ASSERT_SUCCESS(aws_http_message_add_header_array(request, headers, AWS_ARRAY_SIZE(headers)));

    /* send request */
    struct aws_http_request_options opt = AWS_HTTP_REQUEST_OPTIONS_INIT;
    opt.client_connection = tester.connection;
    opt.request = request;
    struct aws_http_stream *stream = aws_http_stream_new_client_request(&opt);
    ASSERT_NOT_NULL(stream);

    /* check result */
    size_t num_io_messages;
    ASSERT_SUCCESS(s_check_multiple_messages(&tester, aws_byte_cursor_from_buf(&expected), &num_io_messages));

    ASSERT_TRUE(num_io_messages > 1);

    /* clean up */
    aws_http_message_destroy(request);
    aws_http_stream_release(stream);

    ASSERT_SUCCESS(s_tester_clean_up(&tester));

    aws_byte_buf_clean_up(&expected);
    return AWS_OP_SUCCESS;
}

/* Check that as many requests as possible will be packed into each aws_io_message */
H1_CLIENT_TEST_CASE(h1_client_request_send_multiple_in_1_io_message) {
    (void)ctx;
    struct tester tester;
    ASSERT_SUCCESS(s_tester_init(&tester, allocator));

    /* send requests */
    struct aws_http_request_options opt = AWS_HTTP_REQUEST_OPTIONS_INIT;
    opt.client_connection = tester.connection;
    opt.request = s_new_default_get_request(allocator);

    struct aws_http_stream *streams[3];
    size_t num_streams = AWS_ARRAY_SIZE(streams);
    for (size_t i = 0; i < num_streams; ++i) {
        streams[i] = aws_http_stream_new_client_request(&opt);
        ASSERT_NOT_NULL(streams[i]);
    }

    testing_channel_drain_queued_tasks(&tester.testing_channel);

    /* Ensure the request can be destroyed after request is sent */
    aws_http_message_destroy(opt.request);

    /* check result */
    const char *expected = "GET / HTTP/1.1\r\n"
                           "\r\n"
                           "GET / HTTP/1.1\r\n"
                           "\r\n"
                           "GET / HTTP/1.1\r\n"
                           "\r\n";
    ASSERT_SUCCESS(testing_channel_check_written_message(&tester.testing_channel, expected));

    /* clean up */
    for (size_t i = 0; i < num_streams; ++i) {
        aws_http_stream_release(streams[i]);
    }

    ASSERT_SUCCESS(s_tester_clean_up(&tester));
    return AWS_OP_SUCCESS;
}

struct response_tester {
    struct aws_http_stream *stream;

    int status;
    struct aws_http_header headers[100];
    size_t num_headers;
    struct aws_byte_cursor body;

    /* All cursors in response_tester point into here */
    struct aws_byte_buf storage;

    size_t on_response_headers_cb_count;
    size_t on_response_header_block_done_cb_count;
    size_t on_response_body_cb_count;
    size_t on_complete_cb_count;

    bool has_incoming_body;
    int on_complete_error_code;

    bool stop_auto_window_update;

    /* If a specific test needs to add some custom data */
    void *specific_test_data;
};

static int s_response_tester_on_headers(
    struct aws_http_stream *stream,
    const struct aws_http_header *header_array,
    size_t num_headers,
    void *user_data) {

    (void)stream;
    struct response_tester *response = user_data;
    response->on_response_headers_cb_count++;

    struct aws_byte_buf *storage = &response->storage;
    const struct aws_http_header *in_header = header_array;
    struct aws_http_header *my_header = response->headers + response->num_headers;
    for (size_t i = 0; i < num_headers; ++i) {
        /* copy-by-value, then update cursors to point into permanent storage */
        *my_header = *in_header;

        my_header->name.ptr = storage->buffer + storage->len;
        AWS_FATAL_ASSERT(aws_byte_buf_write_from_whole_cursor(storage, in_header->name));

        my_header->value.ptr = storage->buffer + storage->len;
        AWS_FATAL_ASSERT(aws_byte_buf_write_from_whole_cursor(storage, in_header->value));

        in_header++;
        my_header++;
        response->num_headers++;
    }

    return AWS_OP_SUCCESS;
}

static int s_response_tester_on_header_block_done(struct aws_http_stream *stream, bool has_body, void *user_data) {
    (void)stream;
    struct response_tester *response = user_data;

    AWS_FATAL_ASSERT(response->on_response_header_block_done_cb_count == 0);
    response->on_response_header_block_done_cb_count++;

    response->has_incoming_body = has_body;

    AWS_FATAL_ASSERT(!aws_http_stream_get_incoming_response_status(response->stream, &response->status));

    return AWS_OP_SUCCESS;
}

static int s_response_tester_on_body(
    struct aws_http_stream *stream,
    const struct aws_byte_cursor *data,
    void *user_data) {

    (void)stream;
    struct response_tester *response = user_data;
    response->on_response_body_cb_count++;

    /* Header block should finish before body */
    AWS_FATAL_ASSERT(response->on_response_header_block_done_cb_count == 1);

    AWS_FATAL_ASSERT(response->has_incoming_body);

    /* Copy data into storage, and point body cursor at that */
    if (!response->body.ptr) {
        response->body.ptr = response->storage.buffer + response->storage.len;
    }
    response->body.len += data->len;

    AWS_FATAL_ASSERT(aws_byte_buf_write_from_whole_cursor(&response->storage, *data));

    return AWS_OP_SUCCESS;
}

static void s_response_tester_on_complete(struct aws_http_stream *stream, int error_code, void *user_data) {
    (void)stream;
    struct response_tester *response = user_data;
    AWS_FATAL_ASSERT(response->on_complete_cb_count == 0);
    response->on_complete_cb_count++;
    response->on_complete_error_code = error_code;

    if (error_code == AWS_ERROR_SUCCESS) {
        /* Body callback should fire if and only if the response was reported to have a body */
        AWS_FATAL_ASSERT(response->has_incoming_body == (response->on_response_body_cb_count > 0));
    }
}

/* Create request stream and hook it up so callbacks feed data to the response_tester */
static int s_response_tester_init_ex(
    struct response_tester *response,
    struct aws_allocator *alloc,
    struct aws_http_request_options *opt,
    void *specific_test_data) {

    AWS_ZERO_STRUCT(*response);
    ASSERT_SUCCESS(aws_byte_buf_init(&response->storage, alloc, 1024 * 1024 * 1)); /* big enough */

    opt->user_data = response;
    opt->on_response_headers = s_response_tester_on_headers;
    opt->on_response_header_block_done = s_response_tester_on_header_block_done;
    opt->on_response_body = s_response_tester_on_body;
    opt->on_complete = s_response_tester_on_complete;

    response->specific_test_data = specific_test_data;
    response->stream = aws_http_stream_new_client_request(opt);
    if (!response->stream) {
        return AWS_OP_ERR;
    }

    return AWS_OP_SUCCESS;
}

static int s_response_tester_init(
    struct response_tester *response,
    struct aws_allocator *alloc,
    struct aws_http_request_options *opt) {

    return s_response_tester_init_ex(response, alloc, opt, NULL);
}

static int s_response_tester_clean_up(struct response_tester *response) {
    aws_http_stream_release(response->stream);
    aws_byte_buf_clean_up(&response->storage);
    return AWS_OP_SUCCESS;
}

H1_CLIENT_TEST_CASE(h1_client_response_get_1liner) {
    (void)ctx;
    struct tester tester;
    ASSERT_SUCCESS(s_tester_init(&tester, allocator));

    /* send request */
    struct aws_http_request_options opt = AWS_HTTP_REQUEST_OPTIONS_INIT;
    opt.client_connection = tester.connection;
    opt.request = s_new_default_get_request(allocator);

    struct response_tester response;
    ASSERT_SUCCESS(s_response_tester_init(&response, allocator, &opt));

    testing_channel_drain_queued_tasks(&tester.testing_channel);

    /* Ensure the request can be destroyed after request is sent */
    aws_http_message_destroy(opt.request);

    /* send response */
    ASSERT_SUCCESS(testing_channel_send_response_str(&tester.testing_channel, "HTTP/1.1 204 No Content\r\n\r\n"));

    testing_channel_drain_queued_tasks(&tester.testing_channel);

    /* check result */
    ASSERT_TRUE(response.on_complete_cb_count == 1);
    ASSERT_TRUE(response.on_complete_error_code == AWS_ERROR_SUCCESS);
    ASSERT_TRUE(response.status == 204);
    ASSERT_TRUE(response.on_response_header_block_done_cb_count == 1);
    ASSERT_TRUE(response.num_headers == 0);
    ASSERT_TRUE(response.body.len == 0);

    /* clean up */
    ASSERT_SUCCESS(s_response_tester_clean_up(&response));
    ASSERT_SUCCESS(s_tester_clean_up(&tester));
    return AWS_OP_SUCCESS;
}

static int s_check_header(struct response_tester *response, size_t i, const char *name_str, const char *value) {

    ASSERT_TRUE(i < response->num_headers);
    struct aws_http_header *header = response->headers + i;
    ASSERT_TRUE(aws_byte_cursor_eq_c_str_ignore_case(&header->name, name_str));
    ASSERT_TRUE(aws_byte_cursor_eq_c_str_ignore_case(&header->value, value));

    return AWS_OP_SUCCESS;
}

H1_CLIENT_TEST_CASE(h1_client_response_get_headers) {
    (void)ctx;
    struct tester tester;
    ASSERT_SUCCESS(s_tester_init(&tester, allocator));

    /* send request */
    struct aws_http_request_options opt = AWS_HTTP_REQUEST_OPTIONS_INIT;
    opt.client_connection = tester.connection;
    opt.request = s_new_default_get_request(allocator);

    struct response_tester response;
    ASSERT_SUCCESS(s_response_tester_init(&response, allocator, &opt));

    testing_channel_drain_queued_tasks(&tester.testing_channel);

    /* Ensure the request can be destroyed after request is sent */
    aws_http_message_destroy(opt.request);

    /* send response */
    ASSERT_SUCCESS(testing_channel_send_response_str(
        &tester.testing_channel,
        "HTTP/1.1 308 Permanent Redirect\r\n"
        "Date: Fri, 01 Mar 2019 17:18:55 GMT\r\n"
        "Location: /index.html\r\n"
        "\r\n"));

    testing_channel_drain_queued_tasks(&tester.testing_channel);

    /* check result */
    ASSERT_TRUE(response.on_complete_cb_count == 1);
    ASSERT_TRUE(response.on_complete_error_code == AWS_ERROR_SUCCESS);
    ASSERT_TRUE(response.status == 308);
    ASSERT_TRUE(response.on_response_header_block_done_cb_count == 1);
    ASSERT_TRUE(response.num_headers == 2);
    ASSERT_SUCCESS(s_check_header(&response, 0, "Date", "Fri, 01 Mar 2019 17:18:55 GMT"));
    ASSERT_SUCCESS(s_check_header(&response, 1, "Location", "/index.html"));
    ASSERT_TRUE(response.body.len == 0);

    /* clean up */
    ASSERT_SUCCESS(s_response_tester_clean_up(&response));
    ASSERT_SUCCESS(s_tester_clean_up(&tester));
    return AWS_OP_SUCCESS;
}

H1_CLIENT_TEST_CASE(h1_client_response_get_body) {
    (void)ctx;
    struct tester tester;
    ASSERT_SUCCESS(s_tester_init(&tester, allocator));

    /* send request */
    struct aws_http_request_options opt = AWS_HTTP_REQUEST_OPTIONS_INIT;
    opt.client_connection = tester.connection;
    opt.request = s_new_default_get_request(allocator);

    struct response_tester response;
    ASSERT_SUCCESS(s_response_tester_init(&response, allocator, &opt));

    testing_channel_drain_queued_tasks(&tester.testing_channel);

    /* Ensure the request can be destroyed after request is sent */
    aws_http_message_destroy(opt.request);

    /* send response */
    ASSERT_SUCCESS(testing_channel_send_response_str(
        &tester.testing_channel,
        "HTTP/1.1 200 OK\r\n"
        "Content-Length: 9\r\n"
        "\r\n"
        "Call Momo"));

    testing_channel_drain_queued_tasks(&tester.testing_channel);

    /* check result */
    ASSERT_TRUE(response.on_complete_cb_count == 1);
    ASSERT_TRUE(response.on_complete_error_code == AWS_ERROR_SUCCESS);
    ASSERT_TRUE(response.status == 200);
    ASSERT_TRUE(response.on_response_header_block_done_cb_count == 1);
    ASSERT_TRUE(response.num_headers == 1);
    ASSERT_SUCCESS(s_check_header(&response, 0, "Content-Length", "9"));
    ASSERT_TRUE(aws_byte_cursor_eq_c_str(&response.body, "Call Momo"));

    /* clean up */
    ASSERT_SUCCESS(s_response_tester_clean_up(&response));
    ASSERT_SUCCESS(s_tester_clean_up(&tester));
    return AWS_OP_SUCCESS;
}

/* Check that a response spread across multiple aws_io_messages comes through */
H1_CLIENT_TEST_CASE(h1_client_response_get_1_from_multiple_io_messages) {
    (void)ctx;
    struct tester tester;
    ASSERT_SUCCESS(s_tester_init(&tester, allocator));

    /* send request */
    struct aws_http_request_options opt = AWS_HTTP_REQUEST_OPTIONS_INIT;
    opt.client_connection = tester.connection;
    opt.request = s_new_default_get_request(allocator);

    struct response_tester response;
    ASSERT_SUCCESS(s_response_tester_init(&response, allocator, &opt));

    testing_channel_drain_queued_tasks(&tester.testing_channel);

    /* Ensure the request can be destroyed after request is sent */
    aws_http_message_destroy(opt.request);

    /* send response with each byte in its own aws_io_message */
    const char *response_str = "HTTP/1.1 200 OK\r\n"
                               "Content-Length: 9\r\n"
                               "\r\n"
                               "Call Momo";
    size_t response_str_len = strlen(response_str);
    for (size_t i = 0; i < response_str_len; ++i) {
        testing_channel_send_response(&tester.testing_channel, aws_byte_cursor_from_array(response_str + i, 1));
    }

    testing_channel_drain_queued_tasks(&tester.testing_channel);

    /* check result */
    ASSERT_TRUE(response.on_complete_cb_count == 1);
    ASSERT_TRUE(response.on_complete_error_code == AWS_ERROR_SUCCESS);
    ASSERT_TRUE(response.status == 200);
    ASSERT_TRUE(response.on_response_header_block_done_cb_count == 1);
    ASSERT_TRUE(response.num_headers == 1);
    ASSERT_SUCCESS(s_check_header(&response, 0, "Content-Length", "9"));
    ASSERT_TRUE(aws_byte_cursor_eq_c_str(&response.body, "Call Momo"));

    /* clean up */
    ASSERT_SUCCESS(s_response_tester_clean_up(&response));
    ASSERT_SUCCESS(s_tester_clean_up(&tester));
    return AWS_OP_SUCCESS;
}

/* Check that multiple responses in a single aws_io_message all come through */
H1_CLIENT_TEST_CASE(h1_client_response_get_multiple_from_1_io_message) {
    (void)ctx;
    struct tester tester;
    ASSERT_SUCCESS(s_tester_init(&tester, allocator));

    /* send requests */
    struct aws_http_request_options opt = AWS_HTTP_REQUEST_OPTIONS_INIT;
    opt.client_connection = tester.connection;
    opt.request = s_new_default_get_request(allocator);

    struct response_tester responses[3];
    for (size_t i = 0; i < AWS_ARRAY_SIZE(responses); ++i) {
        ASSERT_SUCCESS(s_response_tester_init(&responses[i], allocator, &opt));
    }
    testing_channel_drain_queued_tasks(&tester.testing_channel);

    /* Ensure the request can be destroyed after request is sent */
    aws_http_message_destroy(opt.request);

    /* send all responses in a single aws_io_message  */
    ASSERT_SUCCESS(testing_channel_send_response_str(
        &tester.testing_channel,
        "HTTP/1.1 204 No Content\r\n\r\n"
        "HTTP/1.1 204 No Content\r\n\r\n"
        "HTTP/1.1 204 No Content\r\n\r\n"));

    testing_channel_drain_queued_tasks(&tester.testing_channel);

    /* check results */
    for (size_t i = 0; i < AWS_ARRAY_SIZE(responses); ++i) {
        ASSERT_TRUE(responses[i].on_complete_cb_count == 1);
        ASSERT_TRUE(responses[i].on_complete_error_code == AWS_ERROR_SUCCESS);
        ASSERT_TRUE(responses[i].status == 204);
        ASSERT_TRUE(responses[i].on_response_header_block_done_cb_count == 1);
        ASSERT_TRUE(responses[i].num_headers == 0);
        ASSERT_TRUE(responses[i].body.len == 0);

        ASSERT_SUCCESS(s_response_tester_clean_up(&responses[i]));
    }

    ASSERT_SUCCESS(s_tester_clean_up(&tester));
    return AWS_OP_SUCCESS;
}

H1_CLIENT_TEST_CASE(h1_client_response_with_bad_data_shuts_down_connection) {
    (void)ctx;
    struct tester tester;
    ASSERT_SUCCESS(s_tester_init(&tester, allocator));

    /* send request */
    struct aws_http_request_options opt = AWS_HTTP_REQUEST_OPTIONS_INIT;
    opt.client_connection = tester.connection;
    opt.request = s_new_default_get_request(allocator);

    struct response_tester response;
    ASSERT_SUCCESS(s_response_tester_init(&response, allocator, &opt));

    testing_channel_drain_queued_tasks(&tester.testing_channel);

    /* Ensure the request can be destroyed after request is sent */
    aws_http_message_destroy(opt.request);

    /* send response */
    ASSERT_SUCCESS(testing_channel_send_response_str_ignore_errors(&tester.testing_channel, "Mmmm garbage data\r\n\r\n"));

    testing_channel_drain_queued_tasks(&tester.testing_channel);

    /* check result */
    ASSERT_TRUE(response.on_complete_cb_count == 1);
    ASSERT_INT_EQUALS(AWS_ERROR_HTTP_PARSE, response.on_complete_error_code);

    /* clean up */
    ASSERT_SUCCESS(s_response_tester_clean_up(&response));
    ASSERT_SUCCESS(s_tester_clean_up(&tester));
    return AWS_OP_SUCCESS;
}

/* Test case is: 1 request has been sent. Then 2 responses arrive in 1 io message.
 * The 1st request should complete just fine, then the connection should shutdown with error */
H1_CLIENT_TEST_CASE(h1_client_response_with_too_much_data_shuts_down_connection) {
    (void)ctx;
    struct tester tester;
    ASSERT_SUCCESS(s_tester_init(&tester, allocator));

    /* send 1 request */
    struct aws_http_request_options opt = AWS_HTTP_REQUEST_OPTIONS_INIT;
    opt.client_connection = tester.connection;
    opt.request = s_new_default_get_request(allocator);

    struct response_tester response;
    ASSERT_SUCCESS(s_response_tester_init(&response, allocator, &opt));
    testing_channel_drain_queued_tasks(&tester.testing_channel);

    /* Ensure the request can be destroyed after request is sent */
    aws_http_message_destroy(opt.request);

    /* send 2 responses in a single aws_io_message. */
    ASSERT_SUCCESS(testing_channel_send_response_str_ignore_errors(
        &tester.testing_channel,
        "HTTP/1.1 204 No Content\r\n\r\n"
        "HTTP/1.1 204 No Content\r\n\r\n"));

    testing_channel_drain_queued_tasks(&tester.testing_channel);

    /* 1st response should have come across successfully */
    ASSERT_TRUE(response.on_complete_cb_count == 1);
    ASSERT_TRUE(response.on_complete_error_code == AWS_ERROR_SUCCESS);
    ASSERT_TRUE(response.status == 204);
    ASSERT_TRUE(response.on_response_header_block_done_cb_count == 1);
    ASSERT_TRUE(response.num_headers == 0);
    ASSERT_TRUE(response.body.len == 0);
    ASSERT_SUCCESS(s_response_tester_clean_up(&response));

    /* extra data should have caused channel shutdown */
    testing_channel_drain_queued_tasks(&tester.testing_channel);
    ASSERT_TRUE(testing_channel_is_shutdown_completed(&tester.testing_channel));
    ASSERT_TRUE(testing_channel_get_shutdown_error_code(&tester.testing_channel) != AWS_ERROR_SUCCESS);

    ASSERT_SUCCESS(s_tester_clean_up(&tester));
    return AWS_OP_SUCCESS;
}

struct slow_body_sender {
    struct aws_stream_status status;
    struct aws_byte_cursor cursor;
    size_t delay_ticks;    /* Don't send anything the first N ticks */
    size_t bytes_per_tick; /* Don't send more than N bytes per tick */
};

int s_slow_stream_read(struct aws_input_stream *stream, struct aws_byte_buf *dest) {
    struct slow_body_sender *sender = stream->impl;

    size_t dst_available = dest->capacity - dest->len;
    size_t writing = 0;
    if (sender->delay_ticks > 0) {
        sender->delay_ticks--;
    } else {
        writing = sender->cursor.len;

        if (dst_available < writing) {
            writing = dst_available;
        }

        if ((sender->bytes_per_tick < writing) && (sender->bytes_per_tick > 0)) {
            writing = sender->bytes_per_tick;
        }
    }

    aws_byte_buf_write(dest, sender->cursor.ptr, writing);
    aws_byte_cursor_advance(&sender->cursor, writing);

    if (sender->cursor.len == 0) {
        sender->status.is_end_of_stream = true;
    }

    return AWS_OP_SUCCESS;
}
int s_slow_stream_get_status(struct aws_input_stream *stream, struct aws_stream_status *status) {
    struct slow_body_sender *sender = stream->impl;
    *status = sender->status;
    return AWS_OP_SUCCESS;
}
int s_slow_stream_get_length(struct aws_input_stream *stream, int64_t *out_length) {
    struct slow_body_sender *sender = stream->impl;
    *out_length = sender->cursor.len;
    return AWS_OP_SUCCESS;
}
void s_slow_stream_clean_up(struct aws_input_stream *stream) {
    (void)stream;
}

static struct aws_input_stream_vtable s_slow_stream_vtable = {
    .seek = NULL,
    .read = s_slow_stream_read,
    .get_status = s_slow_stream_get_status,
    .get_length = s_slow_stream_get_length,
    .clean_up = s_slow_stream_clean_up,
};

/* It should be fine to receive a response before the request has finished sending */
H1_CLIENT_TEST_CASE(h1_client_response_arrives_before_request_done_sending_is_ok) {
    (void)ctx;
    struct tester tester;
    ASSERT_SUCCESS(s_tester_init(&tester, allocator));

    /* set up request whose body won't send immediately */
    struct slow_body_sender body_sender = {
        .status =
            {
                .is_end_of_stream = false,
                .is_valid = true,
            },
        .cursor = AWS_BYTE_CUR_INIT_FROM_STRING_LITERAL("write more tests"),
        .delay_ticks = 5,
        .bytes_per_tick = 1,
    };
    struct aws_input_stream body_stream = {
        .allocator = allocator,
        .impl = &body_sender,
        .vtable = &s_slow_stream_vtable,
    };

    struct aws_http_header headers[] = {
        {
            .name = aws_byte_cursor_from_c_str("Content-Length"),
            .value = aws_byte_cursor_from_c_str("16"),
        },
    };

    struct aws_http_message *request = aws_http_message_new_request(allocator);
    ASSERT_NOT_NULL(request);
    ASSERT_SUCCESS(aws_http_message_set_request_method(request, aws_byte_cursor_from_c_str("PUT")));
    ASSERT_SUCCESS(aws_http_message_set_request_path(request, aws_byte_cursor_from_c_str("/plan.txt")));
    ASSERT_SUCCESS(aws_http_message_add_header_array(request, headers, AWS_ARRAY_SIZE(headers)));
    aws_http_message_set_body_stream(request, &body_stream);

    struct aws_http_request_options opt = AWS_HTTP_REQUEST_OPTIONS_INIT;
    opt.client_connection = tester.connection;
    opt.request = request;

    struct response_tester response;
    ASSERT_SUCCESS(s_response_tester_init_ex(&response, allocator, &opt, &body_sender));

    /* send head of request */
    testing_channel_run_currently_queued_tasks(&tester.testing_channel);

    /* Ensure the request can be destroyed after request is sent */
    aws_http_message_destroy(opt.request);

    /* send response */
    ASSERT_SUCCESS(testing_channel_send_response_str(&tester.testing_channel, "HTTP/1.1 200 OK\r\n\r\n"));

    /* tick loop until body finishes sending.*/
    while (body_sender.cursor.len > 0) {
        /* on_complete shouldn't fire until all outgoing data sent AND all incoming data received */
        ASSERT_TRUE(response.on_complete_cb_count == 0);

        testing_channel_run_currently_queued_tasks(&tester.testing_channel);
    }

    /* check result */
    const char *expected = "PUT /plan.txt HTTP/1.1\r\n"
                           "Content-Length: 16\r\n"
                           "\r\n"
                           "write more tests";
    ASSERT_SUCCESS(testing_channel_check_written_messages(&tester.testing_channel, allocator, expected));

    ASSERT_TRUE(response.on_complete_cb_count == 1);
    ASSERT_TRUE(response.on_complete_error_code == AWS_ERROR_SUCCESS);
    ASSERT_TRUE(response.status == 200);
    ASSERT_TRUE(response.on_response_header_block_done_cb_count == 1);
    ASSERT_TRUE(response.num_headers == 0);
    ASSERT_TRUE(response.body.len == 0);

    /* clean up */
    ASSERT_SUCCESS(s_response_tester_clean_up(&response));
    ASSERT_SUCCESS(s_tester_clean_up(&tester));
    return AWS_OP_SUCCESS;
}

/* Response data arrives, but there was no outstanding request */
H1_CLIENT_TEST_CASE(h1_client_response_without_request_shuts_down_connection) {
    (void)ctx;
    struct tester tester;
    ASSERT_SUCCESS(s_tester_init(&tester, allocator));

    ASSERT_SUCCESS(testing_channel_send_response_str_ignore_errors(&tester.testing_channel, "HTTP/1.1 200 OK\r\n\r\n"));
    testing_channel_drain_queued_tasks(&tester.testing_channel);

    ASSERT_TRUE(testing_channel_is_shutdown_completed(&tester.testing_channel));
    ASSERT_TRUE(testing_channel_get_shutdown_error_code(&tester.testing_channel) != AWS_ERROR_SUCCESS);

    /* clean up */
    ASSERT_SUCCESS(s_tester_clean_up(&tester));
    return AWS_OP_SUCCESS;
}

/* By default, after reading an aws_io_message of N bytes, the connection should issue window update of N bytes */
H1_CLIENT_TEST_CASE(h1_client_window_reopens_by_default) {
    (void)ctx;
    struct tester tester;
    ASSERT_SUCCESS(s_tester_init(&tester, allocator));

    /* send request */
    struct aws_http_request_options opt = AWS_HTTP_REQUEST_OPTIONS_INIT;
    opt.client_connection = tester.connection;
    opt.request = s_new_default_get_request(allocator);

    struct response_tester response;
    ASSERT_SUCCESS(s_response_tester_init(&response, allocator, &opt));

    testing_channel_drain_queued_tasks(&tester.testing_channel);

    /* Ensure the request can be destroyed after request is sent */
    aws_http_message_destroy(opt.request);

    /* send response */
    const char *response_str = "HTTP/1.1 200 OK\r\n"
                               "Content-Length: 9\r\n"
                               "\r\n"
                               "Call Momo";
    ASSERT_SUCCESS(testing_channel_send_response_str(&tester.testing_channel, response_str));

    testing_channel_drain_queued_tasks(&tester.testing_channel);

    /* check result */
    size_t window_update = testing_channel_last_window_update(&tester.testing_channel);
    ASSERT_TRUE(window_update == strlen(response_str));

    /* clean up */
    ASSERT_SUCCESS(s_response_tester_clean_up(&response));
    ASSERT_SUCCESS(s_tester_clean_up(&tester));
    return AWS_OP_SUCCESS;
}

/* The user's body reading callback can prevent the window from fully re-opening. */
H1_CLIENT_TEST_CASE(h1_client_window_shrinks_if_user_says_so) {
    (void)ctx;
    struct tester tester;
    ASSERT_SUCCESS(s_tester_init(&tester, allocator));

    /* send request */
    struct aws_http_request_options opt = AWS_HTTP_REQUEST_OPTIONS_INIT;
    opt.client_connection = tester.connection;
    opt.request = s_new_default_get_request(allocator);
    opt.manual_window_management = true;

    struct response_tester response;
    ASSERT_SUCCESS(s_response_tester_init(&response, allocator, &opt));
    response.stop_auto_window_update = true;

    testing_channel_drain_queued_tasks(&tester.testing_channel);

    /* Ensure the request can be destroyed after request is sent */
    aws_http_message_destroy(opt.request);

    /* send response */
    const char *response_str = "HTTP/1.1 200 OK\r\n"
                               "Content-Length: 9\r\n"
                               "\r\n"
                               "Call Momo";
    ASSERT_SUCCESS(testing_channel_send_response_str(&tester.testing_channel, response_str));

    testing_channel_drain_queued_tasks(&tester.testing_channel);

    /* check result */
    size_t window_update = testing_channel_last_window_update(&tester.testing_channel);
    size_t message_sans_body = strlen(response_str) - 9;
    ASSERT_TRUE(window_update == message_sans_body);

    /* clean up */
    ASSERT_SUCCESS(s_response_tester_clean_up(&response));
    ASSERT_SUCCESS(s_tester_clean_up(&tester));
    return AWS_OP_SUCCESS;
}

/* Stop window from fully re-opening, then open it manually afterwards*/
static int s_window_update(struct aws_allocator *allocator, bool on_thread) {
    struct tester tester;
    ASSERT_SUCCESS(s_tester_init(&tester, allocator));

    /* send request */
    struct aws_http_request_options opt = AWS_HTTP_REQUEST_OPTIONS_INIT;
    opt.client_connection = tester.connection;
    opt.request = s_new_default_get_request(allocator);

    struct response_tester response;
    ASSERT_SUCCESS(s_response_tester_init(&response, allocator, &opt));
    response.stop_auto_window_update = true;

    testing_channel_drain_queued_tasks(&tester.testing_channel);

    /* Ensure the request can be destroyed after request is sent */
    aws_http_message_destroy(opt.request);

    /* send response */
    const char *response_str = "HTTP/1.1 200 OK\r\n"
                               "Content-Length: 9\r\n"
                               "\r\n"
                               "Call Momo";
    ASSERT_SUCCESS(testing_channel_send_response_str(&tester.testing_channel, response_str));

    /* drain the task queue, in case there's an update window task in there from the headers */
    testing_channel_drain_queued_tasks(&tester.testing_channel);

    /* check result */
    if (!on_thread) {
        testing_channel_set_is_on_users_thread(&tester.testing_channel, false);
    }

    aws_http_stream_update_window(response.stream, 9);

    if (!on_thread) {
        testing_channel_set_is_on_users_thread(&tester.testing_channel, true);
    }

    testing_channel_drain_queued_tasks(&tester.testing_channel);

    size_t window_update = testing_channel_last_window_update(&tester.testing_channel);
    ASSERT_INT_EQUALS(9, window_update);

    /* clean up */
    ASSERT_SUCCESS(s_response_tester_clean_up(&response));
    ASSERT_SUCCESS(s_tester_clean_up(&tester));
    return AWS_OP_SUCCESS;
}

H1_CLIENT_TEST_CASE(h1_client_window_manual_update) {
    (void)ctx;
    return s_window_update(allocator, true);
}

H1_CLIENT_TEST_CASE(h1_client_window_manual_update_off_thread) {
    (void)ctx;
    return s_window_update(allocator, false);
}

static void s_on_complete(struct aws_http_stream *stream, int error_code, void *user_data) {
    (void)stream;
    int *completion_error_code = user_data;
    *completion_error_code = error_code;
}

H1_CLIENT_TEST_CASE(h1_client_request_cancelled_by_channel_shutdown) {
    (void)ctx;
    struct tester tester;
    ASSERT_SUCCESS(s_tester_init(&tester, allocator));

    int completion_error_code = 0;

    /* send request */
    struct aws_http_request_options opt = AWS_HTTP_REQUEST_OPTIONS_INIT;
    opt.client_connection = tester.connection;
    opt.request = s_new_default_get_request(allocator);
    opt.user_data = &completion_error_code;
    opt.on_complete = s_on_complete;
    struct aws_http_stream *stream = aws_http_stream_new_client_request(&opt);
    ASSERT_NOT_NULL(stream);

    testing_channel_drain_queued_tasks(&tester.testing_channel);

    /* Ensure the request can be destroyed after request is sent */
    aws_http_message_destroy(opt.request);

    /* shutdown channel before request completes */
    aws_channel_shutdown(tester.testing_channel.channel, AWS_ERROR_SUCCESS);
    testing_channel_drain_queued_tasks(&tester.testing_channel);

    /* even though the channel shut down with error_code 0,
     * the stream should not get code 0 because it did not complete successfully */
    ASSERT_TRUE(completion_error_code != AWS_ERROR_SUCCESS);

    /* clean up */
    aws_http_stream_release(stream);

    ASSERT_SUCCESS(s_tester_clean_up(&tester));
    return AWS_OP_SUCCESS;
}

H1_CLIENT_TEST_CASE(h1_client_multiple_requests_cancelled_by_channel_shutdown) {
    (void)ctx;
    struct tester tester;
    ASSERT_SUCCESS(s_tester_init(&tester, allocator));

    struct aws_http_stream *streams[3];
    int completion_error_codes[3];
    memset(completion_error_codes, 0, sizeof(completion_error_codes));

    struct aws_http_request_options opt = AWS_HTTP_REQUEST_OPTIONS_INIT;
    opt.client_connection = tester.connection;
    opt.request = s_new_default_get_request(allocator);
    opt.on_complete = s_on_complete;

    for (int i = 0; i < 2; ++i) {
        opt.user_data = &completion_error_codes[i];
        streams[i] = aws_http_stream_new_client_request(&opt);
        ASSERT_NOT_NULL(streams[i]);
    }

    /* 2 streams are now in-progress */
    testing_channel_drain_queued_tasks(&tester.testing_channel);

    /* Make 1 more stream that's still locked away in the pending queue */
    opt.user_data = &completion_error_codes[2];
    streams[2] = aws_http_stream_new_client_request(&opt);
    ASSERT_NOT_NULL(streams[2]);

    /* shutdown channel */
    aws_channel_shutdown(tester.testing_channel.channel, AWS_ERROR_SUCCESS);
    testing_channel_drain_queued_tasks(&tester.testing_channel);

    /* Ensure the request can be destroyed after request is sent */
    aws_http_message_destroy(opt.request);

    /* check results */
    for (int i = 0; i < 3; ++i) {
        ASSERT_TRUE(completion_error_codes[i] != AWS_ERROR_SUCCESS);
        aws_http_stream_release(streams[i]);
    }

    ASSERT_SUCCESS(s_tester_clean_up(&tester));
    return AWS_OP_SUCCESS;
}

H1_CLIENT_TEST_CASE(h1_client_new_request_fails_if_channel_shut_down) {
    (void)ctx;
    struct tester tester;
    ASSERT_SUCCESS(s_tester_init(&tester, allocator));

    aws_channel_shutdown(tester.testing_channel.channel, AWS_ERROR_SUCCESS);

    /* send request */
    struct aws_http_request_options opt = AWS_HTTP_REQUEST_OPTIONS_INIT;
    opt.client_connection = tester.connection;
    opt.request = s_new_default_get_request(allocator);
    struct aws_http_stream *stream = aws_http_stream_new_client_request(&opt);
    ASSERT_NULL(stream);
    ASSERT_INT_EQUALS(aws_last_error(), AWS_ERROR_HTTP_CONNECTION_CLOSED);

    aws_http_message_destroy(opt.request);
    ASSERT_SUCCESS(s_tester_clean_up(&tester));
    return AWS_OP_SUCCESS;
}

enum request_callback {
    REQUEST_CALLBACK_OUTGOING_BODY,
    REQUEST_CALLBACK_INCOMING_HEADERS,
    REQUEST_CALLBACK_INCOMING_HEADERS_DONE,
    REQUEST_CALLBACK_INCOMING_BODY,
    REQUEST_CALLBACK_COMPLETE,
    REQUEST_CALLBACK_COUNT,
};

static const int ERROR_FROM_CALLBACK_ERROR_CODE = 0xBEEFCAFE;

struct error_from_callback_tester {
    enum request_callback error_at;
    int callback_counts[REQUEST_CALLBACK_COUNT];
    bool has_errored;
    struct aws_stream_status status;
    int on_complete_error_code;
};

static int s_error_from_callback_common(
    struct error_from_callback_tester *error_tester,
    enum request_callback current_callback) {

    error_tester->callback_counts[current_callback]++;

    /* After error code returned, no more callbacks should fire (except for on_complete) */
    AWS_FATAL_ASSERT(!error_tester->has_errored);
    AWS_FATAL_ASSERT(current_callback <= error_tester->error_at);
    if (current_callback == error_tester->error_at) {
        error_tester->has_errored = true;
        return aws_raise_error(ERROR_FROM_CALLBACK_ERROR_CODE);
    }

    return AWS_OP_SUCCESS;
}

static int s_error_from_outgoing_body_read(struct aws_input_stream *body, struct aws_byte_buf *dest) {

    (void)dest;

    struct error_from_callback_tester *error_tester = body->impl;
    ASSERT_SUCCESS(s_error_from_callback_common(error_tester, REQUEST_CALLBACK_OUTGOING_BODY));

    /* If the common fn was successful, write out some data and end the stream */
    ASSERT_TRUE(aws_byte_buf_write(dest, (const uint8_t *)"abcd", 4));
    error_tester->status.is_end_of_stream = true;
    return AWS_OP_SUCCESS;
}

static int s_error_from_outgoing_body_get_status(struct aws_input_stream *body, struct aws_stream_status *status) {
    struct error_from_callback_tester *error_tester = body->impl;
    *status = error_tester->status;
    return AWS_OP_SUCCESS;
}

static void s_error_from_outgoing_body_clean_up(struct aws_input_stream *stream) {
    (void)stream;
}

static struct aws_input_stream_vtable s_error_from_outgoing_body_vtable = {
    .seek = NULL,
    .read = s_error_from_outgoing_body_read,
    .get_status = s_error_from_outgoing_body_get_status,
    .get_length = NULL,
    .clean_up = s_error_from_outgoing_body_clean_up,
};

static int s_error_from_incoming_headers(
    struct aws_http_stream *stream,
    const struct aws_http_header *header_array,
    size_t num_headers,
    void *user_data) {

    (void)stream;
    (void)header_array;
    (void)num_headers;
    return s_error_from_callback_common(user_data, REQUEST_CALLBACK_INCOMING_HEADERS);
}

static int s_error_from_incoming_headers_done(struct aws_http_stream *stream, bool has_body, void *user_data) {
    (void)stream;
    (void)has_body;
    return s_error_from_callback_common(user_data, REQUEST_CALLBACK_INCOMING_HEADERS_DONE);
}

static int s_error_from_incoming_body(
    struct aws_http_stream *stream,
    const struct aws_byte_cursor *data,
    void *user_data) {

    (void)stream;
    (void)data;
    return s_error_from_callback_common(user_data, REQUEST_CALLBACK_INCOMING_BODY);
}

static void s_error_tester_on_stream_complete(struct aws_http_stream *stream, int error_code, void *user_data) {
    (void)stream;
    struct error_from_callback_tester *error_tester = user_data;
    error_tester->callback_counts[REQUEST_CALLBACK_COMPLETE]++;
    error_tester->on_complete_error_code = error_code;
}

static int s_test_error_from_callback(struct aws_allocator *allocator, enum request_callback error_at) {
    struct tester tester;
    ASSERT_SUCCESS(s_tester_init(&tester, allocator));

    struct error_from_callback_tester error_tester = {
        .error_at = error_at,
        .status =
            {
                .is_valid = true,
                .is_end_of_stream = false,
            },
    };
    struct aws_input_stream error_from_outgoing_body_stream = {
        .allocator = allocator,
        .impl = &error_tester,
        .vtable = &s_error_from_outgoing_body_vtable,
    };

    /* send request */
    struct aws_http_header headers[] = {
        {
            .name = aws_byte_cursor_from_c_str("Content-Length"),
            .value = aws_byte_cursor_from_c_str("4"),
        },
    };

    struct aws_http_message *request = aws_http_message_new_request(allocator);
    ASSERT_NOT_NULL(request);
    ASSERT_SUCCESS(aws_http_message_set_request_method(request, aws_http_method_post));
    ASSERT_SUCCESS(aws_http_message_set_request_path(request, aws_byte_cursor_from_c_str("/")));
    ASSERT_SUCCESS(aws_http_message_add_header_array(request, headers, AWS_ARRAY_SIZE(headers)));
    aws_http_message_set_body_stream(request, &error_from_outgoing_body_stream);

    struct aws_http_request_options opt = AWS_HTTP_REQUEST_OPTIONS_INIT;
    opt.client_connection = tester.connection;
    opt.request = request;
    opt.on_response_headers = s_error_from_incoming_headers;
    opt.on_response_header_block_done = s_error_from_incoming_headers_done;
    opt.on_response_body = s_error_from_incoming_body;
    opt.on_complete = s_error_tester_on_stream_complete;
    opt.user_data = &error_tester;

    struct aws_http_stream *stream = aws_http_stream_new_client_request(&opt);
    ASSERT_NOT_NULL(stream);

    testing_channel_drain_queued_tasks(&tester.testing_channel);

    /* Ensure the request can be destroyed after request is sent */
    aws_http_message_destroy(opt.request);

    /* send response */
    ASSERT_SUCCESS(testing_channel_send_response_str_ignore_errors(
        &tester.testing_channel,
        "HTTP/1.1 200 OK\r\n"
        "Transfer-Encoding: chunked\r\n"
        "Date: Fri, 01 Mar 2019 17:18:55 GMT\r\n"
        "\r\n"
        "3\r\n"
        "two\r\n"
        "6\r\n"
        "chunks\r\n"
        "0\r\n"
        "\r\n"));

    testing_channel_drain_queued_tasks(&tester.testing_channel);

    /* check that callbacks were invoked before error_at, but not after */
    for (int i = 0; i < REQUEST_CALLBACK_COMPLETE; ++i) {
        if (i <= error_at) {
            ASSERT_TRUE(error_tester.callback_counts[i] > 0);
        } else {
            ASSERT_INT_EQUALS(0, error_tester.callback_counts[i]);
        }
    }

    /* the on_complete callback should always fire though, and should receive the proper error_code */
    ASSERT_INT_EQUALS(1, error_tester.callback_counts[REQUEST_CALLBACK_COMPLETE]);
    ASSERT_INT_EQUALS(ERROR_FROM_CALLBACK_ERROR_CODE, error_tester.on_complete_error_code);

    aws_http_stream_release(stream);
    ASSERT_SUCCESS(s_tester_clean_up(&tester));
    return AWS_OP_SUCCESS;
}

H1_CLIENT_TEST_CASE(h1_client_error_from_outgoing_body_callback_stops_decoder) {
    (void)ctx;
    ASSERT_SUCCESS(s_test_error_from_callback(allocator, REQUEST_CALLBACK_OUTGOING_BODY));
    return AWS_OP_SUCCESS;
}

H1_CLIENT_TEST_CASE(h1_client_error_from_incoming_headers_callback_stops_decoder) {
    (void)ctx;
    ASSERT_SUCCESS(s_test_error_from_callback(allocator, REQUEST_CALLBACK_INCOMING_HEADERS));
    return AWS_OP_SUCCESS;
}

H1_CLIENT_TEST_CASE(h1_client_error_from_incoming_headers_done_callback_stops_decoder) {
    (void)ctx;
    ASSERT_SUCCESS(s_test_error_from_callback(allocator, REQUEST_CALLBACK_INCOMING_HEADERS_DONE));
    return AWS_OP_SUCCESS;
}

H1_CLIENT_TEST_CASE(h1_client_error_from_incoming_body_callback_stops_decoder) {
    (void)ctx;
    ASSERT_SUCCESS(s_test_error_from_callback(allocator, REQUEST_CALLBACK_INCOMING_BODY));
    return AWS_OP_SUCCESS;
}

/* After aws_http_connection_close() is called, aws_http_connection_is_open() should return false,
 * even if both calls were made from outside the event-loop thread. */
H1_CLIENT_TEST_CASE(h1_client_close_from_off_thread_makes_not_open) {
    (void)ctx;
    struct tester tester;
    ASSERT_SUCCESS(s_tester_init(&tester, allocator));

    testing_channel_set_is_on_users_thread(&tester.testing_channel, false);

    ASSERT_TRUE(aws_http_connection_is_open(tester.connection));
    aws_http_connection_close(tester.connection);
    ASSERT_FALSE(aws_http_connection_is_open(tester.connection));

    testing_channel_set_is_on_users_thread(&tester.testing_channel, true);

    ASSERT_SUCCESS(s_tester_clean_up(&tester));
    return AWS_OP_SUCCESS;
}

H1_CLIENT_TEST_CASE(h1_client_close_from_on_thread_makes_not_open) {
    (void)ctx;
    struct tester tester;
    ASSERT_SUCCESS(s_tester_init(&tester, allocator));

    testing_channel_set_is_on_users_thread(&tester.testing_channel, false);
    ASSERT_TRUE(aws_http_connection_is_open(tester.connection));

    testing_channel_set_is_on_users_thread(&tester.testing_channel, true);
    aws_http_connection_close(tester.connection);

    testing_channel_set_is_on_users_thread(&tester.testing_channel, false);
    ASSERT_FALSE(aws_http_connection_is_open(tester.connection));

    testing_channel_set_is_on_users_thread(&tester.testing_channel, true);

    ASSERT_SUCCESS(s_tester_clean_up(&tester));
    return AWS_OP_SUCCESS;
}

struct protocol_switcher {
    /* Settings */
    struct tester *tester;
    size_t downstream_handler_window_size;
    const char *data_after_upgrade_response;
    bool install_downstream_handler;

    /* Results */
    int upgrade_response_status;
    bool is_upgrade_response_complete;
    bool has_installed_downstream_handler;
};

static void s_switch_protocols_on_stream_complete(struct aws_http_stream *stream, int error_code, void *user_data) {
    struct protocol_switcher *switcher = user_data;

    switcher->is_upgrade_response_complete = true;
    aws_http_stream_get_incoming_response_status(stream, &switcher->upgrade_response_status);

    /* install downstream hander */
    if (switcher->install_downstream_handler && !error_code &&
        (switcher->upgrade_response_status == AWS_HTTP_STATUS_101_SWITCHING_PROTOCOLS)) {

        int err = testing_channel_install_downstream_handler(
            &switcher->tester->testing_channel, switcher->downstream_handler_window_size);
        if (!err) {
            switcher->has_installed_downstream_handler = true;
        }
    }
}

/* Send "Connection: Upgrade" request and receive "101 Switching Protocols" response.
 * Optionally, install a downstream handler when response is received
 */
static int s_switch_protocols(struct protocol_switcher *switcher) {
    /* send upgrade request */
    struct aws_http_header request_headers[] = {
        {
            .name = aws_byte_cursor_from_c_str("Connection"),
            .value = aws_byte_cursor_from_c_str("Upgrade"),
        },
        {
            .name = aws_byte_cursor_from_c_str("Upgrade"),
            .value = aws_byte_cursor_from_c_str("MyProtocol"),
        },
    };

    struct aws_http_message *request = aws_http_message_new_request(switcher->tester->alloc);
    ASSERT_NOT_NULL(request);
    ASSERT_SUCCESS(aws_http_message_set_request_method(request, aws_http_method_get));
    ASSERT_SUCCESS(aws_http_message_set_request_path(request, aws_byte_cursor_from_c_str("/")));
    ASSERT_SUCCESS(aws_http_message_add_header_array(request, request_headers, AWS_ARRAY_SIZE(request_headers)));

    struct aws_http_request_options upgrade_request = AWS_HTTP_REQUEST_OPTIONS_INIT;
    upgrade_request.client_connection = switcher->tester->connection;
    upgrade_request.request = request;
    upgrade_request.user_data = switcher;
    upgrade_request.on_complete = s_switch_protocols_on_stream_complete;

    struct aws_http_stream *upgrade_stream = aws_http_stream_new_client_request(&upgrade_request);
    ASSERT_NOT_NULL(upgrade_stream);
    testing_channel_drain_queued_tasks(&switcher->tester->testing_channel);

    /* Ensure the request can be destroyed after request is sent */
    aws_http_message_destroy(upgrade_request.request);

    /* clear all messages written thus far to the testing-channel */
    while (!aws_linked_list_empty(testing_channel_get_written_message_queue(&switcher->tester->testing_channel))) {
        struct aws_linked_list_node *node =
            aws_linked_list_pop_front(testing_channel_get_written_message_queue(&switcher->tester->testing_channel));
        struct aws_io_message *msg = AWS_CONTAINER_OF(node, struct aws_io_message, queueing_handle);
        aws_mem_release(msg->allocator, msg);
    }

    /* send upgrade response (followed by any extra data) */
    struct aws_byte_cursor response = aws_byte_cursor_from_c_str("HTTP/1.1 101 Switching Protocols\r\n"
                                                                 "Upgrade: MyProtocol\r\n"
                                                                 "\r\n");
    struct aws_byte_cursor extra_data = aws_byte_cursor_from_c_str(switcher->data_after_upgrade_response);
    struct aws_byte_buf sending_buf;
    ASSERT_SUCCESS(aws_byte_buf_init(&sending_buf, switcher->tester->alloc, response.len + extra_data.len));
    ASSERT_TRUE(aws_byte_buf_write_from_whole_cursor(&sending_buf, response));
    if (extra_data.len) {
        ASSERT_TRUE(aws_byte_buf_write_from_whole_cursor(&sending_buf, extra_data));
    }

    testing_channel_send_response(&switcher->tester->testing_channel, aws_byte_cursor_from_buf(&sending_buf));

    /* wait for response to complete, and check results */
    testing_channel_drain_queued_tasks(&switcher->tester->testing_channel);
    ASSERT_TRUE(switcher->is_upgrade_response_complete);
    ASSERT_INT_EQUALS(101, switcher->upgrade_response_status);

    /* if we wanted downstream handler installed, ensure that happened */
    if (switcher->install_downstream_handler) {
        ASSERT_TRUE(switcher->has_installed_downstream_handler);
    }

    /* cleanup */
    aws_byte_buf_clean_up(&sending_buf);
    aws_http_stream_release(upgrade_stream);
    return AWS_OP_SUCCESS;
}

H1_CLIENT_TEST_CASE(h1_client_midchannel_sanity_check) {
    (void)ctx;
    struct tester tester;
    ASSERT_SUCCESS(s_tester_init(&tester, allocator));

    struct protocol_switcher switcher = {
        .tester = &tester,
        .install_downstream_handler = true,
    };
    ASSERT_SUCCESS(s_switch_protocols(&switcher));

    /* clean up */
    ASSERT_SUCCESS(s_tester_clean_up(&tester));
    return AWS_OP_SUCCESS;
}

/* confirm data passes through http-handler untouched in the read direction */
H1_CLIENT_TEST_CASE(h1_client_midchannel_read) {
    (void)ctx;
    struct tester tester;
    ASSERT_SUCCESS(s_tester_init(&tester, allocator));

    struct protocol_switcher switcher = {
        .tester = &tester,
        .install_downstream_handler = true,
        .downstream_handler_window_size = SIZE_MAX,
    };
    ASSERT_SUCCESS(s_switch_protocols(&switcher));

    const char *test_str = "inmyprotocolspacesarestrictlyforbidden";
    ASSERT_SUCCESS(testing_channel_readpush(&tester.testing_channel, test_str));
    testing_channel_drain_queued_tasks(&tester.testing_channel);
    ASSERT_SUCCESS(testing_channel_check_midchannel_read_messages(&tester.testing_channel, allocator, test_str));

    ASSERT_SUCCESS(s_tester_clean_up(&tester));
    return AWS_OP_SUCCESS;
}

/* confirm that, if new-protocol-data arrives packed into the same aws_io_message as the upgrade response,
 * that data is properly passed dowstream. */
H1_CLIENT_TEST_CASE(h1_client_midchannel_read_immediately) {
    (void)ctx;
    struct tester tester;
    ASSERT_SUCCESS(s_tester_init(&tester, allocator));

    const char *test_str = "inmyprotocoleverythingwillbebetter";

    struct protocol_switcher switcher = {
        .tester = &tester,
        .install_downstream_handler = true,
        .downstream_handler_window_size = SIZE_MAX,
        .data_after_upgrade_response = test_str, /* Note extra data */
    };
    ASSERT_SUCCESS(s_switch_protocols(&switcher));

    ASSERT_SUCCESS(testing_channel_check_midchannel_read_messages(&tester.testing_channel, allocator, test_str));

    ASSERT_SUCCESS(s_tester_clean_up(&tester));
    return AWS_OP_SUCCESS;
}

/* Have a tiny downstream read-window and increment it in little chunks. */
H1_CLIENT_TEST_CASE(h1_client_midchannel_read_with_small_downstream_window) {
    (void)ctx;
    struct tester tester;
    ASSERT_SUCCESS(s_tester_init(&tester, allocator));

    struct protocol_switcher switcher = {
        .tester = &tester,
        .install_downstream_handler = true,
        .downstream_handler_window_size = 1 /* Note tiny starting window. */,
    };
    ASSERT_SUCCESS(s_switch_protocols(&switcher));

    const char *test_str = "inmyprotocolcapitallettersarethedevil";
    ASSERT_SUCCESS(testing_channel_readpush(&tester.testing_channel, test_str));

    /* open window in tiny increments */
    for (size_t i = 0; i < strlen(test_str); ++i) {
        ASSERT_SUCCESS(testing_channel_increment_read_window(&tester.testing_channel, 1));
        testing_channel_drain_queued_tasks(&tester.testing_channel);
    }

    /* ensure that the handler actually sent multiple messages */
    size_t num_read_messages = 0;
    struct aws_linked_list *list = testing_channel_get_read_message_queue(&tester.testing_channel);
    struct aws_linked_list_node *node = aws_linked_list_front(list);
    while (node != aws_linked_list_end(list)) {
        num_read_messages++;
        node = aws_linked_list_next(node);
    }
    ASSERT_TRUE(num_read_messages > 1);

    ASSERT_SUCCESS(testing_channel_check_midchannel_read_messages(&tester.testing_channel, allocator, test_str));

    /* cleanup */
    ASSERT_SUCCESS(s_tester_clean_up(&tester));
    return AWS_OP_SUCCESS;
}

/* confirm data passes through http-handler untouched in the write direction */
H1_CLIENT_TEST_CASE(h1_client_midchannel_write) {
    (void)ctx;
    struct tester tester;
    ASSERT_SUCCESS(s_tester_init(&tester, allocator));

    struct protocol_switcher switcher = {
        .tester = &tester,
        .install_downstream_handler = true,
        .downstream_handler_window_size = SIZE_MAX,
    };
    ASSERT_SUCCESS(s_switch_protocols(&switcher));

    const char *test_str = "inmyprotocolthereisnomoney";
    testing_channel_writepush(&tester.testing_channel, test_str);
    testing_channel_drain_queued_tasks(&tester.testing_channel);
    ASSERT_SUCCESS(testing_channel_check_written_messages(&tester.testing_channel, allocator, test_str));
<<<<<<< HEAD

    ASSERT_SUCCESS(s_tester_clean_up(&tester));
    return AWS_OP_SUCCESS;
}

/* Test that, when HTTP is a midchannel handler, it will continue processing aws_io_messages write messages
 * in the time between shutdown-in-the-read-direction and shutdown-in-the-write-direction */
static const char *s_write_after_shutdown_in_read_dir_str = "inmyprotocolfrowningisnotallowed";

static void s_downstream_handler_write_on_shutdown(
    enum aws_channel_direction dir,
    int error_code,
    bool free_scarce_resources_immediately,
    void *user_data) {

    (void)error_code;
    (void)free_scarce_resources_immediately;

    struct tester *tester = user_data;

    if (dir == AWS_CHANNEL_DIR_WRITE) {
        s_writepush(tester, s_write_after_shutdown_in_read_dir_str);
    }
}

H1_CLIENT_TEST_CASE(h1_client_midchannel_write_continues_after_shutdown_in_read_dir) {
    (void)ctx;
    struct tester tester;
    ASSERT_SUCCESS(s_tester_init(&tester, allocator));

    struct protocol_switcher switcher = {
        .tester = &tester,
        .install_downstream_handler = true,
        .downstream_handler_window_size = SIZE_MAX,
    };
    ASSERT_SUCCESS(s_switch_protocols(&switcher));

    /* Downstream handler will write data while shutting down in write direction */
    testing_channel_set_downstream_handler_shutdown_callback(
        &tester.testing_channel, s_downstream_handler_write_on_shutdown, &tester);

    /* Shutdown cannel */
    aws_channel_shutdown(tester.testing_channel.channel, AWS_ERROR_SUCCESS);
    testing_channel_drain_queued_tasks(&tester.testing_channel);

    /* Did the late message get through? */
    ASSERT_SUCCESS(s_check_written_messages(&tester, s_write_after_shutdown_in_read_dir_str));
=======
>>>>>>> 201231bb

    ASSERT_SUCCESS(s_tester_clean_up(&tester));
    return AWS_OP_SUCCESS;
}

static void s_on_message_write_complete_save_error_code(
    struct aws_channel *channel,
    struct aws_io_message *message,
    int err_code,
    void *user_data) {

    (void)channel;
    (void)message;
    int *save = user_data;
    *save = err_code;
}

/* Ensure that things fail if a downstream handler is installed without switching protocols.
 * This test is weird in that failure must occur, but we're not prescriptive about where it occurs. */
H1_CLIENT_TEST_CASE(h1_client_midchannel_requires_switching_protocols) {
    (void)ctx;
    struct tester tester;
    ASSERT_SUCCESS(s_tester_init(&tester, allocator));

    /* The act of installing the downstream handler might fail */
    int err = testing_channel_install_downstream_handler(&tester.testing_channel, SIZE_MAX);
    if (err) {
        goto installation_failed;
    }

    /* Sending the message might fail */
    int msg_completion_error_code = 0;
    struct aws_io_message *msg = aws_channel_acquire_message_from_pool(
        tester.testing_channel.channel, AWS_IO_MESSAGE_APPLICATION_DATA, SIZE_MAX);
    ASSERT_NOT_NULL(msg);
    msg->on_completion = s_on_message_write_complete_save_error_code;
    msg->user_data = &msg_completion_error_code;

    err = testing_channel_push_write_message(&tester.testing_channel, msg);
    if (err) {
        aws_mem_release(msg->allocator, msg);
        goto push_message_failed;
    }

    /* The message might fail to reach the socket */
    testing_channel_drain_queued_tasks(&tester.testing_channel);
    if (msg_completion_error_code) {
        goto message_completion_failed;
    }

    /* This is bad, we should have failed by now */
    ASSERT_TRUE(false);

message_completion_failed:
push_message_failed:
installation_failed:

    ASSERT_SUCCESS(s_tester_clean_up(&tester));
    return AWS_OP_SUCCESS;
}

H1_CLIENT_TEST_CASE(h1_client_switching_protocols_fails_pending_requests) {
    (void)ctx;
    struct tester tester;
    ASSERT_SUCCESS(s_tester_init(&tester, allocator));

    /* queue a connection upgrade request */
    struct aws_http_header headers[] = {
        {
            .name = aws_byte_cursor_from_c_str("Connection"),
            .value = aws_byte_cursor_from_c_str("Upgrade"),
        },
        {
            .name = aws_byte_cursor_from_c_str("Upgrade"),
            .value = aws_byte_cursor_from_c_str("MyProtocol"),
        },
    };

    struct aws_http_message *upgrade_request = aws_http_message_new_request(allocator);
    ASSERT_NOT_NULL(upgrade_request);
    ASSERT_SUCCESS(aws_http_message_set_request_method(upgrade_request, aws_http_method_get));
    ASSERT_SUCCESS(aws_http_message_set_request_path(upgrade_request, aws_byte_cursor_from_c_str("/")));
    ASSERT_SUCCESS(aws_http_message_add_header_array(upgrade_request, headers, AWS_ARRAY_SIZE(headers)));

    struct aws_http_request_options upgrade_req = AWS_HTTP_REQUEST_OPTIONS_INIT;
    upgrade_req.client_connection = tester.connection;
    upgrade_req.request = upgrade_request;

    struct response_tester upgrade_response;
    ASSERT_SUCCESS(s_response_tester_init(&upgrade_response, allocator, &upgrade_req));

    /* queue another request behind it */
    struct aws_http_request_options next_req = AWS_HTTP_REQUEST_OPTIONS_INIT;
    next_req.client_connection = tester.connection;
    next_req.request = s_new_default_get_request(allocator);

    struct response_tester next_response;
    ASSERT_SUCCESS(s_response_tester_init(&next_response, allocator, &next_req));

    /* send upgrade response */
    testing_channel_drain_queued_tasks(&tester.testing_channel);

    /* Ensure the request can be destroyed after request is sent */
    aws_http_message_destroy(upgrade_request);
    aws_http_message_destroy(next_req.request);

    ASSERT_SUCCESS(testing_channel_send_response_str(
        &tester.testing_channel,
        "HTTP/1.1 101 Switching Protocols\r\n"
        "Upgrade: MyProtocol\r\n"
        "\r\n"));

    testing_channel_drain_queued_tasks(&tester.testing_channel);

    ASSERT_UINT_EQUALS(1, upgrade_response.on_complete_cb_count);
    ASSERT_INT_EQUALS(101, upgrade_response.status);

    /* confirm that the next request was cancelled */
    ASSERT_UINT_EQUALS(1, next_response.on_complete_cb_count);
    ASSERT_TRUE(next_response.on_complete_error_code != AWS_OP_SUCCESS);

    /* clean up */
    s_response_tester_clean_up(&upgrade_response);
    s_response_tester_clean_up(&next_response);
    ASSERT_SUCCESS(s_tester_clean_up(&tester));
    return AWS_OP_SUCCESS;
}

H1_CLIENT_TEST_CASE(h1_client_switching_protocols_fails_subsequent_requests) {
    (void)ctx;
    struct tester tester;
    ASSERT_SUCCESS(s_tester_init(&tester, allocator));

    /* Successfully switch protocols */
    struct protocol_switcher switcher = {
        .tester = &tester,
        .install_downstream_handler = true,
    };
    ASSERT_SUCCESS(s_switch_protocols(&switcher));

    /* Attempting to send a request after this should fail. */
    struct aws_http_request_options request_opt = AWS_HTTP_REQUEST_OPTIONS_INIT;
    request_opt.client_connection = tester.connection;
    request_opt.request = s_new_default_get_request(allocator);

    struct response_tester response;
    int err = s_response_tester_init(&response, allocator, &request_opt);
    if (err) {
        ASSERT_INT_EQUALS(AWS_ERROR_HTTP_SWITCHED_PROTOCOLS, aws_last_error());
    } else {
        testing_channel_drain_queued_tasks(&tester.testing_channel);
        ASSERT_UINT_EQUALS(1, response.on_complete_cb_count);
        ASSERT_INT_EQUALS(AWS_ERROR_HTTP_SWITCHED_PROTOCOLS, response.on_complete_error_code);
    }

    /* clean up */
    aws_http_message_destroy(request_opt.request);
    ASSERT_SUCCESS(s_response_tester_clean_up(&response));
    ASSERT_SUCCESS(s_tester_clean_up(&tester));
    return AWS_OP_SUCCESS;
}

H1_CLIENT_TEST_CASE(h1_client_switching_protocols_requires_downstream_handler) {
    (void)ctx;
    struct tester tester;
    ASSERT_SUCCESS(s_tester_init(&tester, allocator));

    /* Successfully switch protocols, but don't install downstream handler. */
    struct protocol_switcher switcher = {
        .tester = &tester,
        .install_downstream_handler = false,
    };

    ASSERT_SUCCESS(s_switch_protocols(&switcher));

    /* If new data arrives and no downstream handler is installed to deal with it, the connection should shut down. */
    ASSERT_SUCCESS(testing_channel_readpush_ignore_errors(&tester.testing_channel, "herecomesnewprotocoldatachoochoo"));

    testing_channel_drain_queued_tasks(&tester.testing_channel);
    ASSERT_TRUE(testing_channel_is_shutdown_completed(&tester.testing_channel));
    ASSERT_TRUE(testing_channel_get_shutdown_error_code(&tester.testing_channel) != AWS_ERROR_SUCCESS);

    /* clean up */
    ASSERT_SUCCESS(s_tester_clean_up(&tester));
    return AWS_OP_SUCCESS;
}<|MERGE_RESOLUTION|>--- conflicted
+++ resolved
@@ -1765,7 +1765,6 @@
     testing_channel_writepush(&tester.testing_channel, test_str);
     testing_channel_drain_queued_tasks(&tester.testing_channel);
     ASSERT_SUCCESS(testing_channel_check_written_messages(&tester.testing_channel, allocator, test_str));
-<<<<<<< HEAD
 
     ASSERT_SUCCESS(s_tester_clean_up(&tester));
     return AWS_OP_SUCCESS;
@@ -1787,7 +1786,7 @@
     struct tester *tester = user_data;
 
     if (dir == AWS_CHANNEL_DIR_WRITE) {
-        s_writepush(tester, s_write_after_shutdown_in_read_dir_str);
+        testing_channel_writepush(&tester->testing_channel, s_write_after_shutdown_in_read_dir_str);
     }
 }
 
@@ -1812,9 +1811,7 @@
     testing_channel_drain_queued_tasks(&tester.testing_channel);
 
     /* Did the late message get through? */
-    ASSERT_SUCCESS(s_check_written_messages(&tester, s_write_after_shutdown_in_read_dir_str));
-=======
->>>>>>> 201231bb
+    ASSERT_SUCCESS(testing_channel_check_written_messages(&tester.testing_channel, tester.alloc, s_write_after_shutdown_in_read_dir_str));
 
     ASSERT_SUCCESS(s_tester_clean_up(&tester));
     return AWS_OP_SUCCESS;
