/*
 * Copyright 2010-2018 Amazon.com, Inc. or its affiliates. All Rights Reserved.
 *
 * Licensed under the Apache License, Version 2.0 (the "License").
 * You may not use this file except in compliance with the License.
 * A copy of the License is located at
 *
 *  http://aws.amazon.com/apache2.0
 *
 * or in the "license" file accompanying this file. This file is distributed
 * on an "AS IS" BASIS, WITHOUT WARRANTIES OR CONDITIONS OF ANY KIND, either
 * express or implied. See the License for the specific language governing
 * permissions and limitations under the License.
 */

#include <aws/http/private/connection_impl.h>
#include <aws/http/request_response.h>

#include <aws/common/uuid.h>
#include <aws/io/logging.h>
#include <aws/io/stream.h>
#include <aws/testing/io_testing_channel.h>

#if _MSC_VER
#    pragma warning(disable : 4204) /* non-constant aggregate initializer */
#endif

#define H1_CLIENT_TEST_CASE(NAME)                                                                                      \
    AWS_TEST_CASE(NAME, s_test_##NAME);                                                                                \
    static int s_test_##NAME(struct aws_allocator *allocator, void *ctx)

static struct aws_http_message *s_new_default_get_request(struct aws_allocator *allocator) {
    struct aws_http_message *request = aws_http_message_new_request(allocator);
    AWS_FATAL_ASSERT(request);
    AWS_FATAL_ASSERT(AWS_OP_SUCCESS == aws_http_message_set_request_method(request, aws_http_method_get));
    AWS_FATAL_ASSERT(AWS_OP_SUCCESS == aws_http_message_set_request_path(request, aws_byte_cursor_from_c_str("/")));

    return request;
}

static struct aws_http_message *s_new_default_head_request(struct aws_allocator *allocator) {
    struct aws_http_message *request = aws_http_message_new_request(allocator);
    AWS_FATAL_ASSERT(request);
    AWS_FATAL_ASSERT(AWS_OP_SUCCESS == aws_http_message_set_request_method(request, aws_http_method_head));
    AWS_FATAL_ASSERT(AWS_OP_SUCCESS == aws_http_message_set_request_path(request, aws_byte_cursor_from_c_str("/")));

    return request;
}

struct tester {
    struct aws_allocator *alloc;
    struct testing_channel testing_channel;
    struct aws_http_connection *connection;
    struct aws_logger logger;
};

static int s_tester_init(struct tester *tester, struct aws_allocator *alloc) {
    aws_http_library_init(alloc);

    AWS_ZERO_STRUCT(*tester);

    tester->alloc = alloc;

    struct aws_logger_standard_options logger_options = {
        .level = AWS_LOG_LEVEL_TRACE,
        .file = stderr,
    };
    ASSERT_SUCCESS(aws_logger_init_standard(&tester->logger, tester->alloc, &logger_options));
    aws_logger_set(&tester->logger);

    ASSERT_SUCCESS(testing_channel_init(&tester->testing_channel, alloc));

    tester->connection = aws_http_connection_new_http1_1_client(alloc, SIZE_MAX);
    ASSERT_NOT_NULL(tester->connection);

    struct aws_channel_slot *slot = aws_channel_slot_new(tester->testing_channel.channel);
    ASSERT_NOT_NULL(slot);
    tester->connection->channel_slot = slot;
    ASSERT_SUCCESS(aws_channel_slot_insert_end(tester->testing_channel.channel, slot));
    ASSERT_SUCCESS(aws_channel_slot_set_handler(slot, &tester->connection->channel_handler));

    aws_channel_acquire_hold(tester->testing_channel.channel);

    testing_channel_drain_queued_tasks(&tester->testing_channel);

    return AWS_OP_SUCCESS;
}

static int s_tester_clean_up(struct tester *tester) {
    aws_http_connection_release(tester->connection);
    ASSERT_SUCCESS(testing_channel_clean_up(&tester->testing_channel));
    aws_http_library_clean_up();
    aws_logger_clean_up(&tester->logger);
    return AWS_OP_SUCCESS;
}

/* Check that we can set and tear down the `tester` used by all other tests in this file */
H1_CLIENT_TEST_CASE(h1_client_sanity_check) {
    (void)ctx;
    struct tester tester;
    ASSERT_SUCCESS(s_tester_init(&tester, allocator));

    ASSERT_SUCCESS(s_tester_clean_up(&tester));
    return AWS_OP_SUCCESS;
}

/* Send 1 line request, doesn't care about response */
H1_CLIENT_TEST_CASE(h1_client_request_send_1liner) {
    (void)ctx;
    struct tester tester;
    ASSERT_SUCCESS(s_tester_init(&tester, allocator));

    /* send request */
    struct aws_http_make_request_options opt = {
        .self_size = sizeof(opt),
        .request = s_new_default_get_request(allocator),
    };
    struct aws_http_stream *stream = aws_http_connection_make_request(tester.connection, &opt);
    ASSERT_NOT_NULL(stream);

    testing_channel_drain_queued_tasks(&tester.testing_channel);

    /* check result */
    const char *expected = "GET / HTTP/1.1\r\n"
                           "\r\n";
    ASSERT_SUCCESS(testing_channel_check_written_message(&tester.testing_channel, expected));

    /* clean up */
    aws_http_message_destroy(opt.request);
    aws_http_stream_release(stream);

    ASSERT_SUCCESS(s_tester_clean_up(&tester));
    return AWS_OP_SUCCESS;
}

H1_CLIENT_TEST_CASE(h1_client_request_send_headers) {
    (void)ctx;
    struct tester tester;
    ASSERT_SUCCESS(s_tester_init(&tester, allocator));

    /* send request */
    struct aws_http_header headers[] = {
        {
            .name = AWS_BYTE_CUR_INIT_FROM_STRING_LITERAL("Host"),
            .value = AWS_BYTE_CUR_INIT_FROM_STRING_LITERAL("example.com"),
        },
        {
            .name = AWS_BYTE_CUR_INIT_FROM_STRING_LITERAL("Accept"),
            .value = AWS_BYTE_CUR_INIT_FROM_STRING_LITERAL("*/*"),
        },
    };

    struct aws_http_message *request = s_new_default_get_request(allocator);
    ASSERT_NOT_NULL(request);
    ASSERT_SUCCESS(aws_http_message_add_header_array(request, headers, AWS_ARRAY_SIZE(headers)));

    struct aws_http_make_request_options opt = {
        .self_size = sizeof(opt),
        .request = request,
    };
    struct aws_http_stream *stream = aws_http_connection_make_request(tester.connection, &opt);
    ASSERT_NOT_NULL(stream);

    testing_channel_drain_queued_tasks(&tester.testing_channel);

    /* check result */
    const char *expected = "GET / HTTP/1.1\r\n"
                           "Host: example.com\r\n"
                           "Accept: */*\r\n"
                           "\r\n";
    ASSERT_SUCCESS(testing_channel_check_written_message(&tester.testing_channel, expected));

    /* clean up */
    aws_http_message_destroy(request);
    aws_http_stream_release(stream);

    ASSERT_SUCCESS(s_tester_clean_up(&tester));
    return AWS_OP_SUCCESS;
}

H1_CLIENT_TEST_CASE(h1_client_request_send_body) {
    (void)ctx;
    struct tester tester;
    ASSERT_SUCCESS(s_tester_init(&tester, allocator));

    /* send request */
    static const struct aws_byte_cursor body = AWS_BYTE_CUR_INIT_FROM_STRING_LITERAL("write more tests");
    struct aws_input_stream *body_stream = aws_input_stream_new_from_cursor(allocator, &body);

    struct aws_http_header headers[] = {
        {
            .name = AWS_BYTE_CUR_INIT_FROM_STRING_LITERAL("Content-Length"),
            .value = AWS_BYTE_CUR_INIT_FROM_STRING_LITERAL("16"),
        },
    };

    struct aws_http_message *request = aws_http_message_new_request(allocator);
    ASSERT_NOT_NULL(request);
    ASSERT_SUCCESS(aws_http_message_set_request_method(request, aws_byte_cursor_from_c_str("PUT")));
    ASSERT_SUCCESS(aws_http_message_set_request_path(request, aws_byte_cursor_from_c_str("/plan.txt")));
    aws_http_message_add_header_array(request, headers, AWS_ARRAY_SIZE(headers));
    aws_http_message_set_body_stream(request, body_stream);

    struct aws_http_make_request_options opt = {
        .self_size = sizeof(opt),
        .request = request,
    };
    struct aws_http_stream *stream = aws_http_connection_make_request(tester.connection, &opt);
    ASSERT_NOT_NULL(stream);

    testing_channel_drain_queued_tasks(&tester.testing_channel);

    /* check result */
    const char *expected = "PUT /plan.txt HTTP/1.1\r\n"
                           "Content-Length: 16\r\n"
                           "\r\n"
                           "write more tests";
    ASSERT_SUCCESS(testing_channel_check_written_message(&tester.testing_channel, expected));

    /* clean up */
    aws_input_stream_destroy(body_stream);
    aws_http_message_destroy(request);
    aws_http_stream_release(stream);

    ASSERT_SUCCESS(s_tester_clean_up(&tester));
    return AWS_OP_SUCCESS;
}

/* For checking outgoing data across multiple aws_io_messages */
struct cross_message_checker {
    struct aws_byte_buf expected;
    size_t compare_progress;
};

/* Check that expected matches data stretched across multiple messages.
 * The event-loop is ticked, and messages are dequed, as this function progresses. */
static int s_check_multiple_messages(struct tester *tester, struct aws_byte_cursor expected, size_t *out_num_messages) {
    size_t num_messages = 0;

    struct aws_linked_list *msgs = testing_channel_get_written_message_queue(&tester->testing_channel);

    size_t progress = 0;
    size_t remaining = expected.len;

    while (remaining > 0) {
        /* Tick event loop if there are no messages already */
        if (aws_linked_list_empty(msgs)) {
            testing_channel_run_currently_queued_tasks(&tester->testing_channel);
        }

        /* There should be EXACTLY 1 aws_io_message after ticking. */
        ASSERT_TRUE(!aws_linked_list_empty(msgs));
        struct aws_linked_list_node *node = aws_linked_list_pop_front(msgs);
        ASSERT_TRUE(aws_linked_list_empty(msgs));

        num_messages++;

        struct aws_io_message *msg = AWS_CONTAINER_OF(node, struct aws_io_message, queueing_handle);

        /* */
        ASSERT_TRUE(msg->message_data.len <= remaining);

        size_t comparing = msg->message_data.len < remaining ? msg->message_data.len : remaining;

        struct aws_byte_cursor compare_cur = aws_byte_cursor_from_array(expected.ptr + progress, comparing);
        ASSERT_TRUE(aws_byte_cursor_eq_byte_buf(&compare_cur, &msg->message_data));

        aws_mem_release(msg->allocator, msg);

        progress += comparing;
        remaining -= comparing;
    }

    /* Check that no more messages are produced unexpectedly */
    testing_channel_drain_queued_tasks(&tester->testing_channel);
    ASSERT_TRUE(aws_linked_list_empty(msgs));

    *out_num_messages = num_messages;
    return AWS_OP_SUCCESS;
}

/* Send a request whose body doesn't fit in a single aws_io_message */
H1_CLIENT_TEST_CASE(h1_client_request_send_large_body) {
    (void)ctx;
    struct tester tester;
    ASSERT_SUCCESS(s_tester_init(&tester, allocator));

    /* send request with large body full of random data */
    size_t body_len = 1024 * 1024 * 1; /* 1MB */
    struct aws_byte_buf body_buf;
    ASSERT_SUCCESS(aws_byte_buf_init(&body_buf, allocator, body_len));
    while (body_buf.len < body_len) {
        int r = rand();
        aws_byte_buf_write_be32(&body_buf, (uint32_t)r);
    }

    const struct aws_byte_cursor body = aws_byte_cursor_from_buf(&body_buf);
    struct aws_input_stream *body_stream = aws_input_stream_new_from_cursor(allocator, &body);

    char content_length_value[100];
    snprintf(content_length_value, sizeof(content_length_value), "%zu", body_len);
    struct aws_http_header headers[] = {
        {
            .name = aws_byte_cursor_from_c_str("Content-Length"),
            .value = aws_byte_cursor_from_c_str(content_length_value),
        },
    };

    struct aws_http_message *request = aws_http_message_new_request(allocator);
    ASSERT_NOT_NULL(request);
    ASSERT_SUCCESS(aws_http_message_set_request_method(request, aws_byte_cursor_from_c_str("PUT")));
    ASSERT_SUCCESS(aws_http_message_set_request_path(request, aws_byte_cursor_from_c_str("/large.txt")));
    aws_http_message_add_header_array(request, headers, AWS_ARRAY_SIZE(headers));
    aws_http_message_set_body_stream(request, body_stream);

    struct aws_http_make_request_options opt = {
        .self_size = sizeof(opt),
        .request = request,
    };
    struct aws_http_stream *stream = aws_http_connection_make_request(tester.connection, &opt);
    ASSERT_NOT_NULL(stream);

    /* check result */
    const char *expected_head_fmt = "PUT /large.txt HTTP/1.1\r\n"
                                    "Content-Length: %zu\r\n"
                                    "\r\n";
    char expected_head[1024];
    int expected_head_len = snprintf(expected_head, sizeof(expected_head), expected_head_fmt, body_len);

    struct aws_byte_buf expected_buf;
    ASSERT_SUCCESS(aws_byte_buf_init(&expected_buf, allocator, body_len + expected_head_len));
    ASSERT_TRUE(aws_byte_buf_write(&expected_buf, (uint8_t *)expected_head, expected_head_len));
    ASSERT_TRUE(aws_byte_buf_write_from_whole_buffer(&expected_buf, body_buf));

    size_t num_io_messages;
    ASSERT_SUCCESS(s_check_multiple_messages(&tester, aws_byte_cursor_from_buf(&expected_buf), &num_io_messages));

    ASSERT_TRUE(num_io_messages > 1);

    /* clean up */
    aws_input_stream_destroy(body_stream);
    aws_http_message_destroy(request);
    aws_http_stream_release(stream);

    ASSERT_SUCCESS(s_tester_clean_up(&tester));

    aws_byte_buf_clean_up(&body_buf);
    aws_byte_buf_clean_up(&expected_buf);
    return AWS_OP_SUCCESS;
}

/* Send a request whose headers don't fit in a single aws_io_message */
H1_CLIENT_TEST_CASE(h1_client_request_send_large_head) {
    (void)ctx;
    struct tester tester;
    ASSERT_SUCCESS(s_tester_init(&tester, allocator));

    /* Generate headers while filling in contents of `expected` buffer */
    struct aws_http_header headers[1000];
    size_t num_headers = AWS_ARRAY_SIZE(headers);
    AWS_ZERO_STRUCT(headers);

    struct aws_byte_buf expected;
    aws_byte_buf_init(&expected, allocator, num_headers * 128); /* approx capacity */

    struct aws_byte_cursor request_line = aws_byte_cursor_from_c_str("GET / HTTP/1.1\r\n");
    ASSERT_TRUE(aws_byte_buf_write_from_whole_cursor(&expected, request_line));

    /* Each header just has a UUID for its name and value */
    for (size_t i = 0; i < num_headers; ++i) {
        struct aws_http_header *header = headers + i;

        /* Point to where the UUID is going to be written in the `expected` buffer */
        header->name = aws_byte_cursor_from_array(expected.buffer + expected.len, AWS_UUID_STR_LEN - 1);
        header->value = header->name;

        struct aws_uuid uuid;
        ASSERT_SUCCESS(aws_uuid_init(&uuid));

        ASSERT_SUCCESS(aws_uuid_to_str(&uuid, &expected));
        ASSERT_TRUE(aws_byte_buf_write(&expected, (uint8_t *)": ", 2));
        ASSERT_SUCCESS(aws_uuid_to_str(&uuid, &expected));
        ASSERT_TRUE(aws_byte_buf_write(&expected, (uint8_t *)"\r\n", 2));
    }

    ASSERT_TRUE(aws_byte_buf_write(&expected, (uint8_t *)"\r\n", 2));

    struct aws_http_message *request = s_new_default_get_request(allocator);
    ASSERT_SUCCESS(aws_http_message_add_header_array(request, headers, AWS_ARRAY_SIZE(headers)));

    /* send request */
    struct aws_http_make_request_options opt = {
        .self_size = sizeof(opt),
        .request = request,
    };
    struct aws_http_stream *stream = aws_http_connection_make_request(tester.connection, &opt);
    ASSERT_NOT_NULL(stream);

    /* check result */
    size_t num_io_messages;
    ASSERT_SUCCESS(s_check_multiple_messages(&tester, aws_byte_cursor_from_buf(&expected), &num_io_messages));

    ASSERT_TRUE(num_io_messages > 1);

    /* clean up */
    aws_http_message_destroy(request);
    aws_http_stream_release(stream);

    ASSERT_SUCCESS(s_tester_clean_up(&tester));

    aws_byte_buf_clean_up(&expected);
    return AWS_OP_SUCCESS;
}

/* Check that as many requests as possible will be packed into each aws_io_message */
H1_CLIENT_TEST_CASE(h1_client_request_send_multiple_in_1_io_message) {
    (void)ctx;
    struct tester tester;
    ASSERT_SUCCESS(s_tester_init(&tester, allocator));

    /* send requests */
    struct aws_http_make_request_options opt = {
        .self_size = sizeof(opt),
        .request = s_new_default_get_request(allocator),
    };

    struct aws_http_stream *streams[3];
    size_t num_streams = AWS_ARRAY_SIZE(streams);
    for (size_t i = 0; i < num_streams; ++i) {
        streams[i] = aws_http_connection_make_request(tester.connection, &opt);
        ASSERT_NOT_NULL(streams[i]);
    }

    testing_channel_drain_queued_tasks(&tester.testing_channel);

    /* Ensure the request can be destroyed after request is sent */
    aws_http_message_destroy(opt.request);

    /* check result */
    const char *expected = "GET / HTTP/1.1\r\n"
                           "\r\n"
                           "GET / HTTP/1.1\r\n"
                           "\r\n"
                           "GET / HTTP/1.1\r\n"
                           "\r\n";
    ASSERT_SUCCESS(testing_channel_check_written_message(&tester.testing_channel, expected));

    /* clean up */
    for (size_t i = 0; i < num_streams; ++i) {
        aws_http_stream_release(streams[i]);
    }

    ASSERT_SUCCESS(s_tester_clean_up(&tester));
    return AWS_OP_SUCCESS;
}

struct response_tester {
    struct tester *master_tester;
    struct aws_http_stream *stream;

    int status;
    struct aws_http_header headers[100];
    size_t num_headers;
    /* informational headers */
    struct aws_http_header info_headers[100];
    size_t num_info_headers;

    struct aws_byte_cursor body;

    /* All cursors in response_tester point into here */
    struct aws_byte_buf storage;

    size_t on_response_headers_cb_count;
    size_t on_response_header_block_done_cb_count;
    size_t on_response_body_cb_count;
    size_t on_complete_cb_count;

    int on_complete_error_code;

    bool stop_auto_window_update;

    /* If a specific test needs to add some custom data */
    void *specific_test_data;
};

static int s_response_tester_on_headers(
    struct aws_http_stream *stream,
<<<<<<< HEAD
    enum aws_http_header_block header_type,
=======
    enum aws_http_header_block header_block,
>>>>>>> 8c3e1a97
    const struct aws_http_header *header_array,
    size_t num_headers,
    void *user_data) {

    (void)stream;
    struct response_tester *response = user_data;
    response->on_response_headers_cb_count++;

    struct aws_byte_buf *storage = &response->storage;
    const struct aws_http_header *in_header = header_array;
    struct aws_http_header *my_header = header_block == AWS_HTTP_HEADER_BLOCK_INFORMATIONAL
                                            ? response->info_headers + response->num_info_headers
                                            : response->headers + response->num_headers;
    for (size_t i = 0; i < num_headers; ++i) {
        /* copy-by-value, then update cursors to point into permanent storage */
        *my_header = *in_header;

        my_header->name.ptr = storage->buffer + storage->len;
        AWS_FATAL_ASSERT(aws_byte_buf_write_from_whole_cursor(storage, in_header->name));

        my_header->value.ptr = storage->buffer + storage->len;
        AWS_FATAL_ASSERT(aws_byte_buf_write_from_whole_cursor(storage, in_header->value));

        in_header++;
        my_header++;
    }
    if (header_block == AWS_HTTP_HEADER_BLOCK_INFORMATIONAL) {
        response->num_info_headers += num_headers;
    } else if (header_block == AWS_HTTP_HEADER_BLOCK_MAIN) {
        response->num_headers += num_headers;
    }

    return AWS_OP_SUCCESS;
}

static int s_response_tester_on_header_block_done(
    struct aws_http_stream *stream,
<<<<<<< HEAD
    enum aws_http_header_block header_type,
=======
    enum aws_http_header_block header_block,
>>>>>>> 8c3e1a97
    void *user_data) {
    (void)stream;
    (void)header_block;
    struct response_tester *response = user_data;

    response->on_response_header_block_done_cb_count++;

    AWS_FATAL_ASSERT(!aws_http_stream_get_incoming_response_status(response->stream, &response->status));
    return AWS_OP_SUCCESS;
}

static int s_response_tester_on_body(
    struct aws_http_stream *stream,
    const struct aws_byte_cursor *data,
    void *user_data) {

    (void)stream;
    struct response_tester *response = user_data;
    response->on_response_body_cb_count++;

    /* Header block should finish before body */
    AWS_FATAL_ASSERT(response->on_response_header_block_done_cb_count > 0);

    /* Copy data into storage, and point body cursor at that */
    if (!response->body.ptr) {
        response->body.ptr = response->storage.buffer + response->storage.len;
    }
    response->body.len += data->len;

    AWS_FATAL_ASSERT(aws_byte_buf_write_from_whole_cursor(&response->storage, *data));

    return AWS_OP_SUCCESS;
}

static void s_response_tester_on_complete(struct aws_http_stream *stream, int error_code, void *user_data) {
    (void)stream;
    struct response_tester *response = user_data;
    AWS_FATAL_ASSERT(response->on_complete_cb_count == 0);
    response->on_complete_cb_count++;
    response->on_complete_error_code = error_code;

    if (error_code == AWS_ERROR_SUCCESS) {
        /* Body callback should fire if and only if the response was reported to have a body */
    }
}

/* Create request stream and hook it up so callbacks feed data to the response_tester */
static int s_response_tester_init_ex(
    struct response_tester *response,
    struct tester *master_tester,
    struct aws_http_message *request,
    struct aws_http_make_request_options *custom_opt,
    void *specific_test_data) {

    AWS_ZERO_STRUCT(*response);
    response->master_tester = master_tester;
    ASSERT_SUCCESS(aws_byte_buf_init(&response->storage, master_tester->alloc, 1024 * 1024 * 1)); /* big enough */

    struct aws_http_make_request_options opt;
    if (custom_opt) {
        opt = *custom_opt;
    } else {
        AWS_ZERO_STRUCT(opt);
    }

    opt.self_size = sizeof(struct aws_http_make_request_options);
    opt.request = request;
    opt.user_data = response;
    opt.on_response_headers = s_response_tester_on_headers;
    opt.on_response_header_block_done = s_response_tester_on_header_block_done;
    opt.on_response_body = s_response_tester_on_body;
    opt.on_complete = s_response_tester_on_complete;

    response->specific_test_data = specific_test_data;
    response->stream = aws_http_connection_make_request(master_tester->connection, &opt);
    if (!response->stream) {
        return AWS_OP_ERR;
    }

    return AWS_OP_SUCCESS;
}

static int s_response_tester_init(
    struct response_tester *response,
    struct tester *master_tester,
    struct aws_http_message *request) {

    return s_response_tester_init_ex(response, master_tester, request, NULL, NULL);
}

static int s_response_tester_clean_up(struct response_tester *response) {
    aws_http_stream_release(response->stream);
    aws_byte_buf_clean_up(&response->storage);
    return AWS_OP_SUCCESS;
}

H1_CLIENT_TEST_CASE(h1_client_response_get_1liner) {
    (void)ctx;
    struct tester tester;
    ASSERT_SUCCESS(s_tester_init(&tester, allocator));

    /* send request */
    struct aws_http_message *request = s_new_default_get_request(allocator);

    struct response_tester response;
    ASSERT_SUCCESS(s_response_tester_init(&response, &tester, request));

    testing_channel_drain_queued_tasks(&tester.testing_channel);

    /* Ensure the request can be destroyed after request is sent */
    aws_http_message_destroy(request);

    /* send response */
    ASSERT_SUCCESS(testing_channel_send_response_str(&tester.testing_channel, "HTTP/1.1 204 No Content\r\n\r\n"));

    testing_channel_drain_queued_tasks(&tester.testing_channel);

    /* check result */
    ASSERT_TRUE(response.on_complete_cb_count == 1);
    ASSERT_TRUE(response.on_complete_error_code == AWS_ERROR_SUCCESS);
    ASSERT_TRUE(response.status == 204);
    ASSERT_TRUE(response.on_response_header_block_done_cb_count == 1);
    ASSERT_TRUE(response.num_headers == 0);
    ASSERT_TRUE(response.body.len == 0);

    /* clean up */
    ASSERT_SUCCESS(s_response_tester_clean_up(&response));
    ASSERT_SUCCESS(s_tester_clean_up(&tester));
    return AWS_OP_SUCCESS;
}

static int s_check_header(
    struct response_tester *response,
    size_t i,
    const char *name_str,
    const char *value,
    bool info_header) {

    size_t headers_num = info_header ? response->num_info_headers : response->num_headers;
    ASSERT_TRUE(i < headers_num);
    struct aws_http_header *header = info_header ? response->info_headers + i : response->headers + i;
    ASSERT_TRUE(aws_byte_cursor_eq_c_str_ignore_case(&header->name, name_str));
    ASSERT_TRUE(aws_byte_cursor_eq_c_str_ignore_case(&header->value, value));

    return AWS_OP_SUCCESS;
}

H1_CLIENT_TEST_CASE(h1_client_response_get_headers) {
    (void)ctx;
    struct tester tester;
    ASSERT_SUCCESS(s_tester_init(&tester, allocator));

    /* send request */
    struct aws_http_message *request = s_new_default_get_request(allocator);

    struct response_tester response;
    ASSERT_SUCCESS(s_response_tester_init(&response, &tester, request));

    testing_channel_drain_queued_tasks(&tester.testing_channel);

    /* Ensure the request can be destroyed after request is sent */
    aws_http_message_destroy(request);

    /* send response */
    ASSERT_SUCCESS(testing_channel_send_response_str(
        &tester.testing_channel,
        "HTTP/1.1 308 Permanent Redirect\r\n"
        "Date: Fri, 01 Mar 2019 17:18:55 GMT\r\n"
        "Location: /index.html\r\n"
        "\r\n"));

    testing_channel_drain_queued_tasks(&tester.testing_channel);

    /* check result */
    ASSERT_TRUE(response.on_complete_cb_count == 1);
    ASSERT_TRUE(response.on_complete_error_code == AWS_ERROR_SUCCESS);
    ASSERT_TRUE(response.status == 308);
    ASSERT_TRUE(response.on_response_header_block_done_cb_count == 1);
    ASSERT_TRUE(response.num_headers == 2);
    ASSERT_SUCCESS(s_check_header(&response, 0, "Date", "Fri, 01 Mar 2019 17:18:55 GMT", false));
    ASSERT_SUCCESS(s_check_header(&response, 1, "Location", "/index.html", false));
    ASSERT_TRUE(response.body.len == 0);

    /* clean up */
    ASSERT_SUCCESS(s_response_tester_clean_up(&response));
    ASSERT_SUCCESS(s_tester_clean_up(&tester));
    return AWS_OP_SUCCESS;
}

H1_CLIENT_TEST_CASE(h1_client_response_get_body) {
    (void)ctx;
    struct tester tester;
    ASSERT_SUCCESS(s_tester_init(&tester, allocator));

    /* send request */
    struct aws_http_message *request = s_new_default_get_request(allocator);

    struct response_tester response;
    ASSERT_SUCCESS(s_response_tester_init(&response, &tester, request));

    testing_channel_drain_queued_tasks(&tester.testing_channel);

    /* Ensure the request can be destroyed after request is sent */
    aws_http_message_destroy(request);

    /* send response */
    ASSERT_SUCCESS(testing_channel_send_response_str(
        &tester.testing_channel,
        "HTTP/1.1 200 OK\r\n"
        "Content-Length: 9\r\n"
        "\r\n"
        "Call Momo"));

    testing_channel_drain_queued_tasks(&tester.testing_channel);

    /* check result */
    ASSERT_TRUE(response.on_complete_cb_count == 1);
    ASSERT_TRUE(response.on_complete_error_code == AWS_ERROR_SUCCESS);
    ASSERT_TRUE(response.status == 200);
    ASSERT_TRUE(response.on_response_header_block_done_cb_count == 1);
    ASSERT_TRUE(response.num_headers == 1);
    ASSERT_SUCCESS(s_check_header(&response, 0, "Content-Length", "9", false));
    ASSERT_TRUE(aws_byte_cursor_eq_c_str(&response.body, "Call Momo"));

    /* clean up */
    ASSERT_SUCCESS(s_response_tester_clean_up(&response));
    ASSERT_SUCCESS(s_tester_clean_up(&tester));
    return AWS_OP_SUCCESS;
}

static int s_test_expected_no_body_response(struct aws_allocator *allocator, int status_int, bool head_request) {

    struct tester tester;
    ASSERT_SUCCESS(s_tester_init(&tester, allocator));

    /* send request */
    struct aws_http_message *request =
        head_request ? s_new_default_head_request(allocator) : s_new_default_get_request(allocator);

    struct response_tester response;
    ASSERT_SUCCESS(s_response_tester_init(&response, &tester, request));

    testing_channel_drain_queued_tasks(&tester.testing_channel);

    /* Ensure the request can be destroyed after request is sent */
    aws_http_message_destroy(request);

    /* form response */
    struct aws_byte_cursor status_text = aws_byte_cursor_from_c_str(aws_http_status_text(status_int));
    char c_status_text[100];
    memcpy(c_status_text, status_text.ptr, status_text.len);
    c_status_text[status_text.len] = '\0';
    char response_text[500];
    char *response_headers = "Content-Length: 9\r\n"
                             "\r\n";
    snprintf(response_text, sizeof(response_text), "HTTP/1.1 %d %s\r\n%s", status_int, c_status_text, response_headers);
    /* send response */
    ASSERT_SUCCESS(testing_channel_send_response_str(&tester.testing_channel, response_text));

    testing_channel_drain_queued_tasks(&tester.testing_channel);

    /* check result */
    ASSERT_TRUE(response.on_complete_cb_count == 1);
    ASSERT_TRUE(response.on_complete_error_code == AWS_ERROR_SUCCESS);
    ASSERT_TRUE(response.status == status_int);
    ASSERT_TRUE(response.on_response_header_block_done_cb_count == 1);
    ASSERT_TRUE(response.num_headers == 1);
    ASSERT_SUCCESS(s_check_header(&response, 0, "Content-Length", "9", false));

    /* clean up */
    ASSERT_SUCCESS(s_response_tester_clean_up(&response));
    ASSERT_SUCCESS(s_tester_clean_up(&tester));

    return AWS_OP_SUCCESS;
}

H1_CLIENT_TEST_CASE(h1_client_response_get_no_body_for_head_request) {
    (void)ctx;
    ASSERT_SUCCESS(s_test_expected_no_body_response(allocator, 200, true));
    return AWS_OP_SUCCESS;
}

H1_CLIENT_TEST_CASE(h1_client_response_get_no_body_from_304) {
    (void)ctx;
    ASSERT_SUCCESS(s_test_expected_no_body_response(allocator, 304, false));
    return AWS_OP_SUCCESS;
}

H1_CLIENT_TEST_CASE(h1_client_response_get_100) {
    (void)ctx;
    struct tester tester;
    ASSERT_SUCCESS(s_tester_init(&tester, allocator));

    /* send request */
    struct aws_http_message *request = s_new_default_get_request(allocator);

    struct response_tester response;
    ASSERT_SUCCESS(s_response_tester_init(&response, &tester, request));

    testing_channel_drain_queued_tasks(&tester.testing_channel);

    /* Ensure the request can be destroyed after request is sent */
    aws_http_message_destroy(request);

    /* send response */
    ASSERT_SUCCESS(testing_channel_send_response_str(
        &tester.testing_channel,
        "HTTP/1.1 100 Continue\r\n"
        "Date: Fri, 01 Mar 2019 17:18:55 GMT\r\n"
        "\r\n"
        "HTTP/1.1 200 OK\r\n"
        "Content-Length: 9\r\n"
        "\r\n"
        "Call Momo"));

    testing_channel_drain_queued_tasks(&tester.testing_channel);

    /* check result */
    ASSERT_TRUE(response.on_complete_cb_count == 1);
    ASSERT_TRUE(response.on_complete_error_code == AWS_ERROR_SUCCESS);
    ASSERT_TRUE(response.status == 200);
    ASSERT_TRUE(response.on_response_header_block_done_cb_count == 2);

    ASSERT_TRUE(response.num_info_headers == 1);
    ASSERT_SUCCESS(s_check_header(&response, 0, "Date", "Fri, 01 Mar 2019 17:18:55 GMT", true));
    ASSERT_TRUE(response.num_headers == 1);
    ASSERT_SUCCESS(s_check_header(&response, 0, "Content-Length", "9", false));

    ASSERT_TRUE(aws_byte_cursor_eq_c_str(&response.body, "Call Momo"));

    /* clean up */
    ASSERT_SUCCESS(s_response_tester_clean_up(&response));
    ASSERT_SUCCESS(s_tester_clean_up(&tester));
    return AWS_OP_SUCCESS;
}

/* Check that a response spread across multiple aws_io_messages comes through */
H1_CLIENT_TEST_CASE(h1_client_response_get_1_from_multiple_io_messages) {
    (void)ctx;
    struct tester tester;
    ASSERT_SUCCESS(s_tester_init(&tester, allocator));

    /* send request */
    struct aws_http_message *request = s_new_default_get_request(allocator);

    struct response_tester response;
    ASSERT_SUCCESS(s_response_tester_init(&response, &tester, request));

    testing_channel_drain_queued_tasks(&tester.testing_channel);

    /* Ensure the request can be destroyed after request is sent */
    aws_http_message_destroy(request);

    /* send response with each byte in its own aws_io_message */
    const char *response_str = "HTTP/1.1 200 OK\r\n"
                               "Content-Length: 9\r\n"
                               "\r\n"
                               "Call Momo";
    size_t response_str_len = strlen(response_str);
    for (size_t i = 0; i < response_str_len; ++i) {
        testing_channel_send_response(&tester.testing_channel, aws_byte_cursor_from_array(response_str + i, 1));
    }

    testing_channel_drain_queued_tasks(&tester.testing_channel);

    /* check result */
    ASSERT_TRUE(response.on_complete_cb_count == 1);
    ASSERT_TRUE(response.on_complete_error_code == AWS_ERROR_SUCCESS);
    ASSERT_TRUE(response.status == 200);
    ASSERT_TRUE(response.on_response_header_block_done_cb_count == 1);
    ASSERT_TRUE(response.num_headers == 1);
    ASSERT_SUCCESS(s_check_header(&response, 0, "Content-Length", "9", false));
    ASSERT_TRUE(aws_byte_cursor_eq_c_str(&response.body, "Call Momo"));

    /* clean up */
    ASSERT_SUCCESS(s_response_tester_clean_up(&response));
    ASSERT_SUCCESS(s_tester_clean_up(&tester));
    return AWS_OP_SUCCESS;
}

/* Check that multiple responses in a single aws_io_message all come through */
H1_CLIENT_TEST_CASE(h1_client_response_get_multiple_from_1_io_message) {
    (void)ctx;
    struct tester tester;
    ASSERT_SUCCESS(s_tester_init(&tester, allocator));

    /* send requests */
    struct aws_http_message *request = s_new_default_get_request(allocator);

    struct response_tester responses[3];
    for (size_t i = 0; i < AWS_ARRAY_SIZE(responses); ++i) {
        ASSERT_SUCCESS(s_response_tester_init(&responses[i], &tester, request));
    }
    testing_channel_drain_queued_tasks(&tester.testing_channel);

    /* Ensure the request can be destroyed after request is sent */
    aws_http_message_destroy(request);

    /* send all responses in a single aws_io_message  */
    ASSERT_SUCCESS(testing_channel_send_response_str(
        &tester.testing_channel,
        "HTTP/1.1 204 No Content\r\n\r\n"
        "HTTP/1.1 204 No Content\r\n\r\n"
        "HTTP/1.1 204 No Content\r\n\r\n"));

    testing_channel_drain_queued_tasks(&tester.testing_channel);

    /* check results */
    for (size_t i = 0; i < AWS_ARRAY_SIZE(responses); ++i) {
        ASSERT_TRUE(responses[i].on_complete_cb_count == 1);
        ASSERT_TRUE(responses[i].on_complete_error_code == AWS_ERROR_SUCCESS);
        ASSERT_TRUE(responses[i].status == 204);
        ASSERT_TRUE(responses[i].on_response_header_block_done_cb_count == 1);
        ASSERT_TRUE(responses[i].num_headers == 0);
        ASSERT_TRUE(responses[i].body.len == 0);

        ASSERT_SUCCESS(s_response_tester_clean_up(&responses[i]));
    }

    ASSERT_SUCCESS(s_tester_clean_up(&tester));
    return AWS_OP_SUCCESS;
}

H1_CLIENT_TEST_CASE(h1_client_response_with_bad_data_shuts_down_connection) {
    (void)ctx;
    struct tester tester;
    ASSERT_SUCCESS(s_tester_init(&tester, allocator));

    /* send request */
    struct aws_http_message *request = s_new_default_get_request(allocator);

    struct response_tester response;
    ASSERT_SUCCESS(s_response_tester_init(&response, &tester, request));

    testing_channel_drain_queued_tasks(&tester.testing_channel);

    /* Ensure the request can be destroyed after request is sent */
    aws_http_message_destroy(request);

    /* send response */
    ASSERT_SUCCESS(
        testing_channel_send_response_str_ignore_errors(&tester.testing_channel, "Mmmm garbage data\r\n\r\n"));

    testing_channel_drain_queued_tasks(&tester.testing_channel);

    /* check result */
    ASSERT_TRUE(response.on_complete_cb_count == 1);
    ASSERT_INT_EQUALS(AWS_ERROR_HTTP_PARSE, response.on_complete_error_code);

    /* clean up */
    ASSERT_SUCCESS(s_response_tester_clean_up(&response));
    ASSERT_SUCCESS(s_tester_clean_up(&tester));
    return AWS_OP_SUCCESS;
}

/* Test case is: 1 request has been sent. Then 2 responses arrive in 1 io message.
 * The 1st request should complete just fine, then the connection should shutdown with error */
H1_CLIENT_TEST_CASE(h1_client_response_with_too_much_data_shuts_down_connection) {
    (void)ctx;
    struct tester tester;
    ASSERT_SUCCESS(s_tester_init(&tester, allocator));

    /* send 1 request */
    struct aws_http_message *request = s_new_default_get_request(allocator);

    struct response_tester response;
    ASSERT_SUCCESS(s_response_tester_init(&response, &tester, request));
    testing_channel_drain_queued_tasks(&tester.testing_channel);

    /* Ensure the request can be destroyed after request is sent */
    aws_http_message_destroy(request);

    /* send 2 responses in a single aws_io_message. */
    ASSERT_SUCCESS(testing_channel_send_response_str_ignore_errors(
        &tester.testing_channel,
        "HTTP/1.1 204 No Content\r\n\r\n"
        "HTTP/1.1 204 No Content\r\n\r\n"));

    testing_channel_drain_queued_tasks(&tester.testing_channel);

    /* 1st response should have come across successfully */
    ASSERT_TRUE(response.on_complete_cb_count == 1);
    ASSERT_TRUE(response.on_complete_error_code == AWS_ERROR_SUCCESS);
    ASSERT_TRUE(response.status == 204);
    ASSERT_TRUE(response.on_response_header_block_done_cb_count == 1);
    ASSERT_TRUE(response.num_headers == 0);
    ASSERT_TRUE(response.body.len == 0);
    ASSERT_SUCCESS(s_response_tester_clean_up(&response));

    /* extra data should have caused channel shutdown */
    testing_channel_drain_queued_tasks(&tester.testing_channel);
    ASSERT_TRUE(testing_channel_is_shutdown_completed(&tester.testing_channel));
    ASSERT_TRUE(testing_channel_get_shutdown_error_code(&tester.testing_channel) != AWS_ERROR_SUCCESS);

    ASSERT_SUCCESS(s_tester_clean_up(&tester));
    return AWS_OP_SUCCESS;
}

struct slow_body_sender {
    struct aws_stream_status status;
    struct aws_byte_cursor cursor;
    size_t delay_ticks;    /* Don't send anything the first N ticks */
    size_t bytes_per_tick; /* Don't send more than N bytes per tick */
};

int s_slow_stream_read(struct aws_input_stream *stream, struct aws_byte_buf *dest) {
    struct slow_body_sender *sender = stream->impl;

    size_t dst_available = dest->capacity - dest->len;
    size_t writing = 0;
    if (sender->delay_ticks > 0) {
        sender->delay_ticks--;
    } else {
        writing = sender->cursor.len;

        if (dst_available < writing) {
            writing = dst_available;
        }

        if ((sender->bytes_per_tick < writing) && (sender->bytes_per_tick > 0)) {
            writing = sender->bytes_per_tick;
        }
    }

    aws_byte_buf_write(dest, sender->cursor.ptr, writing);
    aws_byte_cursor_advance(&sender->cursor, writing);

    if (sender->cursor.len == 0) {
        sender->status.is_end_of_stream = true;
    }

    return AWS_OP_SUCCESS;
}
int s_slow_stream_get_status(struct aws_input_stream *stream, struct aws_stream_status *status) {
    struct slow_body_sender *sender = stream->impl;
    *status = sender->status;
    return AWS_OP_SUCCESS;
}
int s_slow_stream_get_length(struct aws_input_stream *stream, int64_t *out_length) {
    struct slow_body_sender *sender = stream->impl;
    *out_length = sender->cursor.len;
    return AWS_OP_SUCCESS;
}
void s_slow_stream_clean_up(struct aws_input_stream *stream) {
    (void)stream;
}

static struct aws_input_stream_vtable s_slow_stream_vtable = {
    .seek = NULL,
    .read = s_slow_stream_read,
    .get_status = s_slow_stream_get_status,
    .get_length = s_slow_stream_get_length,
    .clean_up = s_slow_stream_clean_up,
};

/* It should be fine to receive a response before the request has finished sending */
H1_CLIENT_TEST_CASE(h1_client_response_arrives_before_request_done_sending_is_ok) {
    (void)ctx;
    struct tester tester;
    ASSERT_SUCCESS(s_tester_init(&tester, allocator));

    /* set up request whose body won't send immediately */
    struct slow_body_sender body_sender = {
        .status =
            {
                .is_end_of_stream = false,
                .is_valid = true,
            },
        .cursor = AWS_BYTE_CUR_INIT_FROM_STRING_LITERAL("write more tests"),
        .delay_ticks = 5,
        .bytes_per_tick = 1,
    };
    struct aws_input_stream body_stream = {
        .allocator = allocator,
        .impl = &body_sender,
        .vtable = &s_slow_stream_vtable,
    };

    struct aws_http_header headers[] = {
        {
            .name = aws_byte_cursor_from_c_str("Content-Length"),
            .value = aws_byte_cursor_from_c_str("16"),
        },
    };

    struct aws_http_message *request = aws_http_message_new_request(allocator);
    ASSERT_NOT_NULL(request);
    ASSERT_SUCCESS(aws_http_message_set_request_method(request, aws_byte_cursor_from_c_str("PUT")));
    ASSERT_SUCCESS(aws_http_message_set_request_path(request, aws_byte_cursor_from_c_str("/plan.txt")));
    ASSERT_SUCCESS(aws_http_message_add_header_array(request, headers, AWS_ARRAY_SIZE(headers)));
    aws_http_message_set_body_stream(request, &body_stream);

    struct response_tester response;
    ASSERT_SUCCESS(s_response_tester_init_ex(&response, &tester, request, NULL, &body_sender));

    /* send head of request */
    testing_channel_run_currently_queued_tasks(&tester.testing_channel);

    /* Ensure the request can be destroyed after request is sent */
    aws_http_message_destroy(request);

    /* send response */
    ASSERT_SUCCESS(testing_channel_send_response_str(&tester.testing_channel, "HTTP/1.1 200 OK\r\n\r\n"));

    /* tick loop until body finishes sending.*/
    while (body_sender.cursor.len > 0) {
        /* on_complete shouldn't fire until all outgoing data sent AND all incoming data received */
        ASSERT_TRUE(response.on_complete_cb_count == 0);

        testing_channel_run_currently_queued_tasks(&tester.testing_channel);
    }

    /* check result */
    const char *expected = "PUT /plan.txt HTTP/1.1\r\n"
                           "Content-Length: 16\r\n"
                           "\r\n"
                           "write more tests";
    ASSERT_SUCCESS(testing_channel_check_written_messages(&tester.testing_channel, allocator, expected));

    ASSERT_TRUE(response.on_complete_cb_count == 1);
    ASSERT_TRUE(response.on_complete_error_code == AWS_ERROR_SUCCESS);
    ASSERT_TRUE(response.status == 200);
    ASSERT_TRUE(response.on_response_header_block_done_cb_count == 1);
    ASSERT_TRUE(response.num_headers == 0);
    ASSERT_TRUE(response.body.len == 0);

    /* clean up */
    ASSERT_SUCCESS(s_response_tester_clean_up(&response));
    ASSERT_SUCCESS(s_tester_clean_up(&tester));
    return AWS_OP_SUCCESS;
}

/* Response data arrives, but there was no outstanding request */
H1_CLIENT_TEST_CASE(h1_client_response_without_request_shuts_down_connection) {
    (void)ctx;
    struct tester tester;
    ASSERT_SUCCESS(s_tester_init(&tester, allocator));

    ASSERT_SUCCESS(testing_channel_send_response_str_ignore_errors(&tester.testing_channel, "HTTP/1.1 200 OK\r\n\r\n"));
    testing_channel_drain_queued_tasks(&tester.testing_channel);

    ASSERT_TRUE(testing_channel_is_shutdown_completed(&tester.testing_channel));
    ASSERT_TRUE(testing_channel_get_shutdown_error_code(&tester.testing_channel) != AWS_ERROR_SUCCESS);

    /* clean up */
    ASSERT_SUCCESS(s_tester_clean_up(&tester));
    return AWS_OP_SUCCESS;
}

/* By default, after reading an aws_io_message of N bytes, the connection should issue window update of N bytes */
H1_CLIENT_TEST_CASE(h1_client_window_reopens_by_default) {
    (void)ctx;
    struct tester tester;
    ASSERT_SUCCESS(s_tester_init(&tester, allocator));

    /* send request */
    struct aws_http_message *request = s_new_default_get_request(allocator);

    struct response_tester response;
    ASSERT_SUCCESS(s_response_tester_init(&response, &tester, request));

    testing_channel_drain_queued_tasks(&tester.testing_channel);

    /* Ensure the request can be destroyed after request is sent */
    aws_http_message_destroy(request);

    /* send response */
    const char *response_str = "HTTP/1.1 200 OK\r\n"
                               "Content-Length: 9\r\n"
                               "\r\n"
                               "Call Momo";
    ASSERT_SUCCESS(testing_channel_send_response_str(&tester.testing_channel, response_str));

    testing_channel_drain_queued_tasks(&tester.testing_channel);

    /* check result */
    size_t window_update = testing_channel_last_window_update(&tester.testing_channel);
    ASSERT_TRUE(window_update == strlen(response_str));

    /* clean up */
    ASSERT_SUCCESS(s_response_tester_clean_up(&response));
    ASSERT_SUCCESS(s_tester_clean_up(&tester));
    return AWS_OP_SUCCESS;
}

/* The user's body reading callback can prevent the window from fully re-opening. */
H1_CLIENT_TEST_CASE(h1_client_window_shrinks_if_user_says_so) {
    (void)ctx;
    struct tester tester;
    ASSERT_SUCCESS(s_tester_init(&tester, allocator));

    /* send request */
    struct aws_http_message *request = s_new_default_get_request(allocator);
    struct aws_http_make_request_options opt_override = {.manual_window_management = true};

    struct response_tester response;
    ASSERT_SUCCESS(s_response_tester_init_ex(&response, &tester, request, &opt_override, NULL));
    response.stop_auto_window_update = true;

    testing_channel_drain_queued_tasks(&tester.testing_channel);

    /* Ensure the request can be destroyed after request is sent */
    aws_http_message_destroy(request);

    /* send response */
    const char *response_str = "HTTP/1.1 200 OK\r\n"
                               "Content-Length: 9\r\n"
                               "\r\n"
                               "Call Momo";
    ASSERT_SUCCESS(testing_channel_send_response_str(&tester.testing_channel, response_str));

    testing_channel_drain_queued_tasks(&tester.testing_channel);

    /* check result */
    size_t window_update = testing_channel_last_window_update(&tester.testing_channel);
    size_t message_sans_body = strlen(response_str) - 9;
    ASSERT_TRUE(window_update == message_sans_body);

    /* clean up */
    ASSERT_SUCCESS(s_response_tester_clean_up(&response));
    ASSERT_SUCCESS(s_tester_clean_up(&tester));
    return AWS_OP_SUCCESS;
}

/* Stop window from fully re-opening, then open it manually afterwards*/
static int s_window_update(struct aws_allocator *allocator, bool on_thread) {
    struct tester tester;
    ASSERT_SUCCESS(s_tester_init(&tester, allocator));

    /* send request */
    struct aws_http_message *request = s_new_default_get_request(allocator);

    struct response_tester response;
    ASSERT_SUCCESS(s_response_tester_init(&response, &tester, request));
    response.stop_auto_window_update = true;

    testing_channel_drain_queued_tasks(&tester.testing_channel);

    /* Ensure the request can be destroyed after request is sent */
    aws_http_message_destroy(request);

    /* send response */
    const char *response_str = "HTTP/1.1 200 OK\r\n"
                               "Content-Length: 9\r\n"
                               "\r\n"
                               "Call Momo";
    ASSERT_SUCCESS(testing_channel_send_response_str(&tester.testing_channel, response_str));

    /* drain the task queue, in case there's an update window task in there from the headers */
    testing_channel_drain_queued_tasks(&tester.testing_channel);

    /* check result */
    if (!on_thread) {
        testing_channel_set_is_on_users_thread(&tester.testing_channel, false);
    }

    aws_http_stream_update_window(response.stream, 9);

    if (!on_thread) {
        testing_channel_set_is_on_users_thread(&tester.testing_channel, true);
    }

    testing_channel_drain_queued_tasks(&tester.testing_channel);

    size_t window_update = testing_channel_last_window_update(&tester.testing_channel);
    ASSERT_INT_EQUALS(9, window_update);

    /* clean up */
    ASSERT_SUCCESS(s_response_tester_clean_up(&response));
    ASSERT_SUCCESS(s_tester_clean_up(&tester));
    return AWS_OP_SUCCESS;
}

H1_CLIENT_TEST_CASE(h1_client_window_manual_update) {
    (void)ctx;
    return s_window_update(allocator, true);
}

H1_CLIENT_TEST_CASE(h1_client_window_manual_update_off_thread) {
    (void)ctx;
    return s_window_update(allocator, false);
}

static void s_on_complete(struct aws_http_stream *stream, int error_code, void *user_data) {
    (void)stream;
    int *completion_error_code = user_data;
    *completion_error_code = error_code;
}

H1_CLIENT_TEST_CASE(h1_client_request_cancelled_by_channel_shutdown) {
    (void)ctx;
    struct tester tester;
    ASSERT_SUCCESS(s_tester_init(&tester, allocator));

    int completion_error_code = 0;

    /* send request */
    struct aws_http_make_request_options opt = {
        .self_size = sizeof(opt),
        .request = s_new_default_get_request(allocator),
        .user_data = &completion_error_code,
        .on_complete = s_on_complete,
    };
    struct aws_http_stream *stream = aws_http_connection_make_request(tester.connection, &opt);
    ASSERT_NOT_NULL(stream);

    testing_channel_drain_queued_tasks(&tester.testing_channel);

    /* Ensure the request can be destroyed after request is sent */
    aws_http_message_destroy(opt.request);

    /* shutdown channel before request completes */
    aws_channel_shutdown(tester.testing_channel.channel, AWS_ERROR_SUCCESS);
    testing_channel_drain_queued_tasks(&tester.testing_channel);

    /* even though the channel shut down with error_code 0,
     * the stream should not get code 0 because it did not complete successfully */
    ASSERT_TRUE(completion_error_code != AWS_ERROR_SUCCESS);

    /* clean up */
    aws_http_stream_release(stream);

    ASSERT_SUCCESS(s_tester_clean_up(&tester));
    return AWS_OP_SUCCESS;
}

H1_CLIENT_TEST_CASE(h1_client_multiple_requests_cancelled_by_channel_shutdown) {
    (void)ctx;
    struct tester tester;
    ASSERT_SUCCESS(s_tester_init(&tester, allocator));

    struct aws_http_stream *streams[3];
    int completion_error_codes[3];
    memset(completion_error_codes, 0, sizeof(completion_error_codes));

    struct aws_http_make_request_options opt = {
        .self_size = sizeof(opt),
        .request = s_new_default_get_request(allocator),
        .on_complete = s_on_complete,
    };

    for (int i = 0; i < 2; ++i) {
        opt.user_data = &completion_error_codes[i];
        streams[i] = aws_http_connection_make_request(tester.connection, &opt);
        ASSERT_NOT_NULL(streams[i]);
    }

    /* 2 streams are now in-progress */
    testing_channel_drain_queued_tasks(&tester.testing_channel);

    /* Make 1 more stream that's still locked away in the pending queue */
    opt.user_data = &completion_error_codes[2];
    streams[2] = aws_http_connection_make_request(tester.connection, &opt);
    ASSERT_NOT_NULL(streams[2]);

    /* shutdown channel */
    aws_channel_shutdown(tester.testing_channel.channel, AWS_ERROR_SUCCESS);
    testing_channel_drain_queued_tasks(&tester.testing_channel);

    /* Ensure the request can be destroyed after request is sent */
    aws_http_message_destroy(opt.request);

    /* check results */
    for (int i = 0; i < 3; ++i) {
        ASSERT_TRUE(completion_error_codes[i] != AWS_ERROR_SUCCESS);
        aws_http_stream_release(streams[i]);
    }

    ASSERT_SUCCESS(s_tester_clean_up(&tester));
    return AWS_OP_SUCCESS;
}

H1_CLIENT_TEST_CASE(h1_client_new_request_fails_if_channel_shut_down) {
    (void)ctx;
    struct tester tester;
    ASSERT_SUCCESS(s_tester_init(&tester, allocator));

    aws_channel_shutdown(tester.testing_channel.channel, AWS_ERROR_SUCCESS);
    /* wait for shutdown complete */
    testing_channel_drain_queued_tasks(&tester.testing_channel);

    /* send request */
    struct aws_http_make_request_options opt = {
        .self_size = sizeof(opt),
        .request = s_new_default_get_request(allocator),
    };

    struct aws_http_stream *stream = aws_http_connection_make_request(tester.connection, &opt);
    ASSERT_NULL(stream);
    ASSERT_INT_EQUALS(aws_last_error(), AWS_ERROR_HTTP_CONNECTION_CLOSED);

    aws_http_message_destroy(opt.request);
    ASSERT_SUCCESS(s_tester_clean_up(&tester));
    return AWS_OP_SUCCESS;
}

enum request_callback {
    REQUEST_CALLBACK_OUTGOING_BODY,
    REQUEST_CALLBACK_INCOMING_HEADERS,
    REQUEST_CALLBACK_INCOMING_HEADERS_DONE,
    REQUEST_CALLBACK_INCOMING_BODY,
    REQUEST_CALLBACK_COMPLETE,
    REQUEST_CALLBACK_COUNT,
};

static const int ERROR_FROM_CALLBACK_ERROR_CODE = (int)0xBEEFCAFE;

struct error_from_callback_tester {
    enum request_callback error_at;
    int callback_counts[REQUEST_CALLBACK_COUNT];
    bool has_errored;
    struct aws_stream_status status;
    int on_complete_error_code;
};

static int s_error_from_callback_common(
    struct error_from_callback_tester *error_tester,
    enum request_callback current_callback) {

    error_tester->callback_counts[current_callback]++;

    /* After error code returned, no more callbacks should fire (except for on_complete) */
    AWS_FATAL_ASSERT(!error_tester->has_errored);
    AWS_FATAL_ASSERT(current_callback <= error_tester->error_at);
    if (current_callback == error_tester->error_at) {
        error_tester->has_errored = true;
        return aws_raise_error(ERROR_FROM_CALLBACK_ERROR_CODE);
    }

    return AWS_OP_SUCCESS;
}

static int s_error_from_outgoing_body_read(struct aws_input_stream *body, struct aws_byte_buf *dest) {

    (void)dest;

    struct error_from_callback_tester *error_tester = body->impl;
    ASSERT_SUCCESS(s_error_from_callback_common(error_tester, REQUEST_CALLBACK_OUTGOING_BODY));

    /* If the common fn was successful, write out some data and end the stream */
    ASSERT_TRUE(aws_byte_buf_write(dest, (const uint8_t *)"abcd", 4));
    error_tester->status.is_end_of_stream = true;
    return AWS_OP_SUCCESS;
}

static int s_error_from_outgoing_body_get_status(struct aws_input_stream *body, struct aws_stream_status *status) {
    struct error_from_callback_tester *error_tester = body->impl;
    *status = error_tester->status;
    return AWS_OP_SUCCESS;
}

static void s_error_from_outgoing_body_clean_up(struct aws_input_stream *stream) {
    (void)stream;
}

static struct aws_input_stream_vtable s_error_from_outgoing_body_vtable = {
    .seek = NULL,
    .read = s_error_from_outgoing_body_read,
    .get_status = s_error_from_outgoing_body_get_status,
    .get_length = NULL,
    .clean_up = s_error_from_outgoing_body_clean_up,
};

static int s_error_from_incoming_headers(
    struct aws_http_stream *stream,
<<<<<<< HEAD
    enum aws_http_header_block header_type,
=======
    enum aws_http_header_block header_block,
>>>>>>> 8c3e1a97
    const struct aws_http_header *header_array,
    size_t num_headers,
    void *user_data) {

    (void)stream;
    (void)header_block;
    (void)header_array;
    (void)num_headers;
    return s_error_from_callback_common(user_data, REQUEST_CALLBACK_INCOMING_HEADERS);
}

static int s_error_from_incoming_headers_done(
    struct aws_http_stream *stream,
<<<<<<< HEAD
    enum aws_http_header_block header_type,
=======
    enum aws_http_header_block header_block,
>>>>>>> 8c3e1a97
    void *user_data) {
    (void)stream;
    (void)header_block;
    return s_error_from_callback_common(user_data, REQUEST_CALLBACK_INCOMING_HEADERS_DONE);
}

static int s_error_from_incoming_body(
    struct aws_http_stream *stream,
    const struct aws_byte_cursor *data,
    void *user_data) {

    (void)stream;
    (void)data;
    return s_error_from_callback_common(user_data, REQUEST_CALLBACK_INCOMING_BODY);
}

static void s_error_tester_on_stream_complete(struct aws_http_stream *stream, int error_code, void *user_data) {
    (void)stream;
    struct error_from_callback_tester *error_tester = user_data;
    error_tester->callback_counts[REQUEST_CALLBACK_COMPLETE]++;
    error_tester->on_complete_error_code = error_code;
}

static int s_test_error_from_callback(struct aws_allocator *allocator, enum request_callback error_at) {
    struct tester tester;
    ASSERT_SUCCESS(s_tester_init(&tester, allocator));

    struct error_from_callback_tester error_tester = {
        .error_at = error_at,
        .status =
            {
                .is_valid = true,
                .is_end_of_stream = false,
            },
    };
    struct aws_input_stream error_from_outgoing_body_stream = {
        .allocator = allocator,
        .impl = &error_tester,
        .vtable = &s_error_from_outgoing_body_vtable,
    };

    /* send request */
    struct aws_http_header headers[] = {
        {
            .name = aws_byte_cursor_from_c_str("Content-Length"),
            .value = aws_byte_cursor_from_c_str("4"),
        },
    };

    struct aws_http_message *request = aws_http_message_new_request(allocator);
    ASSERT_NOT_NULL(request);
    ASSERT_SUCCESS(aws_http_message_set_request_method(request, aws_http_method_post));
    ASSERT_SUCCESS(aws_http_message_set_request_path(request, aws_byte_cursor_from_c_str("/")));
    ASSERT_SUCCESS(aws_http_message_add_header_array(request, headers, AWS_ARRAY_SIZE(headers)));
    aws_http_message_set_body_stream(request, &error_from_outgoing_body_stream);

    struct aws_http_make_request_options opt = {
        .self_size = sizeof(opt),
        .request = request,
        .on_response_headers = s_error_from_incoming_headers,
        .on_response_header_block_done = s_error_from_incoming_headers_done,
        .on_response_body = s_error_from_incoming_body,
        .on_complete = s_error_tester_on_stream_complete,
        .user_data = &error_tester,
    };

    struct aws_http_stream *stream = aws_http_connection_make_request(tester.connection, &opt);
    ASSERT_NOT_NULL(stream);

    testing_channel_drain_queued_tasks(&tester.testing_channel);

    /* Ensure the request can be destroyed after request is sent */
    aws_http_message_destroy(opt.request);

    /* send response */
    ASSERT_SUCCESS(testing_channel_send_response_str_ignore_errors(
        &tester.testing_channel,
        "HTTP/1.1 200 OK\r\n"
        "Transfer-Encoding: chunked\r\n"
        "Date: Fri, 01 Mar 2019 17:18:55 GMT\r\n"
        "\r\n"
        "3\r\n"
        "two\r\n"
        "6\r\n"
        "chunks\r\n"
        "0\r\n"
        "\r\n"));

    testing_channel_drain_queued_tasks(&tester.testing_channel);

    /* check that callbacks were invoked before error_at, but not after */
    for (int i = 0; i < REQUEST_CALLBACK_COMPLETE; ++i) {
        if (i <= error_at) {
            ASSERT_TRUE(error_tester.callback_counts[i] > 0);
        } else {
            ASSERT_INT_EQUALS(0, error_tester.callback_counts[i]);
        }
    }

    /* the on_complete callback should always fire though, and should receive the proper error_code */
    ASSERT_INT_EQUALS(1, error_tester.callback_counts[REQUEST_CALLBACK_COMPLETE]);
    ASSERT_INT_EQUALS(ERROR_FROM_CALLBACK_ERROR_CODE, error_tester.on_complete_error_code);

    aws_http_stream_release(stream);
    ASSERT_SUCCESS(s_tester_clean_up(&tester));
    return AWS_OP_SUCCESS;
}

H1_CLIENT_TEST_CASE(h1_client_error_from_outgoing_body_callback_stops_decoder) {
    (void)ctx;
    ASSERT_SUCCESS(s_test_error_from_callback(allocator, REQUEST_CALLBACK_OUTGOING_BODY));
    return AWS_OP_SUCCESS;
}

H1_CLIENT_TEST_CASE(h1_client_error_from_incoming_headers_callback_stops_decoder) {
    (void)ctx;
    ASSERT_SUCCESS(s_test_error_from_callback(allocator, REQUEST_CALLBACK_INCOMING_HEADERS));
    return AWS_OP_SUCCESS;
}

H1_CLIENT_TEST_CASE(h1_client_error_from_incoming_headers_done_callback_stops_decoder) {
    (void)ctx;
    ASSERT_SUCCESS(s_test_error_from_callback(allocator, REQUEST_CALLBACK_INCOMING_HEADERS_DONE));
    return AWS_OP_SUCCESS;
}

H1_CLIENT_TEST_CASE(h1_client_error_from_incoming_body_callback_stops_decoder) {
    (void)ctx;
    ASSERT_SUCCESS(s_test_error_from_callback(allocator, REQUEST_CALLBACK_INCOMING_BODY));
    return AWS_OP_SUCCESS;
}

/* After aws_http_connection_close() is called, aws_http_connection_is_open() should return false,
 * even if both calls were made from outside the event-loop thread. */
H1_CLIENT_TEST_CASE(h1_client_close_from_off_thread_makes_not_open) {
    (void)ctx;
    struct tester tester;
    ASSERT_SUCCESS(s_tester_init(&tester, allocator));

    testing_channel_set_is_on_users_thread(&tester.testing_channel, false);

    ASSERT_TRUE(aws_http_connection_is_open(tester.connection));
    aws_http_connection_close(tester.connection);
    ASSERT_FALSE(aws_http_connection_is_open(tester.connection));

    testing_channel_set_is_on_users_thread(&tester.testing_channel, true);

    ASSERT_SUCCESS(s_tester_clean_up(&tester));
    return AWS_OP_SUCCESS;
}

H1_CLIENT_TEST_CASE(h1_client_close_from_on_thread_makes_not_open) {
    (void)ctx;
    struct tester tester;
    ASSERT_SUCCESS(s_tester_init(&tester, allocator));

    testing_channel_set_is_on_users_thread(&tester.testing_channel, false);
    ASSERT_TRUE(aws_http_connection_is_open(tester.connection));

    testing_channel_set_is_on_users_thread(&tester.testing_channel, true);
    aws_http_connection_close(tester.connection);

    testing_channel_set_is_on_users_thread(&tester.testing_channel, false);
    ASSERT_FALSE(aws_http_connection_is_open(tester.connection));

    testing_channel_set_is_on_users_thread(&tester.testing_channel, true);

    ASSERT_SUCCESS(s_tester_clean_up(&tester));
    return AWS_OP_SUCCESS;
}

struct protocol_switcher {
    /* Settings */
    struct tester *tester;
    size_t downstream_handler_window_size;
    const char *data_after_upgrade_response;
    bool install_downstream_handler;

    /* Results */
    int upgrade_response_status;
    bool is_upgrade_response_complete;
    bool has_installed_downstream_handler;
};

static void s_switch_protocols_on_stream_complete(struct aws_http_stream *stream, int error_code, void *user_data) {
    struct protocol_switcher *switcher = user_data;

    switcher->is_upgrade_response_complete = true;
    aws_http_stream_get_incoming_response_status(stream, &switcher->upgrade_response_status);

    /* install downstream hander */
    if (switcher->install_downstream_handler && !error_code &&
        (switcher->upgrade_response_status == AWS_HTTP_STATUS_101_SWITCHING_PROTOCOLS)) {

        int err = testing_channel_install_downstream_handler(
            &switcher->tester->testing_channel, switcher->downstream_handler_window_size);
        if (!err) {
            switcher->has_installed_downstream_handler = true;
        }
    }
}

/* Send "Connection: Upgrade" request and receive "101 Switching Protocols" response.
 * Optionally, install a downstream handler when response is received
 */
static int s_switch_protocols(struct protocol_switcher *switcher) {
    /* send upgrade request */
    struct aws_http_header request_headers[] = {
        {
            .name = aws_byte_cursor_from_c_str("Connection"),
            .value = aws_byte_cursor_from_c_str("Upgrade"),
        },
        {
            .name = aws_byte_cursor_from_c_str("Upgrade"),
            .value = aws_byte_cursor_from_c_str("MyProtocol"),
        },
    };

    struct aws_http_message *request = aws_http_message_new_request(switcher->tester->alloc);
    ASSERT_NOT_NULL(request);
    ASSERT_SUCCESS(aws_http_message_set_request_method(request, aws_http_method_get));
    ASSERT_SUCCESS(aws_http_message_set_request_path(request, aws_byte_cursor_from_c_str("/")));
    ASSERT_SUCCESS(aws_http_message_add_header_array(request, request_headers, AWS_ARRAY_SIZE(request_headers)));

    struct aws_http_make_request_options upgrade_request = {
        .self_size = sizeof(upgrade_request),
        .request = request,
        .user_data = switcher,
        .on_complete = s_switch_protocols_on_stream_complete,
    };

    struct aws_http_stream *upgrade_stream =
        aws_http_connection_make_request(switcher->tester->connection, &upgrade_request);
    ASSERT_NOT_NULL(upgrade_stream);
    testing_channel_drain_queued_tasks(&switcher->tester->testing_channel);

    /* Ensure the request can be destroyed after request is sent */
    aws_http_message_destroy(upgrade_request.request);

    /* clear all messages written thus far to the testing-channel */
    while (!aws_linked_list_empty(testing_channel_get_written_message_queue(&switcher->tester->testing_channel))) {
        struct aws_linked_list_node *node =
            aws_linked_list_pop_front(testing_channel_get_written_message_queue(&switcher->tester->testing_channel));
        struct aws_io_message *msg = AWS_CONTAINER_OF(node, struct aws_io_message, queueing_handle);
        aws_mem_release(msg->allocator, msg);
    }

    /* send upgrade response (followed by any extra data) */
    struct aws_byte_cursor response = aws_byte_cursor_from_c_str("HTTP/1.1 101 Switching Protocols\r\n"
                                                                 "Upgrade: MyProtocol\r\n"
                                                                 "\r\n");
    struct aws_byte_cursor extra_data = aws_byte_cursor_from_c_str(switcher->data_after_upgrade_response);
    struct aws_byte_buf sending_buf;
    ASSERT_SUCCESS(aws_byte_buf_init(&sending_buf, switcher->tester->alloc, response.len + extra_data.len));
    ASSERT_TRUE(aws_byte_buf_write_from_whole_cursor(&sending_buf, response));
    if (extra_data.len) {
        ASSERT_TRUE(aws_byte_buf_write_from_whole_cursor(&sending_buf, extra_data));
    }

    testing_channel_send_response(&switcher->tester->testing_channel, aws_byte_cursor_from_buf(&sending_buf));

    /* wait for response to complete, and check results */
    testing_channel_drain_queued_tasks(&switcher->tester->testing_channel);
    ASSERT_TRUE(switcher->is_upgrade_response_complete);
    ASSERT_INT_EQUALS(101, switcher->upgrade_response_status);

    /* if we wanted downstream handler installed, ensure that happened */
    if (switcher->install_downstream_handler) {
        ASSERT_TRUE(switcher->has_installed_downstream_handler);
    }

    /* cleanup */
    aws_byte_buf_clean_up(&sending_buf);
    aws_http_stream_release(upgrade_stream);
    return AWS_OP_SUCCESS;
}

H1_CLIENT_TEST_CASE(h1_client_midchannel_sanity_check) {
    (void)ctx;
    struct tester tester;
    ASSERT_SUCCESS(s_tester_init(&tester, allocator));

    struct protocol_switcher switcher = {
        .tester = &tester,
        .install_downstream_handler = true,
    };
    ASSERT_SUCCESS(s_switch_protocols(&switcher));

    /* clean up */
    ASSERT_SUCCESS(s_tester_clean_up(&tester));
    return AWS_OP_SUCCESS;
}

/* confirm data passes through http-handler untouched in the read direction */
H1_CLIENT_TEST_CASE(h1_client_midchannel_read) {
    (void)ctx;
    struct tester tester;
    ASSERT_SUCCESS(s_tester_init(&tester, allocator));

    struct protocol_switcher switcher = {
        .tester = &tester,
        .install_downstream_handler = true,
        .downstream_handler_window_size = SIZE_MAX,
    };
    ASSERT_SUCCESS(s_switch_protocols(&switcher));

    const char *test_str = "inmyprotocolspacesarestrictlyforbidden";
    ASSERT_SUCCESS(testing_channel_readpush(&tester.testing_channel, test_str));
    testing_channel_drain_queued_tasks(&tester.testing_channel);
    ASSERT_SUCCESS(testing_channel_check_midchannel_read_messages(&tester.testing_channel, allocator, test_str));

    ASSERT_SUCCESS(s_tester_clean_up(&tester));
    return AWS_OP_SUCCESS;
}

/* confirm that, if new-protocol-data arrives packed into the same aws_io_message as the upgrade response,
 * that data is properly passed dowstream. */
H1_CLIENT_TEST_CASE(h1_client_midchannel_read_immediately) {
    (void)ctx;
    struct tester tester;
    ASSERT_SUCCESS(s_tester_init(&tester, allocator));

    const char *test_str = "inmyprotocoleverythingwillbebetter";

    struct protocol_switcher switcher = {
        .tester = &tester,
        .install_downstream_handler = true,
        .downstream_handler_window_size = SIZE_MAX,
        .data_after_upgrade_response = test_str, /* Note extra data */
    };
    ASSERT_SUCCESS(s_switch_protocols(&switcher));

    ASSERT_SUCCESS(testing_channel_check_midchannel_read_messages(&tester.testing_channel, allocator, test_str));

    ASSERT_SUCCESS(s_tester_clean_up(&tester));
    return AWS_OP_SUCCESS;
}

/* Have a tiny downstream read-window and increment it in little chunks. */
H1_CLIENT_TEST_CASE(h1_client_midchannel_read_with_small_downstream_window) {
    (void)ctx;
    struct tester tester;
    ASSERT_SUCCESS(s_tester_init(&tester, allocator));

    struct protocol_switcher switcher = {
        .tester = &tester,
        .install_downstream_handler = true,
        .downstream_handler_window_size = 1 /* Note tiny starting window. */,
    };
    ASSERT_SUCCESS(s_switch_protocols(&switcher));

    const char *test_str = "inmyprotocolcapitallettersarethedevil";
    ASSERT_SUCCESS(testing_channel_readpush(&tester.testing_channel, test_str));

    /* open window in tiny increments */
    for (size_t i = 0; i < strlen(test_str); ++i) {
        ASSERT_SUCCESS(testing_channel_increment_read_window(&tester.testing_channel, 1));
        testing_channel_drain_queued_tasks(&tester.testing_channel);
    }

    /* ensure that the handler actually sent multiple messages */
    size_t num_read_messages = 0;
    struct aws_linked_list *list = testing_channel_get_read_message_queue(&tester.testing_channel);
    struct aws_linked_list_node *node = aws_linked_list_front(list);
    while (node != aws_linked_list_end(list)) {
        num_read_messages++;
        node = aws_linked_list_next(node);
    }
    ASSERT_TRUE(num_read_messages > 1);

    ASSERT_SUCCESS(testing_channel_check_midchannel_read_messages(&tester.testing_channel, allocator, test_str));

    /* cleanup */
    ASSERT_SUCCESS(s_tester_clean_up(&tester));
    return AWS_OP_SUCCESS;
}

/* confirm data passes through http-handler untouched in the write direction */
H1_CLIENT_TEST_CASE(h1_client_midchannel_write) {
    (void)ctx;
    struct tester tester;
    ASSERT_SUCCESS(s_tester_init(&tester, allocator));

    struct protocol_switcher switcher = {
        .tester = &tester,
        .install_downstream_handler = true,
        .downstream_handler_window_size = SIZE_MAX,
    };
    ASSERT_SUCCESS(s_switch_protocols(&switcher));

    const char *test_str = "inmyprotocolthereisnomoney";
    testing_channel_writepush(&tester.testing_channel, test_str);
    testing_channel_drain_queued_tasks(&tester.testing_channel);
    ASSERT_SUCCESS(testing_channel_check_written_messages(&tester.testing_channel, allocator, test_str));

    ASSERT_SUCCESS(s_tester_clean_up(&tester));
    return AWS_OP_SUCCESS;
}

/* Test that, when HTTP is a midchannel handler, it will continue processing aws_io_messages write messages
 * in the time between shutdown-in-the-read-direction and shutdown-in-the-write-direction */
static const char *s_write_after_shutdown_in_read_dir_str = "inmyprotocolfrowningisnotallowed";

static void s_downstream_handler_write_on_shutdown(
    enum aws_channel_direction dir,
    int error_code,
    bool free_scarce_resources_immediately,
    void *user_data) {

    (void)error_code;
    (void)free_scarce_resources_immediately;

    struct tester *tester = user_data;

    if (dir == AWS_CHANNEL_DIR_WRITE) {
        testing_channel_writepush(&tester->testing_channel, s_write_after_shutdown_in_read_dir_str);
    }
}

H1_CLIENT_TEST_CASE(h1_client_midchannel_write_continues_after_shutdown_in_read_dir) {
    (void)ctx;
    struct tester tester;
    ASSERT_SUCCESS(s_tester_init(&tester, allocator));

    struct protocol_switcher switcher = {
        .tester = &tester,
        .install_downstream_handler = true,
        .downstream_handler_window_size = SIZE_MAX,
    };
    ASSERT_SUCCESS(s_switch_protocols(&switcher));

    /* Downstream handler will write data while shutting down in write direction */
    testing_channel_set_downstream_handler_shutdown_callback(
        &tester.testing_channel, s_downstream_handler_write_on_shutdown, &tester);

    /* Shutdown cannel */
    aws_channel_shutdown(tester.testing_channel.channel, AWS_ERROR_SUCCESS);
    testing_channel_drain_queued_tasks(&tester.testing_channel);

    /* Did the late message get through? */
    ASSERT_SUCCESS(testing_channel_check_written_messages(
        &tester.testing_channel, tester.alloc, s_write_after_shutdown_in_read_dir_str));

    ASSERT_SUCCESS(s_tester_clean_up(&tester));
    return AWS_OP_SUCCESS;
}

static void s_on_message_write_complete_save_error_code(
    struct aws_channel *channel,
    struct aws_io_message *message,
    int err_code,
    void *user_data) {

    (void)channel;
    (void)message;
    int *save = user_data;
    *save = err_code;
}

/* Ensure that things fail if a downstream handler is installed without switching protocols.
 * This test is weird in that failure must occur, but we're not prescriptive about where it occurs. */
H1_CLIENT_TEST_CASE(h1_client_midchannel_requires_switching_protocols) {
    (void)ctx;
    struct tester tester;
    ASSERT_SUCCESS(s_tester_init(&tester, allocator));

    /* The act of installing the downstream handler might fail */
    int err = testing_channel_install_downstream_handler(&tester.testing_channel, SIZE_MAX);
    if (err) {
        goto installation_failed;
    }

    /* Sending the message might fail */
    int msg_completion_error_code = 0;
    struct aws_io_message *msg = aws_channel_acquire_message_from_pool(
        tester.testing_channel.channel, AWS_IO_MESSAGE_APPLICATION_DATA, SIZE_MAX);
    ASSERT_NOT_NULL(msg);
    msg->on_completion = s_on_message_write_complete_save_error_code;
    msg->user_data = &msg_completion_error_code;

    err = testing_channel_push_write_message(&tester.testing_channel, msg);
    if (err) {
        aws_mem_release(msg->allocator, msg);
        goto push_message_failed;
    }

    /* The message might fail to reach the socket */
    testing_channel_drain_queued_tasks(&tester.testing_channel);
    if (msg_completion_error_code) {
        goto message_completion_failed;
    }

    /* This is bad, we should have failed by now */
    ASSERT_TRUE(false);

message_completion_failed:
push_message_failed:
installation_failed:

    ASSERT_SUCCESS(s_tester_clean_up(&tester));
    return AWS_OP_SUCCESS;
}

H1_CLIENT_TEST_CASE(h1_client_switching_protocols_fails_pending_requests) {
    (void)ctx;
    struct tester tester;
    ASSERT_SUCCESS(s_tester_init(&tester, allocator));

    /* queue a connection upgrade request */
    struct aws_http_header headers[] = {
        {
            .name = aws_byte_cursor_from_c_str("Connection"),
            .value = aws_byte_cursor_from_c_str("Upgrade"),
        },
        {
            .name = aws_byte_cursor_from_c_str("Upgrade"),
            .value = aws_byte_cursor_from_c_str("MyProtocol"),
        },
    };

    struct aws_http_message *upgrade_request = aws_http_message_new_request(allocator);
    ASSERT_NOT_NULL(upgrade_request);
    ASSERT_SUCCESS(aws_http_message_set_request_method(upgrade_request, aws_http_method_get));
    ASSERT_SUCCESS(aws_http_message_set_request_path(upgrade_request, aws_byte_cursor_from_c_str("/")));
    ASSERT_SUCCESS(aws_http_message_add_header_array(upgrade_request, headers, AWS_ARRAY_SIZE(headers)));

    struct response_tester upgrade_response;
    ASSERT_SUCCESS(s_response_tester_init(&upgrade_response, &tester, upgrade_request));

    /* queue another request behind it */
    struct aws_http_message *next_request = s_new_default_get_request(allocator);

    struct response_tester next_response;
    ASSERT_SUCCESS(s_response_tester_init(&next_response, &tester, next_request));

    /* send upgrade response */
    testing_channel_drain_queued_tasks(&tester.testing_channel);

    /* Ensure the request can be destroyed after request is sent */
    aws_http_message_destroy(upgrade_request);
    aws_http_message_destroy(next_request);

    ASSERT_SUCCESS(testing_channel_send_response_str(
        &tester.testing_channel,
        "HTTP/1.1 101 Switching Protocols\r\n"
        "Upgrade: MyProtocol\r\n"
        "\r\n"));

    testing_channel_drain_queued_tasks(&tester.testing_channel);

    ASSERT_UINT_EQUALS(1, upgrade_response.on_complete_cb_count);
    ASSERT_INT_EQUALS(101, upgrade_response.status);

    /* confirm that the next request was cancelled */
    ASSERT_UINT_EQUALS(1, next_response.on_complete_cb_count);
    ASSERT_TRUE(next_response.on_complete_error_code != AWS_OP_SUCCESS);

    /* clean up */
    s_response_tester_clean_up(&upgrade_response);
    s_response_tester_clean_up(&next_response);
    ASSERT_SUCCESS(s_tester_clean_up(&tester));
    return AWS_OP_SUCCESS;
}

H1_CLIENT_TEST_CASE(h1_client_switching_protocols_fails_subsequent_requests) {
    (void)ctx;
    struct tester tester;
    ASSERT_SUCCESS(s_tester_init(&tester, allocator));

    /* Successfully switch protocols */
    struct protocol_switcher switcher = {
        .tester = &tester,
        .install_downstream_handler = true,
    };
    ASSERT_SUCCESS(s_switch_protocols(&switcher));

    /* Attempting to send a request after this should fail. */
    struct aws_http_message *request = s_new_default_get_request(allocator);

    struct response_tester response;
    int err = s_response_tester_init(&response, &tester, request);
    if (err) {
        ASSERT_INT_EQUALS(AWS_ERROR_HTTP_SWITCHED_PROTOCOLS, aws_last_error());
    } else {
        testing_channel_drain_queued_tasks(&tester.testing_channel);
        ASSERT_UINT_EQUALS(1, response.on_complete_cb_count);
        ASSERT_INT_EQUALS(AWS_ERROR_HTTP_SWITCHED_PROTOCOLS, response.on_complete_error_code);
    }

    /* clean up */
    aws_http_message_destroy(request);
    ASSERT_SUCCESS(s_response_tester_clean_up(&response));
    ASSERT_SUCCESS(s_tester_clean_up(&tester));
    return AWS_OP_SUCCESS;
}

H1_CLIENT_TEST_CASE(h1_client_switching_protocols_requires_downstream_handler) {
    (void)ctx;
    struct tester tester;
    ASSERT_SUCCESS(s_tester_init(&tester, allocator));

    /* Successfully switch protocols, but don't install downstream handler. */
    struct protocol_switcher switcher = {
        .tester = &tester,
        .install_downstream_handler = false,
    };

    ASSERT_SUCCESS(s_switch_protocols(&switcher));

    /* If new data arrives and no downstream handler is installed to deal with it, the connection should shut down. */
    ASSERT_SUCCESS(testing_channel_readpush_ignore_errors(&tester.testing_channel, "herecomesnewprotocoldatachoochoo"));

    testing_channel_drain_queued_tasks(&tester.testing_channel);
    ASSERT_TRUE(testing_channel_is_shutdown_completed(&tester.testing_channel));
    ASSERT_TRUE(testing_channel_get_shutdown_error_code(&tester.testing_channel) != AWS_ERROR_SUCCESS);

    /* clean up */
    ASSERT_SUCCESS(s_tester_clean_up(&tester));
    return AWS_OP_SUCCESS;
}<|MERGE_RESOLUTION|>--- conflicted
+++ resolved
@@ -485,11 +485,7 @@
 
 static int s_response_tester_on_headers(
     struct aws_http_stream *stream,
-<<<<<<< HEAD
-    enum aws_http_header_block header_type,
-=======
     enum aws_http_header_block header_block,
->>>>>>> 8c3e1a97
     const struct aws_http_header *header_array,
     size_t num_headers,
     void *user_data) {
@@ -527,11 +523,7 @@
 
 static int s_response_tester_on_header_block_done(
     struct aws_http_stream *stream,
-<<<<<<< HEAD
-    enum aws_http_header_block header_type,
-=======
     enum aws_http_header_block header_block,
->>>>>>> 8c3e1a97
     void *user_data) {
     (void)stream;
     (void)header_block;
@@ -1497,11 +1489,7 @@
 
 static int s_error_from_incoming_headers(
     struct aws_http_stream *stream,
-<<<<<<< HEAD
-    enum aws_http_header_block header_type,
-=======
     enum aws_http_header_block header_block,
->>>>>>> 8c3e1a97
     const struct aws_http_header *header_array,
     size_t num_headers,
     void *user_data) {
@@ -1515,11 +1503,7 @@
 
 static int s_error_from_incoming_headers_done(
     struct aws_http_stream *stream,
-<<<<<<< HEAD
-    enum aws_http_header_block header_type,
-=======
     enum aws_http_header_block header_block,
->>>>>>> 8c3e1a97
     void *user_data) {
     (void)stream;
     (void)header_block;
