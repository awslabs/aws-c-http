/*
 * Copyright 2010-2018 Amazon.com, Inc. or its affiliates. All Rights Reserved.
 *
 * Licensed under the Apache License, Version 2.0 (the "License").
 * You may not use this file except in compliance with the License.
 * A copy of the License is located at
 *
 *  http://aws.amazon.com/apache2.0
 *
 * or in the "license" file accompanying this file. This file is distributed
 * on an "AS IS" BASIS, WITHOUT WARRANTIES OR CONDITIONS OF ANY KIND, either
 * express or implied. See the License for the specific language governing
 * permissions and limitations under the License.
 */

#include <aws/http/private/connection_impl.h>
#include <aws/http/request_response.h>

#include <aws/common/uuid.h>
#include <aws/io/logging.h>
#include <aws/testing/io_testing_channel.h>

#if _MSC_VER
#    pragma warning(disable : 4204) /* non-constant aggregate initializer */
#endif

#define H1_CLIENT_TEST_CASE(NAME)                                                                                      \
    AWS_TEST_CASE(NAME, s_test_##NAME);                                                                                \
    static int s_test_##NAME(struct aws_allocator *allocator, void *ctx)

struct tester {
    struct aws_allocator *alloc;
    struct testing_channel testing_channel;
    struct aws_http_connection *connection;
    bool is_shut_down;
    int shutdown_error_code;
    struct aws_logger logger;
};

static void s_on_shutdown(struct aws_http_connection *connection, int error_code, void *user_data) {
    (void)connection;
    struct tester *tester = user_data;
    tester->is_shut_down = true;
    tester->shutdown_error_code = error_code;
}

static int s_tester_init(struct tester *tester, struct aws_allocator *alloc) {
    aws_load_error_strings();
    aws_io_load_error_strings();
    aws_io_load_log_subject_strings();
    aws_http_library_init(alloc);

    AWS_ZERO_STRUCT(*tester);

    tester->alloc = alloc;

    struct aws_logger_standard_options logger_options = {
        .level = AWS_LOG_LEVEL_TRACE,
        .file = stderr,
    };
    ASSERT_SUCCESS(aws_logger_init_standard(&tester->logger, tester->alloc, &logger_options));
    aws_logger_set(&tester->logger);

    ASSERT_SUCCESS(testing_channel_init(&tester->testing_channel, alloc));

    struct aws_http_client_connection_impl_options options = {
        .alloc = alloc,
        .initial_window_size = SIZE_MAX,
        .user_data = tester,
        .on_shutdown = s_on_shutdown,
    };
    tester->connection = aws_http_connection_new_http1_1_client(&options);
    ASSERT_NOT_NULL(tester->connection);

    struct aws_channel_slot *slot = aws_channel_slot_new(tester->testing_channel.channel);
    ASSERT_NOT_NULL(slot);
    tester->connection->channel_slot = slot;
    ASSERT_SUCCESS(aws_channel_slot_insert_end(tester->testing_channel.channel, slot));
    ASSERT_SUCCESS(aws_channel_slot_set_handler(slot, &tester->connection->channel_handler));

    aws_channel_acquire_hold(tester->testing_channel.channel);

    testing_channel_drain_queued_tasks(&tester->testing_channel);

    return AWS_OP_SUCCESS;
}

static int s_tester_clean_up(struct tester *tester) {
    aws_http_connection_release(tester->connection);
    ASSERT_SUCCESS(testing_channel_clean_up(&tester->testing_channel));
    aws_http_library_clean_up();
    aws_logger_clean_up(&tester->logger);
    return AWS_OP_SUCCESS;
}

/* Check that we can set and tear down the `tester` used by all other tests in this file */
H1_CLIENT_TEST_CASE(h1_client_sanity_check) {
    (void)ctx;
    struct tester tester;
    ASSERT_SUCCESS(s_tester_init(&tester, allocator));

    ASSERT_SUCCESS(s_tester_clean_up(&tester));
    return AWS_OP_SUCCESS;
}

/* Pop first message from queue and compare its contents to expected string. */
static int s_check_message(struct tester *tester, const char *expected) {
    struct aws_linked_list *msgs = testing_channel_get_written_message_queue(&tester->testing_channel);
    ASSERT_TRUE(!aws_linked_list_empty(msgs));
    struct aws_linked_list_node *node = aws_linked_list_pop_front(msgs);
    struct aws_io_message *msg = AWS_CONTAINER_OF(node, struct aws_io_message, queueing_handle);

    ASSERT_TRUE(aws_byte_buf_eq_c_str(&msg->message_data, expected));

    aws_mem_release(msg->allocator, msg);

    return AWS_OP_SUCCESS;
}

/* Pop all messages from queue and compare their contents to expected string */
static int s_check_all_messages(struct tester *tester, const char *expected) {
    struct aws_byte_buf all_msgs;
    ASSERT_SUCCESS(aws_byte_buf_init(&all_msgs, tester->alloc, 1024));

    struct aws_linked_list *msgs = testing_channel_get_written_message_queue(&tester->testing_channel);
    while (!aws_linked_list_empty(msgs)) {
        struct aws_linked_list_node *node = aws_linked_list_pop_front(msgs);
        struct aws_io_message *msg = AWS_CONTAINER_OF(node, struct aws_io_message, queueing_handle);

        struct aws_byte_cursor msg_cursor = aws_byte_cursor_from_buf(&msg->message_data);
        aws_byte_buf_append_dynamic(&all_msgs, &msg_cursor);

        aws_mem_release(msg->allocator, msg);
    }

    ASSERT_TRUE(aws_byte_buf_eq_c_str(&all_msgs, expected));
    aws_byte_buf_clean_up(&all_msgs);
    return AWS_OP_SUCCESS;
}

/* Send 1 line request, doesn't care about response */
H1_CLIENT_TEST_CASE(h1_client_request_send_1liner) {
    (void)ctx;
    struct tester tester;
    ASSERT_SUCCESS(s_tester_init(&tester, allocator));

    /* send request */
    struct aws_http_request_options opt = AWS_HTTP_REQUEST_OPTIONS_INIT;
    opt.client_connection = tester.connection;
    opt.method = aws_byte_cursor_from_c_str("GET");
    opt.uri = aws_byte_cursor_from_c_str("/");
    struct aws_http_stream *stream = aws_http_stream_new_client_request(&opt);
    ASSERT_NOT_NULL(stream);

    testing_channel_drain_queued_tasks(&tester.testing_channel);

    /* check result */
    const char *expected = "GET / HTTP/1.1\r\n"
                           "\r\n";
    ASSERT_SUCCESS(s_check_message(&tester, expected));

    /* clean up */
    aws_http_stream_release(stream);

    ASSERT_SUCCESS(s_tester_clean_up(&tester));
    return AWS_OP_SUCCESS;
}

H1_CLIENT_TEST_CASE(h1_client_request_send_headers) {
    (void)ctx;
    struct tester tester;
    ASSERT_SUCCESS(s_tester_init(&tester, allocator));

    /* send request */
    struct aws_http_header headers[] = {
        {
            .name = aws_byte_cursor_from_c_str("Host"),
            .value = aws_byte_cursor_from_c_str("example.com"),
        },
        {
            .name = aws_byte_cursor_from_c_str("Accept"),
            .value = aws_byte_cursor_from_c_str("*/*"),
        },
    };

    struct aws_http_request_options opt = AWS_HTTP_REQUEST_OPTIONS_INIT;
    opt.client_connection = tester.connection;
    opt.method = aws_byte_cursor_from_c_str("GET");
    opt.uri = aws_byte_cursor_from_c_str("/");
    opt.header_array = headers;
    opt.num_headers = AWS_ARRAY_SIZE(headers);
    struct aws_http_stream *stream = aws_http_stream_new_client_request(&opt);
    ASSERT_NOT_NULL(stream);

    testing_channel_drain_queued_tasks(&tester.testing_channel);

    /* check result */
    const char *expected = "GET / HTTP/1.1\r\n"
                           "Host: example.com\r\n"
                           "Accept: */*\r\n"
                           "\r\n";
    ASSERT_SUCCESS(s_check_message(&tester, expected));

    /* clean up */
    aws_http_stream_release(stream);

    ASSERT_SUCCESS(s_tester_clean_up(&tester));
    return AWS_OP_SUCCESS;
}

struct simple_body_sender {
    struct aws_byte_cursor src;
    size_t progress;
};

static enum aws_http_outgoing_body_state s_simple_send_body(
    struct aws_http_stream *stream,
    struct aws_byte_buf *buf,
    void *user_data) {

    (void)stream;
    struct simple_body_sender *data = user_data;
    size_t remaining = data->src.len - data->progress;
    size_t available = buf->capacity - buf->len;
    size_t writing = remaining < available ? remaining : available;
    aws_byte_buf_write(buf, data->src.ptr + data->progress, writing);
    data->progress += writing;

    return (writing == remaining) ? AWS_HTTP_OUTGOING_BODY_DONE : AWS_HTTP_OUTGOING_BODY_IN_PROGRESS;
}

H1_CLIENT_TEST_CASE(h1_client_request_send_body) {
    (void)ctx;
    struct tester tester;
    ASSERT_SUCCESS(s_tester_init(&tester, allocator));

    /* send request */
    struct simple_body_sender body_sender = {
        .src = aws_byte_cursor_from_c_str("write more tests"),
    };

    struct aws_http_header headers[] = {
        {
            .name = aws_byte_cursor_from_c_str("Content-Length"),
            .value = aws_byte_cursor_from_c_str("16"),
        },
    };

    struct aws_http_request_options opt = AWS_HTTP_REQUEST_OPTIONS_INIT;
    opt.client_connection = tester.connection;
    opt.method = aws_byte_cursor_from_c_str("PUT");
    opt.uri = aws_byte_cursor_from_c_str("/plan.txt");
    opt.header_array = headers;
    opt.num_headers = AWS_ARRAY_SIZE(headers);
    opt.user_data = &body_sender;
    opt.stream_outgoing_body = s_simple_send_body;
    struct aws_http_stream *stream = aws_http_stream_new_client_request(&opt);
    ASSERT_NOT_NULL(stream);

    testing_channel_drain_queued_tasks(&tester.testing_channel);

    /* check result */
    const char *expected = "PUT /plan.txt HTTP/1.1\r\n"
                           "Content-Length: 16\r\n"
                           "\r\n"
                           "write more tests";
    ASSERT_SUCCESS(s_check_message(&tester, expected));

    /* clean up */
    aws_http_stream_release(stream);

    ASSERT_SUCCESS(s_tester_clean_up(&tester));
    return AWS_OP_SUCCESS;
}

/* For checking outgoing data across multiple aws_io_messages */
struct cross_message_checker {
    struct aws_byte_buf expected;
    size_t compare_progress;
};

/* Check that expected matches data stretched across multiple messages.
 * The event-loop is ticked, and messages are dequed, as this function progresses. */
static int s_check_multiple_messages(struct tester *tester, struct aws_byte_cursor expected, size_t *out_num_messages) {
    size_t num_messages = 0;

    struct aws_linked_list *msgs = testing_channel_get_written_message_queue(&tester->testing_channel);

    size_t progress = 0;
    size_t remaining = expected.len;

    while (remaining > 0) {
        /* Tick event loop if there are no messages already */
        if (aws_linked_list_empty(msgs)) {
            testing_channel_run_currently_queued_tasks(&tester->testing_channel);
        }

        /* There should be EXACTLY 1 aws_io_message after ticking. */
        ASSERT_TRUE(!aws_linked_list_empty(msgs));
        struct aws_linked_list_node *node = aws_linked_list_pop_front(msgs);
        ASSERT_TRUE(aws_linked_list_empty(msgs));

        num_messages++;

        struct aws_io_message *msg = AWS_CONTAINER_OF(node, struct aws_io_message, queueing_handle);

        /* */
        ASSERT_TRUE(msg->message_data.len <= remaining);

        size_t comparing = msg->message_data.len < remaining ? msg->message_data.len : remaining;

        struct aws_byte_cursor compare_cur = aws_byte_cursor_from_array(expected.ptr + progress, comparing);
        ASSERT_TRUE(aws_byte_cursor_eq_byte_buf(&compare_cur, &msg->message_data));

        aws_mem_release(msg->allocator, msg);

        progress += comparing;
        remaining -= comparing;
    }

    /* Check that no more messages are produced unexpectedly */
    testing_channel_drain_queued_tasks(&tester->testing_channel);
    ASSERT_TRUE(aws_linked_list_empty(msgs));

    *out_num_messages = num_messages;
    return AWS_OP_SUCCESS;
}

/* Send a request whose body doesn't fit in a single aws_io_message */
H1_CLIENT_TEST_CASE(h1_client_request_send_large_body) {
    (void)ctx;
    struct tester tester;
    ASSERT_SUCCESS(s_tester_init(&tester, allocator));

    /* send request with large body full of random data */
    size_t body_len = 1024 * 1024 * 1; /* 1MB */
    struct aws_byte_buf body_buf;
    ASSERT_SUCCESS(aws_byte_buf_init(&body_buf, allocator, body_len));
    while (body_buf.len < body_len) {
        int r = rand();
        aws_byte_buf_write_be32(&body_buf, (uint32_t)r);
    }

    struct simple_body_sender body_sender = {
        .src = aws_byte_cursor_from_buf(&body_buf),
    };

    char content_length_value[100];
    snprintf(content_length_value, sizeof(content_length_value), "%zu", body_len);
    struct aws_http_header headers[] = {
        {
            .name = aws_byte_cursor_from_c_str("Content-Length"),
            .value = aws_byte_cursor_from_c_str(content_length_value),
        },
    };

    struct aws_http_request_options opt = AWS_HTTP_REQUEST_OPTIONS_INIT;
    opt.client_connection = tester.connection;
    opt.method = aws_byte_cursor_from_c_str("PUT");
    opt.uri = aws_byte_cursor_from_c_str("/large.txt");
    opt.header_array = headers;
    opt.num_headers = AWS_ARRAY_SIZE(headers);
    opt.user_data = &body_sender;
    opt.stream_outgoing_body = s_simple_send_body;
    struct aws_http_stream *stream = aws_http_stream_new_client_request(&opt);
    ASSERT_NOT_NULL(stream);

    /* check result */
    const char *expected_head_fmt = "PUT /large.txt HTTP/1.1\r\n"
                                    "Content-Length: %zu\r\n"
                                    "\r\n";
    char expected_head[1024];
    int expected_head_len = snprintf(expected_head, sizeof(expected_head), expected_head_fmt, body_len);

    struct aws_byte_buf expected_buf;
    ASSERT_SUCCESS(aws_byte_buf_init(&expected_buf, allocator, body_len + expected_head_len));
    ASSERT_TRUE(aws_byte_buf_write(&expected_buf, (uint8_t *)expected_head, expected_head_len));
    ASSERT_TRUE(aws_byte_buf_write_from_whole_buffer(&expected_buf, body_buf));

    size_t num_io_messages;
    ASSERT_SUCCESS(s_check_multiple_messages(&tester, aws_byte_cursor_from_buf(&expected_buf), &num_io_messages));

    ASSERT_TRUE(num_io_messages > 1);

    /* clean up */
    aws_http_stream_release(stream);

    ASSERT_SUCCESS(s_tester_clean_up(&tester));

    aws_byte_buf_clean_up(&body_buf);
    aws_byte_buf_clean_up(&expected_buf);
    return AWS_OP_SUCCESS;
}

/* Send a request whose headers don't fit in a single aws_io_message */
H1_CLIENT_TEST_CASE(h1_client_request_send_large_head) {
    (void)ctx;
    struct tester tester;
    ASSERT_SUCCESS(s_tester_init(&tester, allocator));

    /* Generate headers while filling in contents of `expected` buffer */
    struct aws_http_header headers[1000];
    size_t num_headers = AWS_ARRAY_SIZE(headers);
    AWS_ZERO_STRUCT(headers);

    struct aws_byte_buf expected;
    aws_byte_buf_init(&expected, allocator, num_headers * 128); /* approx capacity */

    struct aws_byte_cursor request_line = aws_byte_cursor_from_c_str("GET / HTTP/1.1\r\n");
    ASSERT_TRUE(aws_byte_buf_write_from_whole_cursor(&expected, request_line));

    /* Each header just has a UUID for its name and value */
    for (size_t i = 0; i < num_headers; ++i) {
        struct aws_http_header *header = headers + i;

        /* Point to where the UUID is going to be written in the `expected` buffer */
        header->name = aws_byte_cursor_from_array(expected.buffer + expected.len, AWS_UUID_STR_LEN - 1);
        header->value = header->name;

        struct aws_uuid uuid;
        ASSERT_SUCCESS(aws_uuid_init(&uuid));

        ASSERT_SUCCESS(aws_uuid_to_str(&uuid, &expected));
        ASSERT_TRUE(aws_byte_buf_write(&expected, (uint8_t *)": ", 2));
        ASSERT_SUCCESS(aws_uuid_to_str(&uuid, &expected));
        ASSERT_TRUE(aws_byte_buf_write(&expected, (uint8_t *)"\r\n", 2));
    }

    ASSERT_TRUE(aws_byte_buf_write(&expected, (uint8_t *)"\r\n", 2));

    /* send request */
    struct aws_http_request_options opt = AWS_HTTP_REQUEST_OPTIONS_INIT;
    opt.client_connection = tester.connection;
    opt.method = aws_byte_cursor_from_c_str("GET");
    opt.uri = aws_byte_cursor_from_c_str("/");
    opt.header_array = headers;
    opt.num_headers = num_headers;
    struct aws_http_stream *stream = aws_http_stream_new_client_request(&opt);
    ASSERT_NOT_NULL(stream);

    /* check result */
    size_t num_io_messages;
    ASSERT_SUCCESS(s_check_multiple_messages(&tester, aws_byte_cursor_from_buf(&expected), &num_io_messages));

    ASSERT_TRUE(num_io_messages > 1);

    /* clean up */
    aws_http_stream_release(stream);

    ASSERT_SUCCESS(s_tester_clean_up(&tester));

    aws_byte_buf_clean_up(&expected);
    return AWS_OP_SUCCESS;
}

/* Check that as many requests as possible will be packed into each aws_io_message */
H1_CLIENT_TEST_CASE(h1_client_request_send_multiple_in_1_io_message) {
    (void)ctx;
    struct tester tester;
    ASSERT_SUCCESS(s_tester_init(&tester, allocator));

    /* send requests */
    struct aws_http_request_options opt = AWS_HTTP_REQUEST_OPTIONS_INIT;
    opt.client_connection = tester.connection;
    opt.method = aws_byte_cursor_from_c_str("GET");
    opt.uri = aws_byte_cursor_from_c_str("/");

    struct aws_http_stream *streams[3];
    size_t num_streams = AWS_ARRAY_SIZE(streams);
    for (size_t i = 0; i < num_streams; ++i) {
        streams[i] = aws_http_stream_new_client_request(&opt);
        ASSERT_NOT_NULL(streams[i]);
    }

    testing_channel_drain_queued_tasks(&tester.testing_channel);

    /* check result */
    const char *expected = "GET / HTTP/1.1\r\n"
                           "\r\n"
                           "GET / HTTP/1.1\r\n"
                           "\r\n"
                           "GET / HTTP/1.1\r\n"
                           "\r\n";
    ASSERT_SUCCESS(s_check_message(&tester, expected));

    /* clean up */
    for (size_t i = 0; i < num_streams; ++i) {
        aws_http_stream_release(streams[i]);
    }

    ASSERT_SUCCESS(s_tester_clean_up(&tester));
    return AWS_OP_SUCCESS;
}

struct response_tester {
    struct aws_http_stream *stream;

    int status;
    struct aws_http_header headers[100];
    size_t num_headers;
    struct aws_byte_cursor body;

    /* All cursors in response_tester point into here */
    struct aws_byte_buf storage;

    size_t on_response_headers_cb_count;
    size_t on_response_header_block_done_cb_count;
    size_t on_response_body_cb_count;
    size_t on_complete_cb_count;

    bool has_incoming_body;
    int on_complete_error_code;

    bool stop_auto_window_update;

    /* If a specific test needs to add some custom data */
    void *specific_test_data;
};

static void s_response_tester_on_headers(
    struct aws_http_stream *stream,
    const struct aws_http_header *header_array,
    size_t num_headers,
    void *user_data) {

    (void)stream;
    struct response_tester *response = user_data;
    response->on_response_headers_cb_count++;

    struct aws_byte_buf *storage = &response->storage;
    const struct aws_http_header *in_header = header_array;
    struct aws_http_header *my_header = response->headers + response->num_headers;
    for (size_t i = 0; i < num_headers; ++i) {
        /* copy-by-value, then update cursors to point into permanent storage */
        *my_header = *in_header;

        my_header->name.ptr = storage->buffer + storage->len;
        AWS_FATAL_ASSERT(aws_byte_buf_write_from_whole_cursor(storage, in_header->name));

        my_header->value.ptr = storage->buffer + storage->len;
        AWS_FATAL_ASSERT(aws_byte_buf_write_from_whole_cursor(storage, in_header->value));

        in_header++;
        my_header++;
        response->num_headers++;
    }
}

static void s_response_tester_on_header_block_done(struct aws_http_stream *stream, bool has_body, void *user_data) {
    (void)stream;
    struct response_tester *response = user_data;

    AWS_FATAL_ASSERT(response->on_response_header_block_done_cb_count == 0);
    response->on_response_header_block_done_cb_count++;

    response->has_incoming_body = has_body;

    AWS_FATAL_ASSERT(!aws_http_stream_get_incoming_response_status(response->stream, &response->status));
}

static void s_response_tester_on_body(
    struct aws_http_stream *stream,
    const struct aws_byte_cursor *data,
    size_t *out_window_update_size,
    void *user_data) {

    (void)stream;
    struct response_tester *response = user_data;
    response->on_response_body_cb_count++;

    /* Header block should finish before body */
    AWS_FATAL_ASSERT(response->on_response_header_block_done_cb_count == 1);

    AWS_FATAL_ASSERT(response->has_incoming_body);

    /* Copy data into storage, and point body cursor at that */
    if (!response->body.ptr) {
        response->body.ptr = response->storage.buffer + response->storage.len;
    }
    response->body.len += data->len;

    AWS_FATAL_ASSERT(aws_byte_buf_write_from_whole_cursor(&response->storage, *data));

    /* Stop the window size from auto updating */
    if (response->stop_auto_window_update) {
        *out_window_update_size = 0;
    }
}

static void s_response_tester_on_complete(struct aws_http_stream *stream, int error_code, void *user_data) {
    (void)stream;
    struct response_tester *response = user_data;
    AWS_FATAL_ASSERT(response->on_complete_cb_count == 0);
    response->on_complete_cb_count++;
    response->on_complete_error_code = error_code;

    if (error_code == AWS_ERROR_SUCCESS) {
        /* Body callback should fire if and only if the response was reported to have a body */
        AWS_FATAL_ASSERT(response->has_incoming_body == (response->on_response_body_cb_count > 0));
    }
}

/* Create request stream and hook it up so callbacks feed data to the response_tester */
static int s_response_tester_init_ex(
    struct response_tester *response,
    struct aws_allocator *alloc,
    struct aws_http_request_options *opt,
    void *specific_test_data) {

    AWS_ZERO_STRUCT(*response);
    ASSERT_SUCCESS(aws_byte_buf_init(&response->storage, alloc, 1024 * 1024 * 1)); /* big enough */

    opt->user_data = response;
    opt->on_response_headers = s_response_tester_on_headers;
    opt->on_response_header_block_done = s_response_tester_on_header_block_done;
    opt->on_response_body = s_response_tester_on_body;
    opt->on_complete = s_response_tester_on_complete;

    response->specific_test_data = specific_test_data;
    response->stream = aws_http_stream_new_client_request(opt);
    ASSERT_NOT_NULL(response->stream);

    return AWS_OP_SUCCESS;
}

static int s_response_tester_init(
    struct response_tester *response,
    struct aws_allocator *alloc,
    struct aws_http_request_options *opt) {

    return s_response_tester_init_ex(response, alloc, opt, NULL);
}

static int s_response_tester_clean_up(struct response_tester *response) {
    aws_http_stream_release(response->stream);
    aws_byte_buf_clean_up(&response->storage);
    return AWS_OP_SUCCESS;
}

static int s_send_response_ex(struct tester *tester, struct aws_byte_cursor data, bool ignore_send_message_errors) {
    struct aws_io_message *msg = aws_channel_acquire_message_from_pool(
        tester->testing_channel.channel, AWS_IO_MESSAGE_APPLICATION_DATA, data.len);
    ASSERT_NOT_NULL(msg);

    ASSERT_TRUE(aws_byte_buf_write_from_whole_cursor(&msg->message_data, data));

    int err = testing_channel_push_read_message(&tester->testing_channel, msg);
    if (!ignore_send_message_errors) {
        ASSERT_SUCCESS(err);
    }

    return AWS_OP_SUCCESS;
}

static int s_send_response(struct tester *tester, struct aws_byte_cursor data) {
    return s_send_response_ex(tester, data, false);
}

static int s_send_response_str(struct tester *tester, const char *str) {
    return s_send_response(tester, aws_byte_cursor_from_c_str(str));
}

static int s_send_response_str_ignore_errors(struct tester *tester, const char *str) {
    return s_send_response_ex(tester, aws_byte_cursor_from_c_str(str), true);
}

H1_CLIENT_TEST_CASE(h1_client_response_get_1liner) {
    (void)ctx;
    struct tester tester;
    ASSERT_SUCCESS(s_tester_init(&tester, allocator));

    /* send request */
    struct aws_http_request_options opt = AWS_HTTP_REQUEST_OPTIONS_INIT;
    opt.client_connection = tester.connection;
    opt.method = aws_byte_cursor_from_c_str("GET");
    opt.uri = aws_byte_cursor_from_c_str("/");

    struct response_tester response;
    ASSERT_SUCCESS(s_response_tester_init(&response, allocator, &opt));

    testing_channel_drain_queued_tasks(&tester.testing_channel);

    /* send response */
    ASSERT_SUCCESS(s_send_response_str(&tester, "HTTP/1.1 204 No Content\r\n\r\n"));

    testing_channel_drain_queued_tasks(&tester.testing_channel);

    /* check result */
    ASSERT_TRUE(response.on_complete_cb_count == 1);
    ASSERT_TRUE(response.on_complete_error_code == AWS_ERROR_SUCCESS);
    ASSERT_TRUE(response.status == 204);
    ASSERT_TRUE(response.on_response_header_block_done_cb_count == 1);
    ASSERT_TRUE(response.num_headers == 0);
    ASSERT_TRUE(response.body.len == 0);

    /* clean up */
    ASSERT_SUCCESS(s_response_tester_clean_up(&response));
    ASSERT_SUCCESS(s_tester_clean_up(&tester));
    return AWS_OP_SUCCESS;
}

static int s_check_header(struct response_tester *response, size_t i, const char *name_str, const char *value) {

    ASSERT_TRUE(i < response->num_headers);
    struct aws_http_header *header = response->headers + i;
    ASSERT_TRUE(aws_byte_cursor_eq_c_str_ignore_case(&header->name, name_str));
    ASSERT_TRUE(aws_byte_cursor_eq_c_str_ignore_case(&header->value, value));

    return AWS_OP_SUCCESS;
}

H1_CLIENT_TEST_CASE(h1_client_response_get_headers) {
    (void)ctx;
    struct tester tester;
    ASSERT_SUCCESS(s_tester_init(&tester, allocator));

    /* send request */
    struct aws_http_request_options opt = AWS_HTTP_REQUEST_OPTIONS_INIT;
    opt.client_connection = tester.connection;
    opt.method = aws_byte_cursor_from_c_str("GET");
    opt.uri = aws_byte_cursor_from_c_str("/");

    struct response_tester response;
    ASSERT_SUCCESS(s_response_tester_init(&response, allocator, &opt));

    testing_channel_drain_queued_tasks(&tester.testing_channel);

    /* send response */
    ASSERT_SUCCESS(s_send_response_str(
        &tester,
        "HTTP/1.1 308 Permanent Redirect\r\n"
        "Date: Fri, 01 Mar 2019 17:18:55 GMT\r\n"
        "Location: /index.html\r\n"
        "\r\n"));

    testing_channel_drain_queued_tasks(&tester.testing_channel);

    /* check result */
    ASSERT_TRUE(response.on_complete_cb_count == 1);
    ASSERT_TRUE(response.on_complete_error_code == AWS_ERROR_SUCCESS);
    ASSERT_TRUE(response.status == 308);
    ASSERT_TRUE(response.on_response_header_block_done_cb_count == 1);
    ASSERT_TRUE(response.num_headers == 2);
    ASSERT_SUCCESS(s_check_header(&response, 0, "Date", "Fri, 01 Mar 2019 17:18:55 GMT"));
    ASSERT_SUCCESS(s_check_header(&response, 1, "Location", "/index.html"));
    ASSERT_TRUE(response.body.len == 0);

    /* clean up */
    ASSERT_SUCCESS(s_response_tester_clean_up(&response));
    ASSERT_SUCCESS(s_tester_clean_up(&tester));
    return AWS_OP_SUCCESS;
}

H1_CLIENT_TEST_CASE(h1_client_response_get_body) {
    (void)ctx;
    struct tester tester;
    ASSERT_SUCCESS(s_tester_init(&tester, allocator));

    /* send request */
    struct aws_http_request_options opt = AWS_HTTP_REQUEST_OPTIONS_INIT;
    opt.client_connection = tester.connection;
    opt.method = aws_byte_cursor_from_c_str("GET");
    opt.uri = aws_byte_cursor_from_c_str("/");

    struct response_tester response;
    ASSERT_SUCCESS(s_response_tester_init(&response, allocator, &opt));

    testing_channel_drain_queued_tasks(&tester.testing_channel);

    /* send response */
    ASSERT_SUCCESS(s_send_response_str(
        &tester,
        "HTTP/1.1 200 OK\r\n"
        "Content-Length: 9\r\n"
        "\r\n"
        "Call Momo"));

    testing_channel_drain_queued_tasks(&tester.testing_channel);

    /* check result */
    ASSERT_TRUE(response.on_complete_cb_count == 1);
    ASSERT_TRUE(response.on_complete_error_code == AWS_ERROR_SUCCESS);
    ASSERT_TRUE(response.status == 200);
    ASSERT_TRUE(response.on_response_header_block_done_cb_count == 1);
    ASSERT_TRUE(response.num_headers == 1);
    ASSERT_SUCCESS(s_check_header(&response, 0, "Content-Length", "9"));
    ASSERT_TRUE(aws_byte_cursor_eq_c_str(&response.body, "Call Momo"));

    /* clean up */
    ASSERT_SUCCESS(s_response_tester_clean_up(&response));
    ASSERT_SUCCESS(s_tester_clean_up(&tester));
    return AWS_OP_SUCCESS;
}

/* Check that a response spread across multiple aws_io_messages comes through */
H1_CLIENT_TEST_CASE(h1_client_response_get_1_from_multiple_io_messages) {
    (void)ctx;
    struct tester tester;
    ASSERT_SUCCESS(s_tester_init(&tester, allocator));

    /* send request */
    struct aws_http_request_options opt = AWS_HTTP_REQUEST_OPTIONS_INIT;
    opt.client_connection = tester.connection;
    opt.method = aws_byte_cursor_from_c_str("GET");
    opt.uri = aws_byte_cursor_from_c_str("/");

    struct response_tester response;
    ASSERT_SUCCESS(s_response_tester_init(&response, allocator, &opt));

    testing_channel_drain_queued_tasks(&tester.testing_channel);

    /* send response with each byte in its own aws_io_message */
    const char *response_str = "HTTP/1.1 200 OK\r\n"
                               "Content-Length: 9\r\n"
                               "\r\n"
                               "Call Momo";
    size_t response_str_len = strlen(response_str);
    for (size_t i = 0; i < response_str_len; ++i) {
        s_send_response(&tester, aws_byte_cursor_from_array(response_str + i, 1));
    }

    testing_channel_drain_queued_tasks(&tester.testing_channel);

    /* check result */
    ASSERT_TRUE(response.on_complete_cb_count == 1);
    ASSERT_TRUE(response.on_complete_error_code == AWS_ERROR_SUCCESS);
    ASSERT_TRUE(response.status == 200);
    ASSERT_TRUE(response.on_response_header_block_done_cb_count == 1);
    ASSERT_TRUE(response.num_headers == 1);
    ASSERT_SUCCESS(s_check_header(&response, 0, "Content-Length", "9"));
    ASSERT_TRUE(aws_byte_cursor_eq_c_str(&response.body, "Call Momo"));

    /* clean up */
    ASSERT_SUCCESS(s_response_tester_clean_up(&response));
    ASSERT_SUCCESS(s_tester_clean_up(&tester));
    return AWS_OP_SUCCESS;
}

/* Check that multiple responses in a single aws_io_message all come through */
H1_CLIENT_TEST_CASE(h1_client_response_get_multiple_from_1_io_message) {
    (void)ctx;
    struct tester tester;
    ASSERT_SUCCESS(s_tester_init(&tester, allocator));

    /* send requests */
    struct aws_http_request_options opt = AWS_HTTP_REQUEST_OPTIONS_INIT;
    opt.client_connection = tester.connection;
    opt.method = aws_byte_cursor_from_c_str("GET");
    opt.uri = aws_byte_cursor_from_c_str("/");

    struct response_tester responses[3];
    for (size_t i = 0; i < AWS_ARRAY_SIZE(responses); ++i) {
        ASSERT_SUCCESS(s_response_tester_init(&responses[i], allocator, &opt));
    }
    testing_channel_drain_queued_tasks(&tester.testing_channel);

    /* send all responses in a single aws_io_message  */
    ASSERT_SUCCESS(s_send_response_str(
        &tester,
        "HTTP/1.1 204 No Content\r\n\r\n"
        "HTTP/1.1 204 No Content\r\n\r\n"
        "HTTP/1.1 204 No Content\r\n\r\n"));

    testing_channel_drain_queued_tasks(&tester.testing_channel);

    /* check results */
    for (size_t i = 0; i < AWS_ARRAY_SIZE(responses); ++i) {
        ASSERT_TRUE(responses[i].on_complete_cb_count == 1);
        ASSERT_TRUE(responses[i].on_complete_error_code == AWS_ERROR_SUCCESS);
        ASSERT_TRUE(responses[i].status == 204);
        ASSERT_TRUE(responses[i].on_response_header_block_done_cb_count == 1);
        ASSERT_TRUE(responses[i].num_headers == 0);
        ASSERT_TRUE(responses[i].body.len == 0);

        ASSERT_SUCCESS(s_response_tester_clean_up(&responses[i]));
    }

    ASSERT_SUCCESS(s_tester_clean_up(&tester));
    return AWS_OP_SUCCESS;
}

H1_CLIENT_TEST_CASE(h1_client_response_with_bad_data_shuts_down_connection) {
    (void)ctx;
    struct tester tester;
    ASSERT_SUCCESS(s_tester_init(&tester, allocator));

    /* send request */
    struct aws_http_request_options opt = AWS_HTTP_REQUEST_OPTIONS_INIT;
    opt.client_connection = tester.connection;
    opt.method = aws_byte_cursor_from_c_str("GET");
    opt.uri = aws_byte_cursor_from_c_str("/");

    struct response_tester response;
    ASSERT_SUCCESS(s_response_tester_init(&response, allocator, &opt));

    testing_channel_drain_queued_tasks(&tester.testing_channel);

    /* send response */
    ASSERT_SUCCESS(s_send_response_str_ignore_errors(&tester, "Mmmm garbage data\r\n\r\n"));

    testing_channel_drain_queued_tasks(&tester.testing_channel);

    /* check result */
    ASSERT_TRUE(response.on_complete_cb_count == 1);
    ASSERT_INT_EQUALS(AWS_ERROR_HTTP_PARSE, response.on_complete_error_code);

    /* clean up */
    ASSERT_SUCCESS(s_response_tester_clean_up(&response));
    ASSERT_SUCCESS(s_tester_clean_up(&tester));
    return AWS_OP_SUCCESS;
}

/* Test case is: 1 request has been sent. Then 2 responses arrive in 1 io message.
 * The 1st request should complete just fine, then the connection should shutdown with error */
H1_CLIENT_TEST_CASE(h1_client_response_with_too_much_data_shuts_down_connection) {
    (void)ctx;
    struct tester tester;
    ASSERT_SUCCESS(s_tester_init(&tester, allocator));

    /* send 1 request */
    struct aws_http_request_options opt = AWS_HTTP_REQUEST_OPTIONS_INIT;
    opt.client_connection = tester.connection;
    opt.method = aws_byte_cursor_from_c_str("GET");
    opt.uri = aws_byte_cursor_from_c_str("/");

    struct response_tester response;
    ASSERT_SUCCESS(s_response_tester_init(&response, allocator, &opt));
    testing_channel_drain_queued_tasks(&tester.testing_channel);

    /* send 2 responses in a single aws_io_message. */
    ASSERT_SUCCESS(s_send_response_ex(
        &tester,
        aws_byte_cursor_from_c_str("HTTP/1.1 204 No Content\r\n\r\n"
                                   "HTTP/1.1 204 No Content\r\n\r\n"),
        true /* ignore send errors */));

    testing_channel_drain_queued_tasks(&tester.testing_channel);

    /* 1st response should have come across successfully */
    ASSERT_TRUE(response.on_complete_cb_count == 1);
    ASSERT_TRUE(response.on_complete_error_code == AWS_ERROR_SUCCESS);
    ASSERT_TRUE(response.status == 204);
    ASSERT_TRUE(response.on_response_header_block_done_cb_count == 1);
    ASSERT_TRUE(response.num_headers == 0);
    ASSERT_TRUE(response.body.len == 0);
    ASSERT_SUCCESS(s_response_tester_clean_up(&response));

    /* extra data should have caused channel shutdown */
    testing_channel_drain_queued_tasks(&tester.testing_channel);
    ASSERT_TRUE(tester.is_shut_down);
    ASSERT_TRUE(tester.shutdown_error_code != AWS_ERROR_SUCCESS);

    ASSERT_SUCCESS(s_tester_clean_up(&tester));
    return AWS_OP_SUCCESS;
}

struct slow_body_sender {
    struct aws_byte_cursor cursor;
    size_t delay_ticks;    /* Don't send anything the first N ticks */
    size_t bytes_per_tick; /* Don't send more than N bytes per tick */
};

static enum aws_http_outgoing_body_state s_slow_send_body(
    struct aws_http_stream *stream,
    struct aws_byte_buf *buf,
    void *user_data) {

    (void)stream;
    struct response_tester *response = user_data;
    struct slow_body_sender *sender = response->specific_test_data;
    size_t dst_available = buf->capacity - buf->len;
    size_t writing = 0;
    if (sender->delay_ticks > 0) {
        sender->delay_ticks--;
    } else {
        writing = sender->cursor.len;

        if (dst_available < writing) {
            writing = dst_available;
        }

        if ((sender->bytes_per_tick < writing) && (sender->bytes_per_tick > 0)) {
            writing = sender->bytes_per_tick;
        }
    }

    aws_byte_buf_write(buf, sender->cursor.ptr, writing);
    aws_byte_cursor_advance(&sender->cursor, writing);

    return (sender->cursor.len == 0) ? AWS_HTTP_OUTGOING_BODY_DONE : AWS_HTTP_OUTGOING_BODY_IN_PROGRESS;
}

/* It should be fine to receive a response before the request has finished sending */
H1_CLIENT_TEST_CASE(h1_client_response_arrives_before_request_done_sending_is_ok) {
    (void)ctx;
    struct tester tester;
    ASSERT_SUCCESS(s_tester_init(&tester, allocator));

    /* set up request whose body won't send immediately */
    struct slow_body_sender body_sender = {
        .cursor = aws_byte_cursor_from_c_str("write more tests"),
        .delay_ticks = 5,
        .bytes_per_tick = 1,
    };

    struct aws_http_header headers[] = {
        {
            .name = aws_byte_cursor_from_c_str("Content-Length"),
            .value = aws_byte_cursor_from_c_str("16"),
        },
    };

    struct aws_http_request_options opt = AWS_HTTP_REQUEST_OPTIONS_INIT;
    opt.client_connection = tester.connection;
    opt.method = aws_byte_cursor_from_c_str("PUT");
    opt.uri = aws_byte_cursor_from_c_str("/plan.txt");
    opt.header_array = headers;
    opt.num_headers = AWS_ARRAY_SIZE(headers);
    opt.stream_outgoing_body = s_slow_send_body;

    struct response_tester response;
    ASSERT_SUCCESS(s_response_tester_init_ex(&response, allocator, &opt, &body_sender));

    /* send head of request */
    testing_channel_run_currently_queued_tasks(&tester.testing_channel);

    /* send response */
    ASSERT_SUCCESS(s_send_response_str(&tester, "HTTP/1.1 200 OK\r\n\r\n"));

    /* tick loop until body finishes sending.*/
    while (body_sender.cursor.len > 0) {
        /* on_complete shouldn't fire until all outgoing data sent AND all incoming data received */
        ASSERT_TRUE(response.on_complete_cb_count == 0);

        testing_channel_run_currently_queued_tasks(&tester.testing_channel);
    }

    /* check result */
    const char *expected = "PUT /plan.txt HTTP/1.1\r\n"
                           "Content-Length: 16\r\n"
                           "\r\n"
                           "write more tests";
    ASSERT_SUCCESS(s_check_all_messages(&tester, expected));

    ASSERT_TRUE(response.on_complete_cb_count == 1);
    ASSERT_TRUE(response.on_complete_error_code == AWS_ERROR_SUCCESS);
    ASSERT_TRUE(response.status == 200);
    ASSERT_TRUE(response.on_response_header_block_done_cb_count == 1);
    ASSERT_TRUE(response.num_headers == 0);
    ASSERT_TRUE(response.body.len == 0);

    /* clean up */
    ASSERT_SUCCESS(s_response_tester_clean_up(&response));
    ASSERT_SUCCESS(s_tester_clean_up(&tester));
    return AWS_OP_SUCCESS;
}

/* Response data arrives, but there was no outstanding request */
H1_CLIENT_TEST_CASE(h1_client_response_without_request_shuts_down_connection) {
    (void)ctx;
    struct tester tester;
    ASSERT_SUCCESS(s_tester_init(&tester, allocator));

    ASSERT_SUCCESS(s_send_response_str_ignore_errors(&tester, "HTTP/1.1 200 OK\r\n\r\n"));
    testing_channel_drain_queued_tasks(&tester.testing_channel);

    ASSERT_TRUE(tester.is_shut_down);
    ASSERT_TRUE(tester.shutdown_error_code != AWS_ERROR_SUCCESS);

    /* clean up */
    ASSERT_SUCCESS(s_tester_clean_up(&tester));
    return AWS_OP_SUCCESS;
}

/* By default, after reading an aws_io_message of N bytes, the connection should issue window update of N bytes */
H1_CLIENT_TEST_CASE(h1_client_window_reopens_by_default) {
    (void)ctx;
    struct tester tester;
    ASSERT_SUCCESS(s_tester_init(&tester, allocator));

    /* send request */
    struct aws_http_request_options opt = AWS_HTTP_REQUEST_OPTIONS_INIT;
    opt.client_connection = tester.connection;
    opt.method = aws_byte_cursor_from_c_str("GET");
    opt.uri = aws_byte_cursor_from_c_str("/");

    struct response_tester response;
    ASSERT_SUCCESS(s_response_tester_init(&response, allocator, &opt));

    testing_channel_drain_queued_tasks(&tester.testing_channel);

    /* send response */
    const char *response_str = "HTTP/1.1 200 OK\r\n"
                               "Content-Length: 9\r\n"
                               "\r\n"
                               "Call Momo";
    ASSERT_SUCCESS(s_send_response_str(&tester, response_str));

    testing_channel_drain_queued_tasks(&tester.testing_channel);

    /* check result */
    size_t window_update = testing_channel_last_window_update(&tester.testing_channel);
    ASSERT_TRUE(window_update == strlen(response_str));

    /* clean up */
    ASSERT_SUCCESS(s_response_tester_clean_up(&response));
    ASSERT_SUCCESS(s_tester_clean_up(&tester));
    return AWS_OP_SUCCESS;
}

/* The user's body reading callback can prevent the window from fully re-opening. */
H1_CLIENT_TEST_CASE(h1_client_window_shrinks_if_user_says_so) {
    (void)ctx;
    struct tester tester;
    ASSERT_SUCCESS(s_tester_init(&tester, allocator));

    /* send request */
    struct aws_http_request_options opt = AWS_HTTP_REQUEST_OPTIONS_INIT;
    opt.client_connection = tester.connection;
    opt.method = aws_byte_cursor_from_c_str("GET");
    opt.uri = aws_byte_cursor_from_c_str("/");

    struct response_tester response;
    ASSERT_SUCCESS(s_response_tester_init(&response, allocator, &opt));
    response.stop_auto_window_update = true;

    testing_channel_drain_queued_tasks(&tester.testing_channel);

    /* send response */
    const char *response_str = "HTTP/1.1 200 OK\r\n"
                               "Content-Length: 9\r\n"
                               "\r\n"
                               "Call Momo";
    ASSERT_SUCCESS(s_send_response_str(&tester, response_str));

    testing_channel_drain_queued_tasks(&tester.testing_channel);

    /* check result */
    size_t window_update = testing_channel_last_window_update(&tester.testing_channel);
    size_t message_sans_body = strlen(response_str) - 9;
    ASSERT_TRUE(window_update == message_sans_body);

    /* clean up */
    ASSERT_SUCCESS(s_response_tester_clean_up(&response));
    ASSERT_SUCCESS(s_tester_clean_up(&tester));
    return AWS_OP_SUCCESS;
}

/* Stop window from fully re-opening, then open it manually afterwards*/
static int s_window_update(struct aws_allocator *allocator, bool on_thread) {
    struct tester tester;
    ASSERT_SUCCESS(s_tester_init(&tester, allocator));

    /* send request */
    struct aws_http_request_options opt = AWS_HTTP_REQUEST_OPTIONS_INIT;
    opt.client_connection = tester.connection;
    opt.method = aws_byte_cursor_from_c_str("GET");
    opt.uri = aws_byte_cursor_from_c_str("/");

    struct response_tester response;
    ASSERT_SUCCESS(s_response_tester_init(&response, allocator, &opt));
    response.stop_auto_window_update = true;

    testing_channel_drain_queued_tasks(&tester.testing_channel);

    /* send response */
    const char *response_str = "HTTP/1.1 200 OK\r\n"
                               "Content-Length: 9\r\n"
                               "\r\n"
                               "Call Momo";
    ASSERT_SUCCESS(s_send_response_str(&tester, response_str));

<<<<<<< HEAD
    testing_channel_drain_queued_tasks(&tester.testing_channel);
=======
    /* drain the task queue, in case there's an update window task in there from the headers */
    testing_channel_execute_queued_tasks(&tester.testing_channel);
>>>>>>> 3e4eb7ce

    /* check result */
    if (!on_thread) {
        testing_channel_set_is_on_users_thread(&tester.testing_channel, false);
    }

    aws_http_stream_update_window(response.stream, 9);

    if (!on_thread) {
        testing_channel_set_is_on_users_thread(&tester.testing_channel, true);
    }
    testing_channel_execute_queued_tasks(&tester.testing_channel);

    testing_channel_drain_queued_tasks(&tester.testing_channel);

    size_t window_update = testing_channel_last_window_update(&tester.testing_channel);
    ASSERT_INT_EQUALS(9, window_update);

    /* clean up */
    ASSERT_SUCCESS(s_response_tester_clean_up(&response));
    ASSERT_SUCCESS(s_tester_clean_up(&tester));
    return AWS_OP_SUCCESS;
}

H1_CLIENT_TEST_CASE(h1_client_window_manual_update) {
    (void)ctx;
    return s_window_update(allocator, true);
}

H1_CLIENT_TEST_CASE(h1_client_window_manual_update_off_thread) {
    (void)ctx;
    return s_window_update(allocator, false);
}

static void s_on_complete(struct aws_http_stream *stream, int error_code, void *user_data) {
    (void)stream;
    int *completion_error_code = user_data;
    *completion_error_code = error_code;
}

H1_CLIENT_TEST_CASE(h1_client_request_cancelled_by_channel_shutdown) {
    (void)ctx;
    struct tester tester;
    ASSERT_SUCCESS(s_tester_init(&tester, allocator));

    int completion_error_code = 0;

    /* send request */
    struct aws_http_request_options opt = AWS_HTTP_REQUEST_OPTIONS_INIT;
    opt.client_connection = tester.connection;
    opt.method = aws_byte_cursor_from_c_str("GET");
    opt.uri = aws_byte_cursor_from_c_str("/");
    opt.user_data = &completion_error_code;
    opt.on_complete = s_on_complete;
    struct aws_http_stream *stream = aws_http_stream_new_client_request(&opt);
    ASSERT_NOT_NULL(stream);

    testing_channel_drain_queued_tasks(&tester.testing_channel);

    /* shutdown channel before request completes */
    aws_channel_shutdown(tester.testing_channel.channel, AWS_ERROR_SUCCESS);
    testing_channel_drain_queued_tasks(&tester.testing_channel);

    /* even though the channel shut down with error_code 0,
     * the stream should not get code 0 because it did not complete successfully */
    ASSERT_TRUE(completion_error_code != AWS_ERROR_SUCCESS);

    /* clean up */
    aws_http_stream_release(stream);

    ASSERT_SUCCESS(s_tester_clean_up(&tester));
    return AWS_OP_SUCCESS;
}

H1_CLIENT_TEST_CASE(h1_client_multiple_requests_cancelled_by_channel_shutdown) {
    (void)ctx;
    struct tester tester;
    ASSERT_SUCCESS(s_tester_init(&tester, allocator));

    struct aws_http_stream *streams[3];
    int completion_error_codes[3];
    memset(completion_error_codes, 0, sizeof(completion_error_codes));

    struct aws_http_request_options opt = AWS_HTTP_REQUEST_OPTIONS_INIT;
    opt.client_connection = tester.connection;
    opt.method = aws_byte_cursor_from_c_str("GET");
    opt.uri = aws_byte_cursor_from_c_str("/");
    opt.on_complete = s_on_complete;

    for (int i = 0; i < 2; ++i) {
        opt.user_data = &completion_error_codes[i];
        streams[i] = aws_http_stream_new_client_request(&opt);
        ASSERT_NOT_NULL(streams[i]);
    }

    /* 2 streams are now in-progress */
    testing_channel_drain_queued_tasks(&tester.testing_channel);

    /* Make 1 more stream that's still locked away in the pending queue */
    opt.user_data = &completion_error_codes[2];
    streams[2] = aws_http_stream_new_client_request(&opt);
    ASSERT_NOT_NULL(streams[2]);

    /* shutdown channel */
    aws_channel_shutdown(tester.testing_channel.channel, AWS_ERROR_SUCCESS);
    testing_channel_drain_queued_tasks(&tester.testing_channel);

    /* check results */
    for (int i = 0; i < 3; ++i) {
        ASSERT_TRUE(completion_error_codes[i] != AWS_ERROR_SUCCESS);
        aws_http_stream_release(streams[i]);
    }

    ASSERT_SUCCESS(s_tester_clean_up(&tester));
    return AWS_OP_SUCCESS;
}

H1_CLIENT_TEST_CASE(h1_client_new_request_fails_if_channel_shut_down) {
    (void)ctx;
    struct tester tester;
    ASSERT_SUCCESS(s_tester_init(&tester, allocator));

    aws_channel_shutdown(tester.testing_channel.channel, AWS_ERROR_SUCCESS);

    /* send request */
    struct aws_http_request_options opt = AWS_HTTP_REQUEST_OPTIONS_INIT;
    opt.client_connection = tester.connection;
    opt.method = aws_byte_cursor_from_c_str("GET");
    opt.uri = aws_byte_cursor_from_c_str("/");
    struct aws_http_stream *stream = aws_http_stream_new_client_request(&opt);
    ASSERT_NULL(stream);
    ASSERT_INT_EQUALS(aws_last_error(), AWS_ERROR_HTTP_CONNECTION_CLOSED);

    ASSERT_SUCCESS(s_tester_clean_up(&tester));
    return AWS_OP_SUCCESS;
}

enum request_callback {
    REQUEST_CALLBACK_OUTGOING_BODY,
    REQUEST_CALLBACK_INCOMING_HEADERS,
    REQUEST_CALLBACK_INCOMING_HEADERS_DONE,
    REQUEST_CALLBACK_INCOMING_BODY,
    REQUEST_CALLBACK_COMPLETE,
    REQUEST_CALLBACK_COUNT,
};

struct close_from_callback_tester {
    enum request_callback close_at;
    int callback_counts[REQUEST_CALLBACK_COUNT];
    bool is_closed;
};

static void s_close_from_callback_common(
    struct aws_http_stream *stream,
    struct close_from_callback_tester *close_tester,
    enum request_callback current_callback) {

    close_tester->callback_counts[current_callback]++;

    /* After connection closed, no more callbacks should fire (except for on_complete) */
    if (current_callback == REQUEST_CALLBACK_COMPLETE) {
        if (close_tester->close_at < REQUEST_CALLBACK_COMPLETE) {
            AWS_FATAL_ASSERT(close_tester->is_closed);
        }
    } else {
        AWS_FATAL_ASSERT(!close_tester->is_closed);
        AWS_FATAL_ASSERT(current_callback <= close_tester->close_at);
    }

    if (current_callback == close_tester->close_at) {
        aws_http_connection_close(aws_http_stream_get_connection(stream));
        close_tester->is_closed = true;
    }
}

static enum aws_http_outgoing_body_state s_close_from_outgoing_body(
    struct aws_http_stream *stream,
    struct aws_byte_buf *buf,
    void *user_data) {

    (void)buf;
    s_close_from_callback_common(stream, user_data, REQUEST_CALLBACK_OUTGOING_BODY);

    /* If we're closing from this function, try and keep going. It's a failure if we're invoked again. */
    struct close_from_callback_tester *close_tester = user_data;
    if (close_tester->close_at == REQUEST_CALLBACK_OUTGOING_BODY) {
        return AWS_HTTP_OUTGOING_BODY_IN_PROGRESS;
    } else {
        return AWS_HTTP_OUTGOING_BODY_DONE;
    }
}

static void s_close_from_incoming_headers(
    struct aws_http_stream *stream,
    const struct aws_http_header *header_array,
    size_t num_headers,
    void *user_data) {

    (void)header_array;
    (void)num_headers;
    s_close_from_callback_common(stream, user_data, REQUEST_CALLBACK_INCOMING_HEADERS);
}

static void s_close_from_incoming_headers_done(struct aws_http_stream *stream, bool has_body, void *user_data) {
    (void)has_body;
    s_close_from_callback_common(stream, user_data, REQUEST_CALLBACK_INCOMING_HEADERS_DONE);
}

static void s_close_from_incoming_body(
    struct aws_http_stream *stream,
    const struct aws_byte_cursor *data,
    /* NOLINTNEXTLINE(readability-non-const-parameter) */
    size_t *out_window_update_size,
    void *user_data) {

    (void)data;
    (void)out_window_update_size;
    s_close_from_callback_common(stream, user_data, REQUEST_CALLBACK_INCOMING_BODY);
}

static void s_close_from_stream_complete(struct aws_http_stream *stream, int error_code, void *user_data) {
    (void)error_code;
    s_close_from_callback_common(stream, user_data, REQUEST_CALLBACK_COMPLETE);
}

static int s_test_close_from_callback(struct aws_allocator *allocator, enum request_callback close_at) {
    struct tester tester;
    ASSERT_SUCCESS(s_tester_init(&tester, allocator));

    struct close_from_callback_tester close_tester = {
        .close_at = close_at,
    };

    /* send request */
    struct aws_http_header headers[] = {
        {
            .name = aws_byte_cursor_from_c_str("Content-Length"),
            .value = aws_byte_cursor_from_c_str("999"),
        },
    };

    struct aws_http_request_options opt = AWS_HTTP_REQUEST_OPTIONS_INIT;
    opt.client_connection = tester.connection;
    opt.method = aws_byte_cursor_from_c_str("POST");
    opt.uri = aws_byte_cursor_from_c_str("/");
    opt.header_array = headers;
    opt.num_headers = AWS_ARRAY_SIZE(headers);
    opt.stream_outgoing_body = s_close_from_outgoing_body;
    opt.on_response_headers = s_close_from_incoming_headers;
    opt.on_response_header_block_done = s_close_from_incoming_headers_done;
    opt.on_response_body = s_close_from_incoming_body;
    opt.on_complete = s_close_from_stream_complete;
    opt.user_data = &close_tester;

    struct aws_http_stream *stream = aws_http_stream_new_client_request(&opt);
    ASSERT_NOT_NULL(stream);

    testing_channel_drain_queued_tasks(&tester.testing_channel);

    /* send response */
    ASSERT_SUCCESS(s_send_response_str_ignore_errors(
        &tester,
        "HTTP/1.1 200 OK\r\n"
        "Transfer-Encoding: chunked\r\n"
        "Date: Fri, 01 Mar 2019 17:18:55 GMT\r\n"
        "\r\n"
        "3\r\n"
        "two\r\n"
        "6\r\n"
        "chunks\r\n"
        "0\r\n"
        "\r\n"));

    testing_channel_drain_queued_tasks(&tester.testing_channel);

    /* check that callbacks were invoked before close_at, but not after */
    for (int i = 0; i < REQUEST_CALLBACK_COMPLETE; ++i) {
        if (i <= close_at) {
            ASSERT_TRUE(close_tester.callback_counts[i] > 0);
        } else {
            ASSERT_INT_EQUALS(0, close_tester.callback_counts[i]);
        }
    }

    /* the on_complete callback should always fire though */
    ASSERT_INT_EQUALS(1, close_tester.callback_counts[REQUEST_CALLBACK_COMPLETE]);

    aws_http_stream_release(stream);
    ASSERT_SUCCESS(s_tester_clean_up(&tester));
    return AWS_OP_SUCCESS;
}

H1_CLIENT_TEST_CASE(h1_client_close_from_outgoing_body_callback_stops_decoder) {
    (void)ctx;
    ASSERT_SUCCESS(s_test_close_from_callback(allocator, REQUEST_CALLBACK_OUTGOING_BODY));
    return AWS_OP_SUCCESS;
}

H1_CLIENT_TEST_CASE(h1_client_close_from_incoming_headers_callback_stops_decoder) {
    (void)ctx;
    ASSERT_SUCCESS(s_test_close_from_callback(allocator, REQUEST_CALLBACK_INCOMING_HEADERS));
    return AWS_OP_SUCCESS;
}

H1_CLIENT_TEST_CASE(h1_client_close_from_incoming_headers_done_callback_stops_decoder) {
    (void)ctx;
    ASSERT_SUCCESS(s_test_close_from_callback(allocator, REQUEST_CALLBACK_INCOMING_HEADERS_DONE));
    return AWS_OP_SUCCESS;
}

H1_CLIENT_TEST_CASE(h1_client_close_from_incoming_body_callback_stops_decoder) {
    (void)ctx;
    ASSERT_SUCCESS(s_test_close_from_callback(allocator, REQUEST_CALLBACK_INCOMING_BODY));
    return AWS_OP_SUCCESS;
}

H1_CLIENT_TEST_CASE(h1_client_close_from_stream_complete_callback_stops_decoder) {
    (void)ctx;
    ASSERT_SUCCESS(s_test_close_from_callback(allocator, REQUEST_CALLBACK_COMPLETE));
    return AWS_OP_SUCCESS;
}

/* After aws_http_connection_close() is called, aws_http_connection_is_open() should return false,
 * even if both calls were made from outside the event-loop thread. */
H1_CLIENT_TEST_CASE(h1_client_close_from_off_thread_makes_not_open) {
    (void)ctx;
    struct tester tester;
    ASSERT_SUCCESS(s_tester_init(&tester, allocator));

    testing_channel_set_is_on_users_thread(&tester.testing_channel, false);

    ASSERT_TRUE(aws_http_connection_is_open(tester.connection));
    aws_http_connection_close(tester.connection);
    ASSERT_FALSE(aws_http_connection_is_open(tester.connection));

    testing_channel_set_is_on_users_thread(&tester.testing_channel, true);

    ASSERT_SUCCESS(s_tester_clean_up(&tester));
    return AWS_OP_SUCCESS;
}

H1_CLIENT_TEST_CASE(h1_client_close_from_on_thread_makes_not_open) {
    (void)ctx;
    struct tester tester;
    ASSERT_SUCCESS(s_tester_init(&tester, allocator));

    testing_channel_set_is_on_users_thread(&tester.testing_channel, false);
    ASSERT_TRUE(aws_http_connection_is_open(tester.connection));

    testing_channel_set_is_on_users_thread(&tester.testing_channel, true);
    aws_http_connection_close(tester.connection);

    testing_channel_set_is_on_users_thread(&tester.testing_channel, false);
    ASSERT_FALSE(aws_http_connection_is_open(tester.connection));

    testing_channel_set_is_on_users_thread(&tester.testing_channel, true);

    ASSERT_SUCCESS(s_tester_clean_up(&tester));
    return AWS_OP_SUCCESS;
}<|MERGE_RESOLUTION|>--- conflicted
+++ resolved
@@ -1170,12 +1170,8 @@
                                "Call Momo";
     ASSERT_SUCCESS(s_send_response_str(&tester, response_str));
 
-<<<<<<< HEAD
-    testing_channel_drain_queued_tasks(&tester.testing_channel);
-=======
     /* drain the task queue, in case there's an update window task in there from the headers */
-    testing_channel_execute_queued_tasks(&tester.testing_channel);
->>>>>>> 3e4eb7ce
+    testing_channel_drain_queued_tasks(&tester.testing_channel);
 
     /* check result */
     if (!on_thread) {
@@ -1187,7 +1183,6 @@
     if (!on_thread) {
         testing_channel_set_is_on_users_thread(&tester.testing_channel, true);
     }
-    testing_channel_execute_queued_tasks(&tester.testing_channel);
 
     testing_channel_drain_queued_tasks(&tester.testing_channel);
 
