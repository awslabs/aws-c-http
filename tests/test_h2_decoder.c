/*
 * Copyright 2010-2020 Amazon.com, Inc. or its affiliates. All Rights Reserved.
 *
 * Licensed under the Apache License, Version 2.0 (the "License").
 * You may not use this file except in compliance with the License.
 * A copy of the License is located at
 *
 *  http://aws.amazon.com/apache2.0
 *
 * or in the "license" file accompanying this file. This file is distributed
 * on an "AS IS" BASIS, WITHOUT WARRANTIES OR CONDITIONS OF ANY KIND, either
 * express or implied. See the License for the specific language governing
 * permissions and limitations under the License.
 */
#include "h2_test_helper.h"

#include <aws/http/private/h2_decoder.h>

struct fixture {
    struct aws_allocator *allocator;
    struct h2_decode_tester decode;

    /* If true, run decoder over input one byte at a time */
    bool one_byte_at_a_time;

    /* If set, run decoder over input in two chunks, divided at the split, and we test every possible split */
    aws_test_run_fn *split_test_fn;
    size_t split_i;
    bool split_tests_complete;

    bool is_server;
    bool skip_connection_preface;
};

/* Note that init() and clean_up() are called multiple times in "split tests",
 * which re-runs the test at each possible split point */
static int s_fixture_init(struct fixture *fixture, struct aws_allocator *allocator) {
    fixture->allocator = allocator;

    struct h2_decode_tester_options options = {
        .alloc = allocator,
        .is_server = fixture->is_server,
        .skip_connection_preface = fixture->skip_connection_preface,
    };
    ASSERT_SUCCESS(h2_decode_tester_init(&fixture->decode, &options));

    return AWS_OP_SUCCESS;
}

static void s_fixture_clean_up(struct fixture *fixture) {
    h2_decode_tester_clean_up(&fixture->decode);
}

static int s_fixture_test_setup(struct aws_allocator *allocator, void *ctx) {
    aws_http_library_init(allocator);

    struct fixture *fixture = ctx;
    ASSERT_SUCCESS(s_fixture_init(fixture, allocator));
    return AWS_OP_SUCCESS;
}

static int s_fixture_test_teardown(struct aws_allocator *allocator, int setup_result, void *ctx) {
    (void)allocator;
    if (setup_result) {
        return AWS_OP_ERR;
    }

    struct fixture *fixture = ctx;
    s_fixture_clean_up(fixture);
    aws_http_library_clean_up();
    return AWS_OP_SUCCESS;
}

/* Runs all "split_at_i" tests */
static int s_test_splits(struct aws_allocator *allocator, void *ctx) {
    struct fixture *fixture = ctx;

    /* Run the named test, with a split at each possible byte, until s_decode_all() tells us that we're done */
    for (size_t i = 1; !fixture->split_tests_complete; ++i) {
        fixture->split_i = i;
        AWS_LOGF_INFO(AWS_LS_COMMON_GENERAL, "Running split test at byte %zu", i);
        ASSERT_SUCCESS(fixture->split_test_fn(fixture->allocator, fixture));

        /* Reset state */
        s_fixture_clean_up(fixture);
        ASSERT_SUCCESS(s_fixture_init(fixture, allocator));
    }

    return AWS_OP_SUCCESS;
}

/* declare 1 test using the fixture */
#define TEST_CASE(NAME)                                                                                                \
    static struct fixture s_fixture_##NAME;                                                                            \
    AWS_TEST_CASE_FIXTURE(NAME, s_fixture_test_setup, s_test_##NAME, s_fixture_test_teardown, &s_fixture_##NAME);      \
    static int s_test_##NAME(struct aws_allocator *allocator, void *ctx)

/* declare 3 tests, where:
 * 1) NAME runs the decoder over input all at once
 * 2) NAME_one_byte_at_a_time runs the decoder on one byte of input at a time.
 * 3) NAME_split_at_i runs the decoder on input, split into two chunks. And re-runs test over every possible split */
#define H2_DECODER_TEST_CASE_IMPL(NAME, IS_SERVER, SKIP_PREFACE)                                                       \
    static struct fixture s_fixture_##NAME = {                                                                         \
        .is_server = (IS_SERVER),                                                                                      \
        .skip_connection_preface = (SKIP_PREFACE),                                                                     \
    };                                                                                                                 \
    AWS_TEST_CASE_FIXTURE(NAME, s_fixture_test_setup, s_test_##NAME, s_fixture_test_teardown, &s_fixture_##NAME);      \
    static struct fixture s_fixture_##NAME##_one_byte_at_a_time = {                                                    \
        .one_byte_at_a_time = true,                                                                                    \
        .is_server = (IS_SERVER),                                                                                      \
        .skip_connection_preface = (SKIP_PREFACE),                                                                     \
    };                                                                                                                 \
    AWS_TEST_CASE_FIXTURE(                                                                                             \
        NAME##_one_byte_at_a_time,                                                                                     \
        s_fixture_test_setup,                                                                                          \
        s_test_##NAME,                                                                                                 \
        s_fixture_test_teardown,                                                                                       \
        &s_fixture_##NAME##_one_byte_at_a_time);                                                                       \
    static struct fixture s_fixture_##NAME##_split_at_i = {                                                            \
        .split_test_fn = s_test_##NAME,                                                                                \
        .is_server = (IS_SERVER),                                                                                      \
        .skip_connection_preface = (SKIP_PREFACE),                                                                     \
    };                                                                                                                 \
    AWS_TEST_CASE_FIXTURE(                                                                                             \
        NAME##_split_at_i,                                                                                             \
        s_fixture_test_setup,                                                                                          \
        s_test_splits,                                                                                                 \
        s_fixture_test_teardown,                                                                                       \
        &s_fixture_##NAME##_split_at_i);                                                                               \
    static int s_test_##NAME(struct aws_allocator *allocator, void *ctx)

#define H2_DECODER_ON_CLIENT_TEST(NAME) H2_DECODER_TEST_CASE_IMPL(NAME, false /*server*/, true /*skip_preface*/)
#define H2_DECODER_ON_SERVER_TEST(NAME) H2_DECODER_TEST_CASE_IMPL(NAME, true /*server*/, true /*skip_preface*/)
#define H2_DECODER_ON_CLIENT_PREFACE_TEST(NAME) H2_DECODER_TEST_CASE_IMPL(NAME, false, false)
#define H2_DECODER_ON_SERVER_PREFACE_TEST(NAME) H2_DECODER_TEST_CASE_IMPL(NAME, true, false)

/* Make sure fixture works */
TEST_CASE(h2_decoder_sanity_check) {
    (void)allocator;
    struct fixture *fixture = ctx;
    ASSERT_NOT_NULL(fixture);
    return AWS_OP_SUCCESS;
}

/* Run aws_h2_decode() on input in special ways determined by the fixture */
static int s_decode_all(struct fixture *fixture, struct aws_byte_cursor input) {
    if (fixture->one_byte_at_a_time) {
        /* Decode input one byte at a time */
        while (input.len) {
            struct aws_byte_cursor one_byte = aws_byte_cursor_advance(&input, 1);
            if (aws_h2_decode(fixture->decode.decoder, &one_byte)) {
                return AWS_OP_ERR;
            }
            ASSERT_UINT_EQUALS(0, one_byte.len);
        }

    } else if (fixture->split_i) {
        /* Decode input in 2 chunks, divided at the split */
        ASSERT_TRUE(fixture->split_i < input.len);
        if (fixture->split_i == input.len - 1) {
            /* Inform the fixture that we've done every possible split */
            fixture->split_tests_complete = true;
        }

        struct aws_byte_cursor first_chunk = aws_byte_cursor_advance(&input, fixture->split_i);
        if (aws_h2_decode(fixture->decode.decoder, &first_chunk)) {
            return AWS_OP_ERR;
        }
        ASSERT_UINT_EQUALS(0, first_chunk.len);

        if (aws_h2_decode(fixture->decode.decoder, &input)) {
            return AWS_OP_ERR;
        }
        ASSERT_UINT_EQUALS(0, input.len);

    } else {
        /* Decode buffer all at once */
        if (aws_h2_decode(fixture->decode.decoder, &input)) {
            return AWS_OP_ERR;
        }
        ASSERT_UINT_EQUALS(0, input.len);
    }

    return AWS_OP_SUCCESS;
}

/* Test DATA frame */
H2_DECODER_ON_CLIENT_TEST(h2_decoder_data) {
    (void)allocator;
    struct fixture *fixture = ctx;

    /* clang-format off */
    uint8_t input[] = {
        0x00, 0x00, 0x05,           /* Length (24) */
        AWS_H2_FRAME_T_DATA,        /* Type (8) */
        AWS_H2_FRAME_F_END_STREAM,  /* Flags (8) */
        0x76, 0x54, 0x32, 0x10,     /* Reserved (1) | Stream Identifier (31) */
        /* DATA */
        'h', 'e', 'l', 'l', 'o',    /* Data (*) */
    };
    /* clang-format on */

    ASSERT_SUCCESS(s_decode_all(fixture, aws_byte_cursor_from_array(input, sizeof(input))));

    /* Validate. */
    struct h2_decoded_frame *frame = h2_decode_tester_latest_frame(&fixture->decode);
    ASSERT_SUCCESS(h2_decoded_frame_check_finished(frame, AWS_H2_FRAME_T_DATA, 0x76543210 /*stream_id*/));
    ASSERT_SUCCESS(h2_decode_tester_check_data_str_across_frames(
        &fixture->decode, 0x76543210 /*stream_id*/, "hello", true /*end_stream*/));
    return AWS_OP_SUCCESS;
}

/* Test padded DATA frame */
H2_DECODER_ON_CLIENT_TEST(h2_decoder_data_padded) {
    (void)allocator;
    struct fixture *fixture = ctx;

    /* clang-format off */
    uint8_t input[] = {
        0x00, 0x00, 0x08,           /* Length (24) */
        AWS_H2_FRAME_T_DATA,        /* Type (8) */
        AWS_H2_FRAME_F_PADDED,      /* Flags (8) */
        0x76, 0x54, 0x32, 0x10,     /* Reserved (1) | Stream Identifier (31) */
        /* DATA */
        0x02,                       /* Pad Length (8)                           - F_PADDED */
        'h', 'e', 'l', 'l', 'o',    /* Data (*) */
        0x00, 0x00,                 /* Padding (*)                              - F_PADDED */
    };
    /* clang-format on */

    ASSERT_SUCCESS(s_decode_all(fixture, aws_byte_cursor_from_array(input, sizeof(input))));

    /* Validate. */
    struct h2_decoded_frame *frame = h2_decode_tester_latest_frame(&fixture->decode);
    ASSERT_SUCCESS(h2_decoded_frame_check_finished(frame, AWS_H2_FRAME_T_DATA, 0x76543210 /*stream_id*/));
    ASSERT_SUCCESS(h2_decode_tester_check_data_str_across_frames(
        &fixture->decode, 0x76543210 /*stream_id*/, "hello", false /*end_stream*/));
    return AWS_OP_SUCCESS;
}

/* OK for PADDED frame to have pad length of zero */
H2_DECODER_ON_CLIENT_TEST(h2_decoder_data_pad_length_zero) {
    (void)allocator;
    struct fixture *fixture = ctx;

    /* clang-format off */
    uint8_t input[] = {
        0x00, 0x00, 0x06,           /* Length (24) */
        AWS_H2_FRAME_T_DATA,        /* Type (8) */
        AWS_H2_FRAME_F_PADDED | AWS_H2_FRAME_F_END_STREAM, /* Flags (8) */
        0x76, 0x54, 0x32, 0x10,     /* Reserved (1) | Stream Identifier (31) */
        /* DATA */
        0x00,                       /* Pad Length (8)                           - F_PADDED */
        'h', 'e', 'l', 'l', 'o',    /* Data (*) */
                                    /* Padding (*)                              - F_PADDED */
    };
    /* clang-format on */

    ASSERT_SUCCESS(s_decode_all(fixture, aws_byte_cursor_from_array(input, sizeof(input))));

    /* Validate. */
    struct h2_decoded_frame *frame = h2_decode_tester_latest_frame(&fixture->decode);
    ASSERT_SUCCESS(h2_decoded_frame_check_finished(frame, AWS_H2_FRAME_T_DATA, 0x76543210 /*stream_id*/));
    ASSERT_SUCCESS(h2_decode_tester_check_data_str_across_frames(
        &fixture->decode, 0x76543210 /*stream_id*/, "hello", true /*end_stream*/));
    return AWS_OP_SUCCESS;
}

/* OK for DATA frame to have no data */
H2_DECODER_ON_CLIENT_TEST(h2_decoder_data_empty) {
    (void)allocator;
    struct fixture *fixture = ctx;

    /* clang-format off */
    uint8_t input[] = {
        0x00, 0x00, 0x00,           /* Length (24) */
        AWS_H2_FRAME_T_DATA,        /* Type (8) */
        0x0,                        /* Flags (8) */
        0x76, 0x54, 0x32, 0x10,     /* Reserved (1) | Stream Identifier (31) */
        /* DATA */
                                    /* Data (*) */
    };
    /* clang-format on */

    ASSERT_SUCCESS(s_decode_all(fixture, aws_byte_cursor_from_array(input, sizeof(input))));

    /* Validate. */
    ASSERT_SUCCESS(h2_decode_tester_check_data_str_across_frames(
        &fixture->decode, 0x76543210 /*stream_id*/, "", false /*end_stream*/));
    return AWS_OP_SUCCESS;
}

/* OK for padded DATA frame to have no data */
H2_DECODER_ON_CLIENT_TEST(h2_decoder_data_empty_padded) {
    (void)allocator;
    struct fixture *fixture = ctx;

    /* clang-format off */
    uint8_t input[] = {
        0x00, 0x00, 0x03,           /* Length (24) */
        AWS_H2_FRAME_T_DATA,        /* Type (8) */
        AWS_H2_FRAME_F_PADDED,      /* Flags (8) */
        0x76, 0x54, 0x32, 0x10,     /* Reserved (1) | Stream Identifier (31) */
        /* DATA */
        0x02,                       /* Pad Length (8)                           - F_PADDED */
                                    /* Data (*) */
        0x00, 0x00,                 /* Padding (*)                              - F_PADDED */
    };
    /* clang-format on */

    ASSERT_SUCCESS(s_decode_all(fixture, aws_byte_cursor_from_array(input, sizeof(input))));

    /* Validate. */
    ASSERT_SUCCESS(h2_decode_tester_check_data_str_across_frames(
        &fixture->decode, 0x76543210 /*stream_id*/, "", false /*end_stream*/));
    return AWS_OP_SUCCESS;
}

/* Unexpected flags should be ignored.
 * DATA frames only support END_STREAM and PADDED*/
H2_DECODER_ON_CLIENT_TEST(h2_decoder_data_ignores_unknown_flags) {
    (void)allocator;
    struct fixture *fixture = ctx;

    /* clang-format off */
    uint8_t input[] = {
        0x00, 0x00, 0x08,           /* Length (24) */
        AWS_H2_FRAME_T_DATA,        /* Type (8) */
        0xFF,                       /* Flags (8) */
        0x76, 0x54, 0x32, 0x10,     /* Reserved (1) | Stream Identifier (31) */
        /* DATA */
        0x02,                       /* Pad Length (8)                           - F_PADDED */
        'h', 'e', 'l', 'l', 'o',    /* Data (*) */
        0x00, 0x00,                 /* Padding (*)                              - F_PADDED */
    };
    /* clang-format on */

    ASSERT_SUCCESS(s_decode_all(fixture, aws_byte_cursor_from_array(input, sizeof(input))));

    /* Validate. */
    struct h2_decoded_frame *frame = h2_decode_tester_latest_frame(&fixture->decode);
    ASSERT_SUCCESS(h2_decoded_frame_check_finished(frame, AWS_H2_FRAME_T_DATA, 0x76543210 /*stream_id*/));
    ASSERT_SUCCESS(h2_decode_tester_check_data_str_across_frames(
        &fixture->decode, 0x76543210 /*stream_id*/, "hello", true /*end_stream*/));
    return AWS_OP_SUCCESS;
}

/* DATA frames MUST specify a stream-id */
H2_DECODER_ON_CLIENT_TEST(h2_decoder_err_data_requires_stream_id) {
    (void)allocator;
    struct fixture *fixture = ctx;

    /* clang-format off */
    uint8_t input[] = {
        0x00, 0x00, 0x05,           /* Length (24) */
        AWS_H2_FRAME_T_DATA,        /* Type (8) */
        AWS_H2_FRAME_F_END_STREAM,  /* Flags (8) */
        0x00, 0x00, 0x00, 0x00,     /* Reserved (1) | Stream Identifier (31) */
        /* DATA */
        'h', 'e', 'l', 'l', 'o',    /* Data (*) */
    };
    /* clang-format on */

    ASSERT_ERROR(
        AWS_ERROR_HTTP_PROTOCOL_ERROR, s_decode_all(fixture, aws_byte_cursor_from_array(input, sizeof(input))));

    return AWS_OP_SUCCESS;
}

/* Error if frame is padded, but not big enough to contain the padding length */
H2_DECODER_ON_CLIENT_TEST(h2_decoder_err_payload_too_small_for_pad_length) {
    (void)allocator;
    struct fixture *fixture = ctx;

    /* clang-format off */
    uint8_t input[] = {
        0x00, 0x00, 0x00,           /* Length (24) */
        AWS_H2_FRAME_T_DATA,        /* Type (8) */
        AWS_H2_FRAME_F_PADDED,      /* Flags (8) */
        0x76, 0x54, 0x32, 0x10,     /* Reserved (1) | Stream Identifier (31) */
        /* DATA */
        /* Pad Length (8)                           - F_PADDED */
        /* Data (*) */
        /* Padding (*)                              - F_PADDED */
    };
    /* clang-format on */

    ASSERT_ERROR(
        AWS_ERROR_HTTP_INVALID_FRAME_SIZE, s_decode_all(fixture, aws_byte_cursor_from_array(input, sizeof(input))));
    return AWS_OP_SUCCESS;
}

/* The most-significant-bit of the encoded stream ID is reserved, and should be ignored when decoding */
H2_DECODER_ON_CLIENT_TEST(h2_decoder_stream_id_ignores_reserved_bit) {
    (void)allocator;
    struct fixture *fixture = ctx;

    /* clang-format off */
    uint8_t input[] = {
        0x00, 0x00, 0x05,           /* Length (24) */
        AWS_H2_FRAME_T_DATA,        /* Type (8) */
        AWS_H2_FRAME_F_END_STREAM,  /* Flags (8) */
        0xFF, 0xFF, 0xFF, 0xFF,     /* Reserved (1) | Stream Identifier (31) */
        /* DATA */
        'h', 'e', 'l', 'l', 'o',    /* Data (*) */
    };
    /* clang-format on */

    ASSERT_SUCCESS(s_decode_all(fixture, aws_byte_cursor_from_array(input, sizeof(input))));

    /* Validate. */
    struct h2_decoded_frame *frame = h2_decode_tester_latest_frame(&fixture->decode);
    ASSERT_SUCCESS(h2_decoded_frame_check_finished(frame, AWS_H2_FRAME_T_DATA, 0x7FFFFFFF /*stream_id*/));
    ASSERT_SUCCESS(h2_decode_tester_check_data_str_across_frames(
        &fixture->decode, 0x7FFFFFFF /*stream_id*/, "hello", true /*end_stream*/));
    return AWS_OP_SUCCESS;
}

static int s_check_header(
    struct h2_decoded_frame *frame,
    size_t header_idx,
    const char *name,
    const char *value,
    enum aws_http_header_compression compression) {

    struct aws_http_header header_field;
    ASSERT_SUCCESS(aws_http_headers_get_index(frame->headers, header_idx, &header_field));

    ASSERT_BIN_ARRAYS_EQUALS(name, strlen(name), header_field.name.ptr, header_field.name.len);
    ASSERT_BIN_ARRAYS_EQUALS(value, strlen(value), header_field.value.ptr, header_field.value.len);
    ASSERT_INT_EQUALS(compression, header_field.compression);
    return AWS_OP_SUCCESS;
}

/* Test a simple HEADERS frame
 * Note that we're not stressing the HPACK decoder here, that's done in other test files */
H2_DECODER_ON_CLIENT_TEST(h2_decoder_headers) {
    (void)allocator;
    struct fixture *fixture = ctx;

    /* clang-format off */
    uint8_t input[] = {
        0x00, 0x00, 11,                 /* Length (24) */
        AWS_H2_FRAME_T_HEADERS,         /* Type (8) */
        AWS_H2_FRAME_F_END_HEADERS | AWS_H2_FRAME_F_END_STREAM, /* Flags (8) */
        0x76, 0x54, 0x32, 0x10,         /* Reserved (1) | Stream Identifier (31) */
        /* HEADERS */
        0x48, 0x03, '3', '0', '2',      /* ":status: 302" - indexed name, uncompressed value */
        0x7a, 0x04, 't', 'e', 's', 't'  /* "user-agent: test" - indexed name, uncompressed value */
    };
    /* clang-format on */

    /* Decode */
    ASSERT_SUCCESS(s_decode_all(fixture, aws_byte_cursor_from_array(input, sizeof(input))));

    /* Validate */
    struct h2_decoded_frame *frame = h2_decode_tester_latest_frame(&fixture->decode);
    ASSERT_SUCCESS(h2_decoded_frame_check_finished(frame, AWS_H2_FRAME_T_HEADERS, 0x76543210 /*stream_id*/));
    ASSERT_FALSE(frame->headers_malformed);
    ASSERT_UINT_EQUALS(2, aws_http_headers_count(frame->headers));
    ASSERT_SUCCESS(s_check_header(frame, 0, ":status", "302", AWS_HTTP_HEADER_COMPRESSION_USE_CACHE));
    ASSERT_SUCCESS(s_check_header(frame, 1, "user-agent", "test", AWS_HTTP_HEADER_COMPRESSION_USE_CACHE));
    ASSERT_TRUE(frame->end_stream);
    return AWS_OP_SUCCESS;
}

/* Test a HEADERS frame with padding */
H2_DECODER_ON_CLIENT_TEST(h2_decoder_headers_padded) {
    (void)allocator;
    struct fixture *fixture = ctx;

    /* clang-format off */
    uint8_t input[] = {
        0x00, 0x00, 0x08,           /* Length (24) */
        AWS_H2_FRAME_T_HEADERS,     /* Type (8) */
        AWS_H2_FRAME_F_PADDED | AWS_H2_FRAME_F_END_HEADERS, /* Flags (8) */
        0x76, 0x54, 0x32, 0x10,     /* Reserved (1) | Stream Identifier (31) */
        /* HEADERS */
        0x02,                       /* Pad Length (8)                           - F_PADDED */
        0x48, 0x03, '3', '0', '2',  /* ":status: 302" - indexed name, uncompressed value */
        0x00, 0x00,                 /* Padding (*)                              - F_PADDED */
    };
    /* clang-format on */

    /* Decode */
    ASSERT_SUCCESS(s_decode_all(fixture, aws_byte_cursor_from_array(input, sizeof(input))));

    /* Validate */
    struct h2_decoded_frame *frame = h2_decode_tester_latest_frame(&fixture->decode);
    ASSERT_SUCCESS(h2_decoded_frame_check_finished(frame, AWS_H2_FRAME_T_HEADERS, 0x76543210 /*stream_id*/));
    ASSERT_FALSE(frame->headers_malformed);
    ASSERT_UINT_EQUALS(1, aws_http_headers_count(frame->headers));
    ASSERT_SUCCESS(s_check_header(frame, 0, ":status", "302", AWS_HTTP_HEADER_COMPRESSION_USE_CACHE));
    return AWS_OP_SUCCESS;
}

/* Test a HEADERS frame with priority information
 * Note that priority information is ignored for now.
 * We're not testing that it was reported properly, just that decoder can properly consume it */
H2_DECODER_ON_CLIENT_TEST(h2_decoder_headers_priority) {
    (void)allocator;
    struct fixture *fixture = ctx;

    /* clang-format off */
    uint8_t input[] = {
        0x00, 0x00, 10,             /* Length (24) */
        AWS_H2_FRAME_T_HEADERS,     /* Type (8) */
        AWS_H2_FRAME_F_END_HEADERS | AWS_H2_FRAME_F_PRIORITY, /* Flags (8) */
        0x76, 0x54, 0x32, 0x10,     /* Reserved (1) | Stream Identifier (31) */
        /* HEADERS */
        0x81, 0x23, 0x45, 0x67,     /* Exclusive (1) | Stream Dependency (31)   - F_PRIORITY*/
        0x09,                       /* Weight (8)                               - F_PRIORITY */
        0x48, 0x03, '3', '0', '2'   /* ":status: 302" - indexed name, uncompressed value */
    };
    /* clang-format on */

    /* Decode */
    ASSERT_SUCCESS(s_decode_all(fixture, aws_byte_cursor_from_array(input, sizeof(input))));

    /* Validate */
    struct h2_decoded_frame *frame = h2_decode_tester_latest_frame(&fixture->decode);
    ASSERT_SUCCESS(h2_decoded_frame_check_finished(frame, AWS_H2_FRAME_T_HEADERS, 0x76543210 /*stream_id*/));
    ASSERT_FALSE(frame->headers_malformed);
    ASSERT_UINT_EQUALS(1, aws_http_headers_count(frame->headers));
    ASSERT_SUCCESS(s_check_header(frame, 0, ":status", "302", AWS_HTTP_HEADER_COMPRESSION_USE_CACHE));
    return AWS_OP_SUCCESS;
}

/* Test a HEADERS frame with ALL flags set.
 * Unexpected flags should be ignored, but HEADERS supports: priority and padding and end-headers and end-stream */
H2_DECODER_ON_CLIENT_TEST(h2_decoder_headers_ignores_unknown_flags) {
    (void)allocator;
    struct fixture *fixture = ctx;

    /* clang-format off */
    uint8_t input[] = {
        0x00, 0x00, 13,             /* Length (24) */
        AWS_H2_FRAME_T_HEADERS,     /* Type (8) */
        0xFF,                       /* Flags (8) */
        0x76, 0x54, 0x32, 0x10,     /* Reserved (1) | Stream Identifier (31) */
        /* HEADERS */
        0x02,                       /* Pad Length (8)                           - F_PADDED */
        0x81, 0x23, 0x45, 0x67,     /* Exclusive (1) | Stream Dependency (31)   - F_PRIORITY*/
        0x09,                       /* Weight (8)                               - F_PRIORITY */
        0x48, 0x03, '3', '0', '2',  /* ":status: 302" - indexed name, uncompressed value */
        0x00, 0x00                  /* Padding (*)                              - F_PADDED */
    };
    /* clang-format on */

    /* Decode */
    ASSERT_SUCCESS(s_decode_all(fixture, aws_byte_cursor_from_array(input, sizeof(input))));

    /* Validate */
    struct h2_decoded_frame *frame = h2_decode_tester_latest_frame(&fixture->decode);
    ASSERT_SUCCESS(h2_decoded_frame_check_finished(frame, AWS_H2_FRAME_T_HEADERS, 0x76543210 /*stream_id*/));
    ASSERT_FALSE(frame->headers_malformed);
    ASSERT_UINT_EQUALS(1, aws_http_headers_count(frame->headers));
    ASSERT_SUCCESS(s_check_header(frame, 0, ":status", "302", AWS_HTTP_HEADER_COMPRESSION_USE_CACHE));
    ASSERT_TRUE(frame->end_stream);
    return AWS_OP_SUCCESS;
}

/* Test decoding a request frame (Note: must use decoder on server) */
H2_DECODER_ON_SERVER_TEST(h2_decoder_headers_request) {
    (void)allocator;
    struct fixture *fixture = ctx;

    /* clang-format off */
    uint8_t input[] = {
        0x00, 0x00, 21,                 /* Length (24) */
        AWS_H2_FRAME_T_HEADERS,         /* Type (8) */
        AWS_H2_FRAME_F_END_HEADERS | AWS_H2_FRAME_F_END_STREAM, /* Flags (8) */
        0x00, 0x00, 0x00, 0x01,         /* Reserved (1) | Stream Identifier (31) */
        /* HEADERS */
        0x82,                           /* ":method: GET" - indexed */
        0x86,                           /* ":scheme: http" - indexed */
        0x41, 10, 'a', 'm', 'a', 'z', 'o', 'n', '.', 'c', 'o', 'm', /* ":authority: amazon.com" - indexed name */
        0x84,                           /* ":path: /" - indexed */
        0x7a, 0x04, 't', 'e', 's', 't'  /* "user-agent: test" - indexed name, uncompressed value */
    };
    /* clang-format on */

    /* Decode */
    ASSERT_SUCCESS(s_decode_all(fixture, aws_byte_cursor_from_array(input, sizeof(input))));

    /* Validate */
    struct h2_decoded_frame *frame = h2_decode_tester_latest_frame(&fixture->decode);
    ASSERT_SUCCESS(h2_decoded_frame_check_finished(frame, AWS_H2_FRAME_T_HEADERS, 1 /*stream_id*/));
    ASSERT_FALSE(frame->headers_malformed);
    ASSERT_UINT_EQUALS(5, aws_http_headers_count(frame->headers));
    ASSERT_SUCCESS(s_check_header(frame, 0, ":method", "GET", AWS_HTTP_HEADER_COMPRESSION_USE_CACHE));
    ASSERT_SUCCESS(s_check_header(frame, 1, ":scheme", "http", AWS_HTTP_HEADER_COMPRESSION_USE_CACHE));
    ASSERT_SUCCESS(s_check_header(frame, 2, ":authority", "amazon.com", AWS_HTTP_HEADER_COMPRESSION_USE_CACHE));
    ASSERT_SUCCESS(s_check_header(frame, 3, ":path", "/", AWS_HTTP_HEADER_COMPRESSION_USE_CACHE));
    ASSERT_SUCCESS(s_check_header(frame, 4, "user-agent", "test", AWS_HTTP_HEADER_COMPRESSION_USE_CACHE));
    ASSERT_TRUE(frame->end_stream);
    return AWS_OP_SUCCESS;
}

/* A trailing header has no psuedo-headers, and always ends the stream */
H2_DECODER_ON_CLIENT_TEST(h2_decoder_headers_trailer) {
    (void)allocator;
    struct fixture *fixture = ctx;

    /* clang-format off */
    uint8_t input[] = {
        0x00, 0x00, 0x06,               /* Length (24) */
        AWS_H2_FRAME_T_HEADERS,         /* Type (8) */
        AWS_H2_FRAME_F_END_HEADERS | AWS_H2_FRAME_F_END_STREAM, /* Flags (8) */
        0x76, 0x54, 0x32, 0x10,         /* Reserved (1) | Stream Identifier (31) */
        /* HEADERS */
        0x7a, 0x04, 't', 'e', 's', 't'  /* "user-agent: test" - indexed name, uncompressed value */
    };
    /* clang-format on */

    /* Decode */
    ASSERT_SUCCESS(s_decode_all(fixture, aws_byte_cursor_from_array(input, sizeof(input))));

    /* Validate */
    struct h2_decoded_frame *frame = h2_decode_tester_latest_frame(&fixture->decode);
    ASSERT_SUCCESS(h2_decoded_frame_check_finished(frame, AWS_H2_FRAME_T_HEADERS, 0x76543210 /*stream_id*/));
    ASSERT_FALSE(frame->headers_malformed);
    ASSERT_UINT_EQUALS(1, aws_http_headers_count(frame->headers));
    ASSERT_SUCCESS(s_check_header(frame, 0, "user-agent", "test", AWS_HTTP_HEADER_COMPRESSION_USE_CACHE));
    ASSERT_TRUE(frame->end_stream);
    return AWS_OP_SUCCESS;
}

/* A trailing header can be empty */
H2_DECODER_ON_CLIENT_TEST(h2_decoder_headers_empty_trailer) {
    (void)allocator;
    struct fixture *fixture = ctx;

    /* clang-format off */
    uint8_t input[] = {
        0x00, 0x00, 0x00,               /* Length (24) */
        AWS_H2_FRAME_T_HEADERS,         /* Type (8) */
        AWS_H2_FRAME_F_END_HEADERS | AWS_H2_FRAME_F_END_STREAM, /* Flags (8) */
        0x76, 0x54, 0x32, 0x10,         /* Reserved (1) | Stream Identifier (31) */
        /* HEADERS - none */
    };
    /* clang-format on */

    /* Decode */
    ASSERT_SUCCESS(s_decode_all(fixture, aws_byte_cursor_from_array(input, sizeof(input))));

    /* Validate */
    struct h2_decoded_frame *frame = h2_decode_tester_latest_frame(&fixture->decode);
    ASSERT_SUCCESS(h2_decoded_frame_check_finished(frame, AWS_H2_FRAME_T_HEADERS, 0x76543210 /*stream_id*/));
    ASSERT_FALSE(frame->headers_malformed);
    ASSERT_UINT_EQUALS(0, aws_http_headers_count(frame->headers));
    ASSERT_TRUE(frame->end_stream);
    return AWS_OP_SUCCESS;
}

/* HEADERS must specify a valid stream-id */
H2_DECODER_ON_CLIENT_TEST(h2_decoder_err_headers_requires_stream_id) {
    (void)allocator;
    struct fixture *fixture = ctx;

    /* clang-format off */
    uint8_t input[] = {
        0x00, 0x00, 0x05,           /* Length (24) */
        AWS_H2_FRAME_T_HEADERS,     /* Type (8) */
        AWS_H2_FRAME_F_END_HEADERS | AWS_H2_FRAME_F_END_STREAM, /* Flags (8) */
        0x00, 0x00, 0x00, 0x00,     /* Reserved (1) | Stream Identifier (31) */
        /* HEADERS */
        0x48, 0x03, '3', '0', '2'   /* ":status: 302" - indexed name, uncompressed value */
    };
    /* clang-format on */

    /* Decode */
    ASSERT_ERROR(
        AWS_ERROR_HTTP_PROTOCOL_ERROR, s_decode_all(fixture, aws_byte_cursor_from_array(input, sizeof(input))));

    return AWS_OP_SUCCESS;
}

H2_DECODER_ON_CLIENT_TEST(h2_decoder_err_headers_payload_too_small_for_padding) {
    (void)allocator;
    struct fixture *fixture = ctx;

    /* clang-format off */
    uint8_t input[] = {
        0x00, 0x00, 0x00,           /* Length (24) */
        AWS_H2_FRAME_T_HEADERS,     /* Type (8) */
        AWS_H2_FRAME_F_END_HEADERS | AWS_H2_FRAME_F_PRIORITY | AWS_H2_FRAME_F_PADDED | AWS_H2_FRAME_F_END_STREAM, /* Flags (8) */
        0x76, 0x54, 0x32, 0x10,     /* Reserved (1) | Stream Identifier (31) */
        /* HEADERS */
        0x02,                       /* Pad Length (8)                           - F_PADDED */
        0x81, 0x23, 0x45, 0x67,     /* Exclusive (1) | Stream Dependency (31)   - F_PRIORITY*/
        0x09,                       /* Weight (8)                               - F_PRIORITY */
        0x48, 0x03, '3', '0', '2',  /* ":status: 302" - indexed name, uncompressed value */
        0x00, 0x00                  /* Padding (*)                              - F_PADDED */
    };
    /* clang-format on */

    /* Decode */
    ASSERT_ERROR(
        AWS_ERROR_HTTP_INVALID_FRAME_SIZE, s_decode_all(fixture, aws_byte_cursor_from_array(input, sizeof(input))));

    return AWS_OP_SUCCESS;
}

H2_DECODER_ON_CLIENT_TEST(h2_decoder_err_headers_payload_too_small_for_priority) {
    (void)allocator;
    struct fixture *fixture = ctx;

    /* clang-format off */
    uint8_t input[] = {
        0x00, 0x00, 0x05,           /* Length (24) */
        AWS_H2_FRAME_T_HEADERS,     /* Type (8) */
        AWS_H2_FRAME_F_END_HEADERS | AWS_H2_FRAME_F_PRIORITY | AWS_H2_FRAME_F_PADDED | AWS_H2_FRAME_F_END_STREAM, /* Flags (8) */
        0x76, 0x54, 0x32, 0x10,     /* Reserved (1) | Stream Identifier (31) */
        /* HEADERS */
        0x02,                       /* Pad Length (8)                           - F_PADDED */
        0x81, 0x23, 0x45, 0x67,     /* Exclusive (1) | Stream Dependency (31)   - F_PRIORITY*/
        0x09,                       /* Weight (8)                               - F_PRIORITY */
        0x48, 0x03, '3', '0', '2',  /* ":status: 302" - indexed name, uncompressed value */
        0x00, 0x00                  /* Padding (*)                              - F_PADDED */
    };
    /* clang-format on */

    /* Decode */
    ASSERT_ERROR(
        AWS_ERROR_HTTP_INVALID_FRAME_SIZE, s_decode_all(fixture, aws_byte_cursor_from_array(input, sizeof(input))));

    return AWS_OP_SUCCESS;
}

/* Message is malformed if a header-name is blank.
 * A malformed message is a Stream Error, not a Connection Error, so the decoder should continue */
H2_DECODER_ON_CLIENT_TEST(h2_decoder_malformed_headers_blank_name) {
    (void)allocator;
    struct fixture *fixture = ctx;

    /* clang-format off */
    uint8_t input[] = {
        0x00, 0x00, 0x09,               /* Length (24) */
        AWS_H2_FRAME_T_HEADERS,         /* Type (8) */
        AWS_H2_FRAME_F_END_HEADERS | AWS_H2_FRAME_F_END_STREAM, /* Flags (8) */
        0x76, 0x54, 0x32, 0x10,         /* Reserved (1) | Stream Identifier (31) */
        /* HEADERS */
        0x48, 0x03, '3', '0', '2',      /* ":status: 302" - indexed name, uncompressed value */
        0x40, 0x00, 0x01, 'a',          /* ": a" - literal blank name, uncompressed value */
    };
    /* clang-format on */

    /* Decode */
    ASSERT_SUCCESS(s_decode_all(fixture, aws_byte_cursor_from_array(input, sizeof(input))));

    /* Validate */
    struct h2_decoded_frame *frame = h2_decode_tester_latest_frame(&fixture->decode);
    ASSERT_SUCCESS(h2_decoded_frame_check_finished(frame, AWS_H2_FRAME_T_HEADERS, 0x76543210 /*stream_id*/));
    ASSERT_TRUE(frame->headers_malformed);

    ASSERT_TRUE(frame->end_stream);
    return AWS_OP_SUCCESS;
}

/* Message is malformed if a header-name has illegal characters.
 * A malformed message is a Stream Error, not a Connection Error, so the decoder should continue */
H2_DECODER_ON_CLIENT_TEST(h2_decoder_malformed_headers_illegal_name) {
    (void)allocator;
    struct fixture *fixture = ctx;

    /* clang-format off */
    uint8_t input[] = {
        0x00, 0x00, 10,                 /* Length (24) */
        AWS_H2_FRAME_T_HEADERS,         /* Type (8) */
        AWS_H2_FRAME_F_END_HEADERS | AWS_H2_FRAME_F_END_STREAM, /* Flags (8) */
        0x76, 0x54, 0x32, 0x10,         /* Reserved (1) | Stream Identifier (31) */
        /* HEADERS */
        0x48, 0x03, '3', '0', '2',      /* ":status: 302" - indexed name, uncompressed value */
        0x40, 0x01, ',', 0x01, 'a',     /* ",: a" - literal name with illegal character */
    };
    /* clang-format on */

    /* Decode */
    ASSERT_SUCCESS(s_decode_all(fixture, aws_byte_cursor_from_array(input, sizeof(input))));

    /* Validate */
    struct h2_decoded_frame *frame = h2_decode_tester_latest_frame(&fixture->decode);
    ASSERT_SUCCESS(h2_decoded_frame_check_finished(frame, AWS_H2_FRAME_T_HEADERS, 0x76543210 /*stream_id*/));
    ASSERT_TRUE(frame->headers_malformed);

    ASSERT_TRUE(frame->end_stream);
    return AWS_OP_SUCCESS;
}

/* Message is malformed if server receives a response.
 * A malformed message is a Stream Error, not a Connection Error, so the decoder should continue */
H2_DECODER_ON_SERVER_TEST(h2_decoder_malformed_headers_response_to_server) {
    (void)allocator;
    struct fixture *fixture = ctx;

    /* clang-format off */
    uint8_t input[] = {
        0x00, 0x00, 0x05,               /* Length (24) */
        AWS_H2_FRAME_T_HEADERS,         /* Type (8) */
        AWS_H2_FRAME_F_END_HEADERS | AWS_H2_FRAME_F_END_STREAM, /* Flags (8) */
        0x76, 0x54, 0x32, 0x10,         /* Reserved (1) | Stream Identifier (31) */
        /* HEADERS */
        0x48, 0x03, '3', '0', '2',      /* ":status: 302" - indexed name, uncompressed value */
    };
    /* clang-format on */

    /* Decode */
    ASSERT_SUCCESS(s_decode_all(fixture, aws_byte_cursor_from_array(input, sizeof(input))));

    /* Validate */
    struct h2_decoded_frame *frame = h2_decode_tester_latest_frame(&fixture->decode);
    ASSERT_SUCCESS(h2_decoded_frame_check_finished(frame, AWS_H2_FRAME_T_HEADERS, 0x76543210 /*stream_id*/));
    ASSERT_TRUE(frame->headers_malformed);

    ASSERT_TRUE(frame->end_stream);
    return AWS_OP_SUCCESS;
}

/* Message is malformed if client cannot receive requests in HEADERS
 * (though they can get requests in PUSH_PROMISE frames).
 * A malformed message is a Stream Error, not a Connection Error, so the decoder should continue */
H2_DECODER_ON_CLIENT_TEST(h2_decoder_malformed_headers_request_to_client) {
    (void)allocator;
    struct fixture *fixture = ctx;

    /* clang-format off */
    uint8_t input[] = {
        0x00, 0x00, 0x03,               /* Length (24) */
        AWS_H2_FRAME_T_HEADERS,         /* Type (8) */
        AWS_H2_FRAME_F_END_HEADERS | AWS_H2_FRAME_F_END_STREAM, /* Flags (8) */
        0x00, 0x00, 0x00, 0x01,         /* Reserved (1) | Stream Identifier (31) */
        /* HEADERS */
        0x82,                           /* ":method: GET" - indexed */
        0x86,                           /* ":scheme: http" - indexed */
        0x84,                           /* ":path: /" - indexed */
    };
    /* clang-format on */

    /* Decode */
    ASSERT_SUCCESS(s_decode_all(fixture, aws_byte_cursor_from_array(input, sizeof(input))));

    /* Validate */
    struct h2_decoded_frame *frame = h2_decode_tester_latest_frame(&fixture->decode);
    ASSERT_SUCCESS(h2_decoded_frame_check_finished(frame, AWS_H2_FRAME_T_HEADERS, 1 /*stream_id*/));
    ASSERT_TRUE(frame->headers_malformed);

    ASSERT_TRUE(frame->end_stream);
    return AWS_OP_SUCCESS;
}

/* Message is malformed if it contains both request and response pseudo-headers.
 * A malformed message is a Stream Error, not a Connection Error, so the decoder should continue */
H2_DECODER_ON_CLIENT_TEST(h2_decoder_malformed_headers_mixed_pseudoheaders) {
    (void)allocator;
    struct fixture *fixture = ctx;

    /* clang-format off */
    uint8_t input[] = {
        0x00, 0x00, 0x06,               /* Length (24) */
        AWS_H2_FRAME_T_HEADERS,         /* Type (8) */
        AWS_H2_FRAME_F_END_HEADERS | AWS_H2_FRAME_F_END_STREAM, /* Flags (8) */
        0x00, 0x00, 0x00, 0x01,         /* Reserved (1) | Stream Identifier (31) */
        /* HEADERS */
        0x82,                           /* ":method: GET" - REQUEST PSEUDO-HEADER */
        0x48, 0x03, '3', '0', '2',      /* ":status: 302" - RESPONSE PSEUDO-HEADER */
    };
    /* clang-format on */

    /* Decode */
    ASSERT_SUCCESS(s_decode_all(fixture, aws_byte_cursor_from_array(input, sizeof(input))));

    /* Validate */
    struct h2_decoded_frame *frame = h2_decode_tester_latest_frame(&fixture->decode);
    ASSERT_SUCCESS(h2_decoded_frame_check_finished(frame, AWS_H2_FRAME_T_HEADERS, 1 /*stream_id*/));
    ASSERT_TRUE(frame->headers_malformed);

    ASSERT_TRUE(frame->end_stream);
    return AWS_OP_SUCCESS;
}

/* Message is malformed if pseudo-headers come after regular headers.
 * A malformed message is a Stream Error, not a Connection Error, so the decoder should continue */
H2_DECODER_ON_CLIENT_TEST(h2_decoder_malformed_headers_late_pseudoheaders) {
    (void)allocator;
    struct fixture *fixture = ctx;

    /* clang-format off */
    uint8_t input[] = {
        0x00, 0x00, 11,                 /* Length (24) */
        AWS_H2_FRAME_T_HEADERS,         /* Type (8) */
        AWS_H2_FRAME_F_END_HEADERS | AWS_H2_FRAME_F_END_STREAM, /* Flags (8) */
        0x00, 0x00, 0x00, 0x01,         /* Reserved (1) | Stream Identifier (31) */
        /* HEADERS */
        0x7a, 0x04, 't', 'e', 's', 't', /* "user-agent: test" - REGULAR HEADER */
        0x48, 0x03, '3', '0', '2',      /* ":status: 302" - PSEUDO-HEADER after regular header*/
    };
    /* clang-format on */

    /* Decode */
    ASSERT_SUCCESS(s_decode_all(fixture, aws_byte_cursor_from_array(input, sizeof(input))));

    /* Validate */
    struct h2_decoded_frame *frame = h2_decode_tester_latest_frame(&fixture->decode);
    ASSERT_SUCCESS(h2_decoded_frame_check_finished(frame, AWS_H2_FRAME_T_HEADERS, 1 /*stream_id*/));
    ASSERT_TRUE(frame->headers_malformed);

    ASSERT_TRUE(frame->end_stream);
    return AWS_OP_SUCCESS;
}

/* Message is malformed if trailing header does not end stream. */
H2_DECODER_ON_CLIENT_TEST(h2_decoder_malformed_headers_trailer_must_end_stream) {
    (void)allocator;
    struct fixture *fixture = ctx;

    /* clang-format off */
    uint8_t input[] = {
        0x00, 0x00, 0x00,               /* Length (24) */
        AWS_H2_FRAME_T_HEADERS,         /* Type (8) */
        AWS_H2_FRAME_F_END_HEADERS,     /* Flags (8) */
        0x76, 0x54, 0x32, 0x10,         /* Reserved (1) | Stream Identifier (31) */
        /* HEADERS - blank*/
    };
    /* clang-format on */

    /* Decode */
    ASSERT_SUCCESS(s_decode_all(fixture, aws_byte_cursor_from_array(input, sizeof(input))));

    /* Validate */
    struct h2_decoded_frame *frame = h2_decode_tester_latest_frame(&fixture->decode);
    ASSERT_SUCCESS(h2_decoded_frame_check_finished(frame, AWS_H2_FRAME_T_HEADERS, 0x76543210 /*stream_id*/));
    ASSERT_TRUE(frame->headers_malformed);
    ASSERT_FALSE(frame->end_stream);
    return AWS_OP_SUCCESS;
}

/* Even if a header-block is malformed, we still process its fields, which may mutate the hpack tables. */
H2_DECODER_ON_CLIENT_TEST(h2_decoder_malformed_header_continues_hpack_parsing) {
    (void)allocator;
    struct fixture *fixture = ctx;

    /* clang-format off */
    uint8_t input[] = {
        /* FRAME 1 - malformed HEADERS */
        0x00, 0x00, 15,                 /* Length (24) */
        AWS_H2_FRAME_T_HEADERS,         /* Type (8) */
        AWS_H2_FRAME_F_END_HEADERS,     /* Flags (8) */
        0x00, 0x00, 0x00, 0x01,         /* Reserved (1) | Stream Identifier (31) */
        /* HEADERS */
        0x48, 0x03, '3', '0', '2',      /* ":status: 302" - stored to dynamic table */
        0x40, 0x01, ',', 0x01, 'a',     /* ",: a" - INVALID character - stored to dynamic table */
        0x40, 0x01, 'b', 0x01, 'c',     /* "b: c" - stored to dynamic table */

        /* So at this point dynamic table should look like:
         *  INDEX   NAME    VALUE
         *  62      b       c
         *  63      ,       a
         *  64      :status 302
         */

        /* FRAME 2 - valid HEADERS referencing entry from malformed HEADERS */
        0x00, 0x00, 2,                  /* Length (24) */
        AWS_H2_FRAME_T_HEADERS,         /* Type (8) */
        AWS_H2_FRAME_F_END_HEADERS,     /* Flags (8) */
        0x00, 0x00, 0x00, 0x03,         /* Reserved (1) | Stream Identifier (31) */
        /* HEADERS */
        0xc0,                           /* ":status: 302" - indexed from dynamic table */
        0xbe,                           /* "b: c" - indexed from dynamic table */
    };
    /* clang-format on */

    /* Decode */
    ASSERT_SUCCESS(s_decode_all(fixture, aws_byte_cursor_from_array(input, sizeof(input))));

    /* Validate */
    ASSERT_UINT_EQUALS(2, h2_decode_tester_frame_count(&fixture->decode));

    /* frame 1 should be malformed */
    struct h2_decoded_frame *frame = h2_decode_tester_get_frame(&fixture->decode, 0);
    ASSERT_SUCCESS(h2_decoded_frame_check_finished(frame, AWS_H2_FRAME_T_HEADERS, 1 /*stream_id*/));
    ASSERT_TRUE(frame->headers_malformed);

    /* frame 2 should be able to index fields stored by previous malformed frame */
    frame = h2_decode_tester_get_frame(&fixture->decode, 1);
    ASSERT_SUCCESS(h2_decoded_frame_check_finished(frame, AWS_H2_FRAME_T_HEADERS, 3 /*stream_id*/));
    ASSERT_FALSE(frame->headers_malformed);
    ASSERT_UINT_EQUALS(2, aws_http_headers_count(frame->headers));
    ASSERT_SUCCESS(s_check_header(frame, 0, ":status", "302", AWS_HTTP_HEADER_COMPRESSION_USE_CACHE));
    ASSERT_SUCCESS(s_check_header(frame, 1, "b", "c", AWS_HTTP_HEADER_COMPRESSION_USE_CACHE));

    return AWS_OP_SUCCESS;
}

/* Test CONTINUATION frame.
 * Decoder requires that a HEADERS or PUSH_PROMISE frame be sent first */
H2_DECODER_ON_CLIENT_TEST(h2_decoder_continuation) {
    (void)allocator;
    struct fixture *fixture = ctx;

    /* clang-format off */
    uint8_t input[] = {
        /* HEADERS FRAME*/
        0x00, 0x00, 0x05,           /* Length (24) */
        AWS_H2_FRAME_T_HEADERS,     /* Type (8) */
        AWS_H2_FRAME_F_END_STREAM, /* Flags (8) */
        0x76, 0x54, 0x32, 0x10,     /* Reserved (1) | Stream Identifier (31) */
        /* PAYLOAD */
        0x48, 0x03, '3', '0', '2',  /* ":status: 302" - indexed name, uncompressed value */

        /* CONTINUATION FRAME*/
        0x00, 0x00, 0x09,           /* Length (24) */
        AWS_H2_FRAME_T_CONTINUATION,/* Type (8) */
        AWS_H2_FRAME_F_END_HEADERS, /* Flags (8) */
        0x76, 0x54, 0x32, 0x10,     /* Reserved (1) | Stream Identifier (31) */
        /* PAYLOAD */
        0x58, 0x07, 'p', 'r', 'i', 'v', 'a', 't', 'e', /* "cache-control: private" */
    };
    /* clang-format on */

    /* Decode */
    ASSERT_SUCCESS(s_decode_all(fixture, aws_byte_cursor_from_array(input, sizeof(input))));

    /* Validate */
    struct h2_decoded_frame *frame = h2_decode_tester_latest_frame(&fixture->decode);
    ASSERT_SUCCESS(h2_decoded_frame_check_finished(frame, AWS_H2_FRAME_T_HEADERS, 0x76543210 /*stream_id*/));
    ASSERT_FALSE(frame->headers_malformed);
    ASSERT_UINT_EQUALS(2, aws_http_headers_count(frame->headers));
    ASSERT_SUCCESS(s_check_header(frame, 0, ":status", "302", AWS_HTTP_HEADER_COMPRESSION_USE_CACHE));
    ASSERT_SUCCESS(s_check_header(frame, 1, "cache-control", "private", AWS_HTTP_HEADER_COMPRESSION_USE_CACHE));
    ASSERT_TRUE(frame->end_stream);
    return AWS_OP_SUCCESS;
}

/* Try setting ALL the flags on CONTINUATION frame.
 * Only END_HEADERS and should trigger.
 * Continuation doesn't support PRIORITY and PADDING like HEADERS does, so they should just be ignored */
H2_DECODER_ON_CLIENT_TEST(h2_decoder_continuation_ignores_unknown_flags) {
    (void)allocator;
    struct fixture *fixture = ctx;

    /* clang-format off */
    uint8_t input[] = {
        /* HEADERS FRAME*/
        0x00, 0x00, 0x05,           /* Length (24) */
        AWS_H2_FRAME_T_HEADERS,     /* Type (8) */
        0x0, /* Flags (8) */
        0x76, 0x54, 0x32, 0x10,     /* Reserved (1) | Stream Identifier (31) */
        /* PAYLOAD */
        0x48, 0x03, '3', '0', '2',  /* ":status: 302" - indexed name, uncompressed value */

        /* CONTINUATION FRAME*/
        0x00, 0x00, 0x09,           /* Length (24) */
        AWS_H2_FRAME_T_CONTINUATION,/* Type (8) */
        0xFF,                       /* Flags (8) */
        0x76, 0x54, 0x32, 0x10,     /* Reserved (1) | Stream Identifier (31) */
        /* PAYLOAD */
        0x58, 0x07, 'p', 'r', 'i', 'v', 'a', 't', 'e', /* "cache-control: private" */
    };
    /* clang-format on */

    /* Decode */
    ASSERT_SUCCESS(s_decode_all(fixture, aws_byte_cursor_from_array(input, sizeof(input))));

    /* Validate */
    struct h2_decoded_frame *frame = h2_decode_tester_latest_frame(&fixture->decode);
    ASSERT_SUCCESS(h2_decoded_frame_check_finished(frame, AWS_H2_FRAME_T_HEADERS, 0x76543210 /*stream_id*/));
    ASSERT_FALSE(frame->headers_malformed);
    ASSERT_UINT_EQUALS(2, aws_http_headers_count(frame->headers));
    ASSERT_SUCCESS(s_check_header(frame, 0, ":status", "302", AWS_HTTP_HEADER_COMPRESSION_USE_CACHE));
    ASSERT_SUCCESS(s_check_header(frame, 1, "cache-control", "private", AWS_HTTP_HEADER_COMPRESSION_USE_CACHE));
    return AWS_OP_SUCCESS;
}

/* Test that we an handle a header-field whose encoding is spread across multiple frames.
 * Throw some padding in to make it extra complicated */
H2_DECODER_ON_CLIENT_TEST(h2_decoder_continuation_header_field_spans_frames) {
    (void)allocator;
    struct fixture *fixture = ctx;

    /* clang-format off */
    uint8_t input[] = {
        /* HEADERS FRAME*/
        0x00, 0x00, 0x06,           /* Length (24) */
        AWS_H2_FRAME_T_HEADERS,     /* Type (8) */
        AWS_H2_FRAME_F_PADDED,      /* Flags (8) */
        0x76, 0x54, 0x32, 0x10,     /* Reserved (1) | Stream Identifier (31) */
        /* PAYLOAD */
        0x02,                       /* Pad Length (8)                           - F_PADDED */
        0x48, 0x03, '3',            /* ":status: 302" - beginning 3/5 bytes encoded in this frame. */
        0x00, 0x00,                 /* Padding (*)                              - F_PADDED */

        /* CONTINUATION FRAME*/
        0x00, 0x00, 0x02,           /* Length (24) */
        AWS_H2_FRAME_T_CONTINUATION,/* Type (8) */
        AWS_H2_FRAME_F_END_HEADERS, /* Flags (8) */
        0x76, 0x54, 0x32, 0x10,     /* Reserved (1) | Stream Identifier (31) */
        /* PAYLOAD */
        '0', '2',                   /* :status: 302" - last 2/5 bytes encoded in this frame*/
    };
    /* clang-format on */

    /* Decode */
    ASSERT_SUCCESS(s_decode_all(fixture, aws_byte_cursor_from_array(input, sizeof(input))));

    /* Validate */
    struct h2_decoded_frame *frame = h2_decode_tester_latest_frame(&fixture->decode);
    ASSERT_SUCCESS(h2_decoded_frame_check_finished(frame, AWS_H2_FRAME_T_HEADERS, 0x76543210 /*stream_id*/));
    ASSERT_FALSE(frame->headers_malformed);
    ASSERT_UINT_EQUALS(1, aws_http_headers_count(frame->headers));
    ASSERT_SUCCESS(s_check_header(frame, 0, ":status", "302", AWS_HTTP_HEADER_COMPRESSION_USE_CACHE));
    ASSERT_FALSE(frame->end_stream);
    return AWS_OP_SUCCESS;
}

/* Test having multiple CONTINUATION frames in a row */
H2_DECODER_ON_CLIENT_TEST(h2_decoder_continuation_many_frames) {
    (void)allocator;
    struct fixture *fixture = ctx;

    /* clang-format off */
    uint8_t input[] = {
        /* HEADERS FRAME*/
        0x00, 0x00, 0x05,           /* Length (24) */
        AWS_H2_FRAME_T_HEADERS,     /* Type (8) */
        AWS_H2_FRAME_F_END_STREAM, /* Flags (8) */
        0x76, 0x54, 0x32, 0x10,     /* Reserved (1) | Stream Identifier (31) */
        /* PAYLOAD */
        0x48, 0x03, '3', '0', '2',  /* ":status: 302" - indexed name, uncompressed value */

        /* CONTINUATION FRAME*/
        0x00, 0x00, 0x09,           /* Length (24) */
        AWS_H2_FRAME_T_CONTINUATION,/* Type (8) */
        0x0,                        /* Flags (8) */
        0x76, 0x54, 0x32, 0x10,     /* Reserved (1) | Stream Identifier (31) */
        /* PAYLOAD */
        0x58, 0x07, 'p', 'r', 'i', 'v', 'a', 't', 'e', /* "cache-control: private" */

        /* CONTINUATION FRAME*/
        0x00, 0x00, 0x08,           /* Length (24) */
        AWS_H2_FRAME_T_CONTINUATION,/* Type (8) */
        AWS_H2_FRAME_F_END_HEADERS, /* Flags (8) */
        0x76, 0x54, 0x32, 0x10,     /* Reserved (1) | Stream Identifier (31) */
        /* PAYLOAD */
        0x40, 0x02, 'h', 'i', 0x03, 'm', 'o', 'm', /* "hi: mom" */
    };
    /* clang-format on */

    /* Decode */
    ASSERT_SUCCESS(s_decode_all(fixture, aws_byte_cursor_from_array(input, sizeof(input))));

    /* Validate */
    struct h2_decoded_frame *frame = h2_decode_tester_latest_frame(&fixture->decode);
    ASSERT_SUCCESS(h2_decoded_frame_check_finished(frame, AWS_H2_FRAME_T_HEADERS, 0x76543210 /*stream_id*/));
    ASSERT_FALSE(frame->headers_malformed);
    ASSERT_UINT_EQUALS(3, aws_http_headers_count(frame->headers));
    ASSERT_SUCCESS(s_check_header(frame, 0, ":status", "302", AWS_HTTP_HEADER_COMPRESSION_USE_CACHE));
    ASSERT_SUCCESS(s_check_header(frame, 1, "cache-control", "private", AWS_HTTP_HEADER_COMPRESSION_USE_CACHE));
    ASSERT_SUCCESS(s_check_header(frame, 2, "hi", "mom", AWS_HTTP_HEADER_COMPRESSION_USE_CACHE));
    ASSERT_TRUE(frame->end_stream);
    return AWS_OP_SUCCESS;
}

/* Test having HEADERS and CONTINUATION frames with empty header-block-fragments */
H2_DECODER_ON_CLIENT_TEST(h2_decoder_continuation_empty_payloads) {
    (void)allocator;
    struct fixture *fixture = ctx;

    /* clang-format off */
    uint8_t input[] = {
        /* HEADERS FRAME*/
        0x00, 0x00, 0x00,           /* Length (24) */
        AWS_H2_FRAME_T_HEADERS,     /* Type (8) */
        AWS_H2_FRAME_F_END_STREAM,  /* Flags (8) */
        0x76, 0x54, 0x32, 0x10,     /* Reserved (1) | Stream Identifier (31) */
        /* PAYLOAD */

        /* CONTINUATION FRAME*/
        0x00, 0x00, 0x00,           /* Length (24) */
        AWS_H2_FRAME_T_CONTINUATION,/* Type (8) */
        0x0,                        /* Flags (8) */
        0x76, 0x54, 0x32, 0x10,     /* Reserved (1) | Stream Identifier (31) */
        /* PAYLOAD */

        /* CONTINUATION FRAME*/
        0x00, 0x00, 0x05,           /* Length (24) */
        AWS_H2_FRAME_T_CONTINUATION,/* Type (8) */
        AWS_H2_FRAME_F_END_HEADERS, /* Flags (8) */
        0x76, 0x54, 0x32, 0x10,     /* Reserved (1) | Stream Identifier (31) */
        /* PAYLOAD */
        0x48, 0x03, '3', '0', '2',  /* ":status: 302" - indexed name, uncompressed value */
    };
    /* clang-format on */

    /* Decode */
    ASSERT_SUCCESS(s_decode_all(fixture, aws_byte_cursor_from_array(input, sizeof(input))));

    /* Validate */
    struct h2_decoded_frame *frame = h2_decode_tester_latest_frame(&fixture->decode);
    ASSERT_SUCCESS(h2_decoded_frame_check_finished(frame, AWS_H2_FRAME_T_HEADERS, 0x76543210 /*stream_id*/));
    ASSERT_FALSE(frame->headers_malformed);
    ASSERT_UINT_EQUALS(1, aws_http_headers_count(frame->headers));
    ASSERT_SUCCESS(s_check_header(frame, 0, ":status", "302", AWS_HTTP_HEADER_COMPRESSION_USE_CACHE));
    ASSERT_TRUE(frame->end_stream);
    return AWS_OP_SUCCESS;
}

/* Once a header-block starts, it's illegal for any frame but a CONTINUATION on that same stream to arrive.
 * This test sends a different frame type next */
H2_DECODER_ON_CLIENT_TEST(h2_decoder_err_continuation_frame_expected) {
    (void)allocator;
    struct fixture *fixture = ctx;

    /* clang-format off */
    uint8_t input[] = {
        /* HEADERS FRAME*/
        0x00, 0x00, 0x05,           /* Length (24) */
        AWS_H2_FRAME_T_HEADERS,     /* Type (8) */
        0x0,                        /* Flags (8) */
        0x76, 0x54, 0x32, 0x10,     /* Reserved (1) | Stream Identifier (31) */
        /* PAYLOAD */
        0x48, 0x03, '3', '0', '2',  /* ":status: 302" - indexed name, uncompressed value */

        /* HEADERS FRAME*/
        0x00, 0x00, 0x05,           /* Length (24) */
        AWS_H2_FRAME_T_HEADERS,     /* Type (8) */
        0x0,                        /* Flags (8) */
        0x76, 0x54, 0x32, 0x12,     /* Reserved (1) | Stream Identifier (31) */
        /* PAYLOAD */
        0x48, 0x03, '3', '0', '2',  /* ":status: 302" - indexed name, uncompressed value */
    };
    /* clang-format on */

    /* Decode */
    ASSERT_ERROR(
        AWS_ERROR_HTTP_PROTOCOL_ERROR, s_decode_all(fixture, aws_byte_cursor_from_array(input, sizeof(input))));

    return AWS_OP_SUCCESS;
}

/* Once a header-block starts, it's illegal for any frame but a CONTINUATION on that same stream to arrive.
 * This test sends a different stream-id next */
H2_DECODER_ON_CLIENT_TEST(h2_decoder_err_continuation_frame_same_stream_expected) {
    (void)allocator;
    struct fixture *fixture = ctx;

    /* clang-format off */
    uint8_t input[] = {
        /* HEADERS FRAME*/
        0x00, 0x00, 0x05,           /* Length (24) */
        AWS_H2_FRAME_T_HEADERS,     /* Type (8) */
        AWS_H2_FRAME_F_END_STREAM, /* Flags (8) */
        0x76, 0x54, 0x32, 0x10,     /* Reserved (1) | Stream Identifier (31) */
        /* PAYLOAD */
        0x48, 0x03, '3', '0', '2',  /* ":status: 302" - indexed name, uncompressed value */

        /* CONTINUATION FRAME*/
        0x00, 0x00, 0x09,           /* Length (24) */
        AWS_H2_FRAME_T_CONTINUATION,/* Type (8) */
        AWS_H2_FRAME_F_END_HEADERS, /* Flags (8) */
        0x76, 0x54, 0x32, 0x12,     /* Reserved (1) | Stream Identifier (31) */
        /* PAYLOAD */
        0x58, 0x07, 'p', 'r', 'i', 'v', 'a', 't', 'e', /* "cache-control: private" */
    };
    /* clang-format on */

    /* Decode */
    ASSERT_ERROR(
        AWS_ERROR_HTTP_PROTOCOL_ERROR, s_decode_all(fixture, aws_byte_cursor_from_array(input, sizeof(input))));

    return AWS_OP_SUCCESS;
}

/* It's an error for a header-block to end with a partially decoded header-field */
H2_DECODER_ON_CLIENT_TEST(h2_decoder_err_partial_header) {
    (void)allocator;
    struct fixture *fixture = ctx;

    /* clang-format off */
    uint8_t input[] = {
        /* HEADERS FRAME*/
        0x00, 0x00, 0x03,           /* Length (24) */
        AWS_H2_FRAME_T_HEADERS,     /* Type (8) */
        AWS_H2_FRAME_F_END_HEADERS, /* Flags (8) */
        0x76, 0x54, 0x32, 0x10,     /* Reserved (1) | Stream Identifier (31) */
        /* PAYLOAD */
        0x48, 0x03, '3',            /* ":status: 302" - Note that final 2 characters are not encoded */
    };
    /* clang-format on */

    /* Decode */
    ASSERT_ERROR(AWS_ERROR_HTTP_COMPRESSION, s_decode_all(fixture, aws_byte_cursor_from_array(input, sizeof(input))));

    return AWS_OP_SUCCESS;
}

/* Ensure that random HPACK decoding errors are reported as ERROR_COMPRESSION */
H2_DECODER_ON_CLIENT_TEST(h2_decoder_err_bad_hpack_data) {
    (void)allocator;
    struct fixture *fixture = ctx;

    /* clang-format off */
    uint8_t input[] = {
        /* HEADERS FRAME*/
        0x00, 0x00, 32,             /* Length (24) */
        AWS_H2_FRAME_T_HEADERS,     /* Type (8) */
        AWS_H2_FRAME_F_END_HEADERS, /* Flags (8) */
        0x76, 0x54, 0x32, 0x10,     /* Reserved (1) | Stream Identifier (31) */
        /* PAYLOAD */
        0xFF, 0xFF, 0xFF, 0xFF, 0xFF, 0xFF, 0xFF, 0xFF, /* indexed header field, with index bigger than 64bits */
        0xFF, 0xFF, 0xFF, 0xFF, 0xFF, 0xFF, 0xFF, 0xFF,
        0xFF, 0xFF, 0xFF, 0xFF, 0xFF, 0xFF, 0xFF, 0xFF,
        0xFF, 0xFF, 0xFF, 0xFF, 0xFF, 0xFF, 0xFF, 0xFF,
    };
    /* clang-format on */

    /* Decode */
    ASSERT_ERROR(AWS_ERROR_HTTP_COMPRESSION, s_decode_all(fixture, aws_byte_cursor_from_array(input, sizeof(input))));

    return AWS_OP_SUCCESS;
}

/* Test PRIORITY frame */
H2_DECODER_ON_CLIENT_TEST(h2_decoder_priority) {
    (void)allocator;
    struct fixture *fixture = ctx;

    /* clang-format off */
    uint8_t input[] = {
        0x00, 0x00, 0x05,           /* Length (24) */
        AWS_H2_FRAME_T_PRIORITY,    /* Type (8) */
        0x00,                       /* Flags (8) */
        0x76, 0x54, 0x32, 0x10,     /* Reserved (1) | Stream Identifier (31) */
        /* PRIORITY */
        0x81, 0x23, 0x45, 0x67,     /* Exclusive (1) | Stream Dependency (31) */
        0x09,                       /* Weight (8)                             */
    };
    /* clang-format on */

    ASSERT_SUCCESS(s_decode_all(fixture, aws_byte_cursor_from_array(input, sizeof(input))));

    /* Our implementation currently chooses to ignore PRIORITY frames, so no callbacks should have fired */
    ASSERT_UINT_EQUALS(0, h2_decode_tester_frame_count(&fixture->decode));
    return AWS_OP_SUCCESS;
}

/* Unknown flags should be ignored. PRIORITY frames don't have any flags. */
H2_DECODER_ON_CLIENT_TEST(h2_decoder_priority_ignores_unknown_flags) {
    (void)allocator;
    struct fixture *fixture = ctx;

    /* clang-format off */
    uint8_t input[] = {
        0x00, 0x00, 0x05,           /* Length (24) */
        AWS_H2_FRAME_T_PRIORITY,    /* Type (8) */
        0xFF,                       /* Flags (8) */
        0x76, 0x54, 0x32, 0x10,     /* Reserved (1) | Stream Identifier (31) */
        /* PRIORITY */
        0x81, 0x23, 0x45, 0x67,     /* Exclusive (1) | Stream Dependency (31) */
        0x09,                       /* Weight (8)                             */
    };
    /* clang-format on */

    ASSERT_SUCCESS(s_decode_all(fixture, aws_byte_cursor_from_array(input, sizeof(input))));

    /* Our implementation currently chooses to ignore PRIORITY frames, so no callbacks should have fired */
    ASSERT_UINT_EQUALS(0, h2_decode_tester_frame_count(&fixture->decode));
    return AWS_OP_SUCCESS;
}

H2_DECODER_ON_CLIENT_TEST(h2_decoder_err_priority_requires_stream_id) {
    (void)allocator;
    struct fixture *fixture = ctx;

    /* clang-format off */
    uint8_t input[] = {
        0x00, 0x00, 0x05,           /* Length (24) */
        AWS_H2_FRAME_T_PRIORITY,    /* Type (8) */
        0x00,                       /* Flags (8) */
        0x00, 0x00, 0x00, 0x00,     /* Reserved (1) | Stream Identifier (31) */
        /* PRIORITY */
        0x81, 0x23, 0x45, 0x67,     /* Exclusive (1) | Stream Dependency (31) */
        0x09,                       /* Weight (8)                             */
    };
    /* clang-format on */

    ASSERT_ERROR(
        AWS_ERROR_HTTP_PROTOCOL_ERROR, s_decode_all(fixture, aws_byte_cursor_from_array(input, sizeof(input))));

    return AWS_OP_SUCCESS;
}

/* Test PRIORITY frame */
H2_DECODER_ON_CLIENT_TEST(h2_decoder_err_priority_payload_too_small) {
    (void)allocator;
    struct fixture *fixture = ctx;

    /* clang-format off */
    uint8_t input[] = {
        0x00, 0x00, 0x04,           /* Length (24) */
        AWS_H2_FRAME_T_PRIORITY,    /* Type (8) */
        0x00,                       /* Flags (8) */
        0x76, 0x54, 0x32, 0x10,     /* Reserved (1) | Stream Identifier (31) */
        /* PRIORITY */
        0x81, 0x23, 0x45, 0x67,     /* Exclusive (1) | Stream Dependency (31) */
                                    /* Weight (8)                             */
    };
    /* clang-format on */

    ASSERT_ERROR(
        AWS_ERROR_HTTP_INVALID_FRAME_SIZE, s_decode_all(fixture, aws_byte_cursor_from_array(input, sizeof(input))));

    return AWS_OP_SUCCESS;
}

/* Test PRIORITY frame */
H2_DECODER_ON_CLIENT_TEST(h2_decoder_err_priority_payload_too_large) {
    (void)allocator;
    struct fixture *fixture = ctx;

    /* clang-format off */
    uint8_t input[] = {
        0x00, 0x00, 0x06,           /* Length (24) */
        AWS_H2_FRAME_T_PRIORITY,    /* Type (8) */
        0x00,                       /* Flags (8) */
        0x76, 0x54, 0x32, 0x10,     /* Reserved (1) | Stream Identifier (31) */
        /* PRIORITY */
        0x81, 0x23, 0x45, 0x67,     /* Exclusive (1) | Stream Dependency (31) */
        0x09,                       /* Weight (8)                             */
        0x00,                       /* TOO MUCH PAYLOAD*/
    };
    /* clang-format on */

    ASSERT_ERROR(
        AWS_ERROR_HTTP_INVALID_FRAME_SIZE, s_decode_all(fixture, aws_byte_cursor_from_array(input, sizeof(input))));

    return AWS_OP_SUCCESS;
}

/* Test RST_STREAM frame */
H2_DECODER_ON_CLIENT_TEST(h2_decoder_rst_stream) {
    (void)allocator;
    struct fixture *fixture = ctx;

    /* clang-format off */
    uint8_t input[] = {
        0x00, 0x00, 0x04,           /* Length (24) */
        AWS_H2_FRAME_T_RST_STREAM,  /* Type (8) */
        0x00,                       /* Flags (8) */
        0x76, 0x54, 0x32, 0x10,     /* Reserved (1) | Stream Identifier (31) */
        /* RST_STREAM */
        0xFF, 0xEE, 0xDD, 0xCC,     /* Error Code (32) */
    };
    /* clang-format on */

    ASSERT_SUCCESS(s_decode_all(fixture, aws_byte_cursor_from_array(input, sizeof(input))));

    /* Validate */
    ASSERT_UINT_EQUALS(1, h2_decode_tester_frame_count(&fixture->decode));
    struct h2_decoded_frame *frame = h2_decode_tester_latest_frame(&fixture->decode);
    ASSERT_SUCCESS(h2_decoded_frame_check_finished(frame, AWS_H2_FRAME_T_RST_STREAM, 0x76543210 /*stream_id*/));
    ASSERT_UINT_EQUALS(0xFFEEDDCC, frame->error_code);
    return AWS_OP_SUCCESS;
}

/* Unknown flags should be ignored. RST_STREAM frame doesn't support any flags */
H2_DECODER_ON_CLIENT_TEST(h2_decoder_rst_stream_ignores_unknown_flags) {
    (void)allocator;
    struct fixture *fixture = ctx;

    /* clang-format off */
    uint8_t input[] = {
        0x00, 0x00, 0x04,           /* Length (24) */
        AWS_H2_FRAME_T_RST_STREAM,  /* Type (8) */
        0xFF,                       /* Flags (8) */
        0x76, 0x54, 0x32, 0x10,     /* Reserved (1) | Stream Identifier (31) */
        /* RST_STREAM */
        0xFF, 0xEE, 0xDD, 0xCC,     /* Error Code (32) */
    };
    /* clang-format on */

    ASSERT_SUCCESS(s_decode_all(fixture, aws_byte_cursor_from_array(input, sizeof(input))));

    /* Validate */
    ASSERT_UINT_EQUALS(1, h2_decode_tester_frame_count(&fixture->decode));
    struct h2_decoded_frame *frame = h2_decode_tester_latest_frame(&fixture->decode);
    ASSERT_SUCCESS(h2_decoded_frame_check_finished(frame, AWS_H2_FRAME_T_RST_STREAM, 0x76543210 /*stream_id*/));
    ASSERT_UINT_EQUALS(0xFFEEDDCC, frame->error_code);
    return AWS_OP_SUCCESS;
}

H2_DECODER_ON_CLIENT_TEST(h2_decoder_err_rst_stream_requires_stream_id) {
    (void)allocator;
    struct fixture *fixture = ctx;

    /* clang-format off */
    uint8_t input[] = {
        0x00, 0x00, 0x04,           /* Length (24) */
        AWS_H2_FRAME_T_RST_STREAM,  /* Type (8) */
        0x00,                       /* Flags (8) */
        0x00, 0x00, 0x00, 0x00,     /* Reserved (1) | Stream Identifier (31) */
        /* RST_STREAM */
        0xFF, 0xEE, 0xDD, 0xCC,     /* Error Code (32) */
    };
    /* clang-format on */

    ASSERT_ERROR(
        AWS_ERROR_HTTP_PROTOCOL_ERROR, s_decode_all(fixture, aws_byte_cursor_from_array(input, sizeof(input))));

    return AWS_OP_SUCCESS;
}

/* Payload must be 4 bytes exactly */
H2_DECODER_ON_CLIENT_TEST(h2_decoder_err_rst_stream_payload_too_small) {
    (void)allocator;
    struct fixture *fixture = ctx;

    /* clang-format off */
    uint8_t input[] = {
        0x00, 0x00, 0x03,           /* Length (24) */
        AWS_H2_FRAME_T_RST_STREAM,  /* Type (8) */
        0x00,                       /* Flags (8) */
        0x76, 0x54, 0x32, 0x10,     /* Reserved (1) | Stream Identifier (31) */
        /* RST_STREAM */
        0xFF, 0xEE, 0xDD,           /* Error Code (32) <-- missing one byte */
    };
    /* clang-format on */

    ASSERT_ERROR(
        AWS_ERROR_HTTP_INVALID_FRAME_SIZE, s_decode_all(fixture, aws_byte_cursor_from_array(input, sizeof(input))));

    return AWS_OP_SUCCESS;
}

/* Payload must be 4 bytes exactly */
H2_DECODER_ON_CLIENT_TEST(h2_decoder_err_rst_stream_payload_too_large) {
    (void)allocator;
    struct fixture *fixture = ctx;

    /* clang-format off */
    uint8_t input[] = {
        0x00, 0x00, 0x05,           /* Length (24) */
        AWS_H2_FRAME_T_RST_STREAM,  /* Type (8) */
        0x00,                       /* Flags (8) */
        0x76, 0x54, 0x32, 0x10,     /* Reserved (1) | Stream Identifier (31) */
        /* RST_STREAM */
        0xFF, 0xEE, 0xDD, 0xCC,     /* Error Code (32) */
        0x00,                       /* TOO MUCH PAYLOAD */
    };
    /* clang-format on */

    ASSERT_ERROR(
        AWS_ERROR_HTTP_INVALID_FRAME_SIZE, s_decode_all(fixture, aws_byte_cursor_from_array(input, sizeof(input))));

    return AWS_OP_SUCCESS;
}

/* Test SETTINGS frame */
H2_DECODER_ON_CLIENT_TEST(h2_decoder_settings) {
    (void)allocator;
    struct fixture *fixture = ctx;

    /* clang-format off */
    uint8_t input[] = {
        0x00, 0x00, 12,             /* Length (24) */
        AWS_H2_FRAME_T_SETTINGS,    /* Type (8) */
        0x00,                       /* Flags (8) */
        0x00, 0x00, 0x00, 0x00,     /* Reserved (1) | Stream Identifier (31) */
        /* SETTINGS */
        0x00, 0x05,                 /* Identifier (16) */
        0x00, 0xFF, 0xFF, 0xFF,     /* Value (32) */
        0x00, 0x02,                 /* Identifier (16) */
        0x00, 0x00, 0x00, 0x01,     /* Value (32) */
    };
    /* clang-format on */

    ASSERT_SUCCESS(s_decode_all(fixture, aws_byte_cursor_from_array(input, sizeof(input))));

    /* Validate. */
    ASSERT_UINT_EQUALS(1, h2_decode_tester_frame_count(&fixture->decode));
    struct h2_decoded_frame *frame = h2_decode_tester_latest_frame(&fixture->decode);
    ASSERT_SUCCESS(h2_decoded_frame_check_finished(frame, AWS_H2_FRAME_T_SETTINGS, 0 /*stream_id*/));
    ASSERT_FALSE(frame->ack);
    ASSERT_UINT_EQUALS(2, aws_array_list_length(&frame->settings));

    struct aws_h2_frame_setting setting;
    aws_array_list_get_at(&frame->settings, &setting, 0);
    ASSERT_UINT_EQUALS(0x0005, setting.id);
    ASSERT_UINT_EQUALS(0x00FFFFFF, setting.value);

    aws_array_list_get_at(&frame->settings, &setting, 1);
    ASSERT_UINT_EQUALS(0x0002, setting.id);
    ASSERT_UINT_EQUALS(0x00000001, setting.value);

    return AWS_OP_SUCCESS;
}

/* Test SETTINGS frame */
H2_DECODER_ON_CLIENT_TEST(h2_decoder_settings_empty) {
    (void)allocator;
    struct fixture *fixture = ctx;

    /* clang-format off */
    uint8_t input[] = {
        0x00, 0x00, 0x00,           /* Length (24) */
        AWS_H2_FRAME_T_SETTINGS,    /* Type (8) */
        0x00,                       /* Flags (8) */
        0x00, 0x00, 0x00, 0x00,     /* Reserved (1) | Stream Identifier (31) */
        /* SETTINGS */
    };
    /* clang-format on */

    ASSERT_SUCCESS(s_decode_all(fixture, aws_byte_cursor_from_array(input, sizeof(input))));

    /* Validate. */
    ASSERT_UINT_EQUALS(1, h2_decode_tester_frame_count(&fixture->decode));
    struct h2_decoded_frame *frame = h2_decode_tester_latest_frame(&fixture->decode);
    ASSERT_SUCCESS(h2_decoded_frame_check_finished(frame, AWS_H2_FRAME_T_SETTINGS, 0 /*stream_id*/));
    ASSERT_FALSE(frame->ack);
    ASSERT_UINT_EQUALS(0, aws_array_list_length(&frame->settings));

    return AWS_OP_SUCCESS;
}

/* SETTINGS frame with ACK flag set */
H2_DECODER_ON_CLIENT_TEST(h2_decoder_settings_ack) {
    (void)allocator;
    struct fixture *fixture = ctx;

    /* clang-format off */
    uint8_t input[] = {
        0x00, 0x00, 0x00,           /* Length (24) */
        AWS_H2_FRAME_T_SETTINGS,    /* Type (8) */
        AWS_H2_FRAME_F_ACK,         /* Flags (8) */
        0x00, 0x00, 0x00, 0x00,     /* Reserved (1) | Stream Identifier (31) */
        /* SETTINGS */
    };
    /* clang-format on */

    ASSERT_SUCCESS(s_decode_all(fixture, aws_byte_cursor_from_array(input, sizeof(input))));

    /* Validate. */
    ASSERT_UINT_EQUALS(1, h2_decode_tester_frame_count(&fixture->decode));
    struct h2_decoded_frame *frame = h2_decode_tester_latest_frame(&fixture->decode);
    ASSERT_SUCCESS(h2_decoded_frame_check_finished(frame, AWS_H2_FRAME_T_SETTINGS, 0 /*stream_id*/));
    ASSERT_TRUE(frame->ack);
    ASSERT_UINT_EQUALS(0, aws_array_list_length(&frame->settings));

    return AWS_OP_SUCCESS;
}

/* Decoder must ignore settings with unknown IDs */
H2_DECODER_ON_CLIENT_TEST(h2_decoder_settings_ignores_unknown_ids) {
    (void)allocator;
    struct fixture *fixture = ctx;

    /* clang-format off */
    uint8_t input[] = {
        0x00, 0x00, 18,             /* Length (24) */
        AWS_H2_FRAME_T_SETTINGS,    /* Type (8) */
        0x00,                       /* Flags (8) */
        0x00, 0x00, 0x00, 0x00,     /* Reserved (1) | Stream Identifier (31) */
        /* SETTINGS */
        0x00, 0x00,                 /* Identifier (16) <-- SHOULD IGNORE. 0 is invalid ID */
        0x00, 0xFF, 0xFF, 0xFF,     /* Value (32) */
        0x00, 0x01,                 /* Identifier (16) <-- This is OK */
        0x00, 0x00, 0x00, 0x01,     /* Value (32) */
        0x00, AWS_H2_SETTINGS_END_RANGE, /* Identifier (16) <-- SHOULD IGNORE */
        0x00, 0x00, 0x00, 0x01,     /* Value (32) */
    };
    /* clang-format on */

    ASSERT_SUCCESS(s_decode_all(fixture, aws_byte_cursor_from_array(input, sizeof(input))));

    /* Validate. */
    ASSERT_UINT_EQUALS(1, h2_decode_tester_frame_count(&fixture->decode));
    struct h2_decoded_frame *frame = h2_decode_tester_latest_frame(&fixture->decode);
    ASSERT_SUCCESS(h2_decoded_frame_check_finished(frame, AWS_H2_FRAME_T_SETTINGS, 0 /*stream_id*/));
    ASSERT_FALSE(frame->ack);
    ASSERT_UINT_EQUALS(1, aws_array_list_length(&frame->settings));

    struct aws_h2_frame_setting setting;
    aws_array_list_get_at(&frame->settings, &setting, 0);
    ASSERT_UINT_EQUALS(0x0001, setting.id);
    ASSERT_UINT_EQUALS(0x00000001, setting.value);

    return AWS_OP_SUCCESS;
}

/* Unexpected flags should be ignored.
 * SETTINGS frames only support ACK */
H2_DECODER_ON_CLIENT_TEST(h2_decoder_settings_ignores_unknown_flags) {
    (void)allocator;
    struct fixture *fixture = ctx;

    /* clang-format off */
    uint8_t input[] = {
        0x00, 0x00, 0x00,           /* Length (24) */
        AWS_H2_FRAME_T_SETTINGS,    /* Type (8) */
        0xFF,                       /* Flags (8) */
        0x00, 0x00, 0x00, 0x00,     /* Reserved (1) | Stream Identifier (31) */
        /* SETTINGS */
    };
    /* clang-format on */

    ASSERT_SUCCESS(s_decode_all(fixture, aws_byte_cursor_from_array(input, sizeof(input))));

    /* Validate. */
    ASSERT_UINT_EQUALS(1, h2_decode_tester_frame_count(&fixture->decode));
    struct h2_decoded_frame *frame = h2_decode_tester_latest_frame(&fixture->decode);
    ASSERT_SUCCESS(h2_decoded_frame_check_finished(frame, AWS_H2_FRAME_T_SETTINGS, 0 /*stream_id*/));
    ASSERT_TRUE(frame->ack);
    ASSERT_UINT_EQUALS(0, aws_array_list_length(&frame->settings));

    return AWS_OP_SUCCESS;
}

/* Error if SETTINGS ACK frame has any individual settings in it */
H2_DECODER_ON_CLIENT_TEST(h2_decoder_err_settings_ack_with_data) {
    (void)allocator;
    struct fixture *fixture = ctx;

    /* clang-format off */
    uint8_t input[] = {
        0x00, 0x00, 0x06,           /* Length (24) */
        AWS_H2_FRAME_T_SETTINGS,    /* Type (8) */
        AWS_H2_FRAME_F_ACK,         /* Flags (8) */
        0x00, 0x00, 0x00, 0x00,     /* Reserved (1) | Stream Identifier (31) */
        /* SETTINGS */
        0x00, 0x05,                 /* Identifier (16) */
        0x00, 0xFF, 0xFF, 0xFF,     /* Value (32) */
    };
    /* clang-format on */

    ASSERT_ERROR(
        AWS_ERROR_HTTP_INVALID_FRAME_SIZE, s_decode_all(fixture, aws_byte_cursor_from_array(input, sizeof(input))));

    return AWS_OP_SUCCESS;
}

H2_DECODER_ON_CLIENT_TEST(h2_decoder_err_settings_forbids_stream_id) {
    (void)allocator;
    struct fixture *fixture = ctx;

    /* clang-format off */
    uint8_t input[] = {
        0x00, 0x00, 12,             /* Length (24) */
        AWS_H2_FRAME_T_SETTINGS,    /* Type (8) */
        0x00,                       /* Flags (8) */
        0x00, 0x00, 0x00, 0x01,     /* Reserved (1) | Stream Identifier (31) */
        /* SETTINGS */
        0x00, 0x05,                 /* Identifier (16) */
        0x00, 0xFF, 0xFF, 0xFF,     /* Value (32) */
        0x00, 0x02,                 /* Identifier (16) */
        0x00, 0x00, 0x00, 0x01,     /* Value (32) */
    };
    /* clang-format on */

    ASSERT_ERROR(
        AWS_ERROR_HTTP_PROTOCOL_ERROR, s_decode_all(fixture, aws_byte_cursor_from_array(input, sizeof(input))));

    return AWS_OP_SUCCESS;
}

/* Error if SETTINGS payload is not a multiple of 6 */
H2_DECODER_ON_CLIENT_TEST(h2_decoder_err_settings_payload_size) {
    (void)allocator;
    struct fixture *fixture = ctx;

    /* clang-format off */
    uint8_t input[] = {
        0x00, 0x00, 0x08,           /* Length (24) */
        AWS_H2_FRAME_T_SETTINGS,    /* Type (8) */
        0x00,                       /* Flags (8) */
        0x00, 0x00, 0x00, 0x00,     /* Reserved (1) | Stream Identifier (31) */
        /* SETTINGS */
        0x00, 0x05,                 /* Identifier (16) */
        0x00, 0xFF, 0xFF, 0xFF,     /* Value (32) */
        0x00, 0x02,                 /* Identifier (16) */
                                    /* Value (32) <-- MISSING */
    };
    /* clang-format on */

    ASSERT_ERROR(
        AWS_ERROR_HTTP_INVALID_FRAME_SIZE, s_decode_all(fixture, aws_byte_cursor_from_array(input, sizeof(input))));

    return AWS_OP_SUCCESS;
}

<<<<<<< HEAD
/* Error if SETTINGS has invalid values */
H2_DECODER_TEST_CASE(h2_decoder_err_settings_invalid_values_enable_push) {
    (void)allocator;
    struct fixture *fixture = ctx;

    /* clang-format off */
    uint8_t input[] = {
        0x00, 0x00, 12,           /* Length (24) */
        AWS_H2_FRAME_T_SETTINGS,    /* Type (8) */
        0x00,                       /* Flags (8) */
        0x00, 0x00, 0x00, 0x00,     /* Reserved (1) | Stream Identifier (31) */
        /* SETTINGS */
        0x00, 0x05,                 /* Identifier (16) */
        0x00, 0xFF, 0xFF, 0xFF,     /* Value (32) */
        0x00, 0x02,                 /* Identifier (16) */
        0x00, 0xFF, 0xFF, 0xFF,     /* Value (32) <-- INVALID value FOR ENABLE_PUSH */
    };
    /* clang-format on */

    ASSERT_ERROR(
        AWS_ERROR_HTTP_PROTOCOL_ERROR, s_decode_all(fixture, aws_byte_cursor_from_array(input, sizeof(input))));

    return AWS_OP_SUCCESS;
}

H2_DECODER_TEST_CASE(h2_decoder_err_settings_invalid_values_initial_window_size) {
    (void)allocator;
    struct fixture *fixture = ctx;

    /* clang-format off */
    uint8_t input[] = {
        0x00, 0x00, 12,           /* Length (24) */
        AWS_H2_FRAME_T_SETTINGS,    /* Type (8) */
        0x00,                       /* Flags (8) */
        0x00, 0x00, 0x00, 0x00,     /* Reserved (1) | Stream Identifier (31) */
        /* SETTINGS */
        0x00, 0x05,                 /* Identifier (16) */
        0x00, 0xFF, 0xFF, 0xFF,     /* Value (32) */
        0x00, 0x04,                 /* Identifier (16) */
        0x80, 0xFF, 0xFF, 0xFF,     /* Value (32) <-- INVALID value FOR INITIAL_WINDOW_SIZE */
    };
    /* clang-format on */

    ASSERT_ERROR(
        AWS_H2_ERR_FLOW_CONTROL_ERROR, s_decode_all(fixture, aws_byte_cursor_from_array(input, sizeof(input))));

    return AWS_OP_SUCCESS;
}

H2_DECODER_TEST_CASE(h2_decoder_err_settings_invalid_values_max_frame_size) {
    (void)allocator;
    struct fixture *fixture = ctx;

    /* clang-format off */
    uint8_t input[] = {
        0x00, 0x00, 12,           /* Length (24) */
        AWS_H2_FRAME_T_SETTINGS,    /* Type (8) */
        0x00,                       /* Flags (8) */
        0x00, 0x00, 0x00, 0x00,     /* Reserved (1) | Stream Identifier (31) */
        /* SETTINGS */
        0x00, 0x05,                 /* Identifier (16) */
        0x00, 0xFF, 0xFF, 0xFF,     /* Value (32) */
        0x00, 0x05,                 /* Identifier (16) */
        0x00, 0x00, 0x00, 0x00,     /* Value (32) <-- INVALID value FOR MAX_FRAME_SIZE */
    };
    /* clang-format on */

    ASSERT_ERROR(
        AWS_ERROR_HTTP_PROTOCOL_ERROR, s_decode_all(fixture, aws_byte_cursor_from_array(input, sizeof(input))));

    return AWS_OP_SUCCESS;
}

H2_DECODER_TEST_CASE(h2_decoder_push_promise) {
=======
H2_DECODER_ON_CLIENT_TEST(h2_decoder_push_promise) {
>>>>>>> 1808e7df
    (void)allocator;
    struct fixture *fixture = ctx;

    /* clang-format off */
    uint8_t input[] = {
        0x00, 0x00, 0x07,           /* Length (24) */
        AWS_H2_FRAME_T_PUSH_PROMISE,/* Type (8) */
        AWS_H2_FRAME_F_END_HEADERS, /* Flags (8) */
        0x00, 0x00, 0x00, 0x01,     /* Reserved (1) | Stream Identifier (31) */
        /* PUSH_PROMISE */
        0x80, 0x00, 0x00, 0x02,     /* Reserved (1) | Promised Stream ID (31) */
        0x82,                       /* ":method: GET" - indexed header field */
        0x87,                       /* ":scheme: https" - indexed header field */
        0x85,                       /* ":path: /index.html" - indexed header field */
    };
    /* clang-format on */

    /* Decode */
    ASSERT_SUCCESS(s_decode_all(fixture, aws_byte_cursor_from_array(input, sizeof(input))));

    /* Validate */
    struct h2_decoded_frame *frame = h2_decode_tester_latest_frame(&fixture->decode);
    ASSERT_SUCCESS(h2_decoded_frame_check_finished(frame, AWS_H2_FRAME_T_PUSH_PROMISE, 0x1 /*stream_id*/));
    ASSERT_UINT_EQUALS(2, frame->promised_stream_id);
    ASSERT_FALSE(frame->headers_malformed);
    ASSERT_UINT_EQUALS(3, aws_http_headers_count(frame->headers));
    ASSERT_SUCCESS(s_check_header(frame, 0, ":method", "GET", AWS_HTTP_HEADER_COMPRESSION_USE_CACHE));
    ASSERT_SUCCESS(s_check_header(frame, 1, ":scheme", "https", AWS_HTTP_HEADER_COMPRESSION_USE_CACHE));
    ASSERT_SUCCESS(s_check_header(frame, 2, ":path", "/index.html", AWS_HTTP_HEADER_COMPRESSION_USE_CACHE));
    ASSERT_FALSE(frame->end_stream);
    return AWS_OP_SUCCESS;
}

/* Unknown flags should be ignored.
 * PUSH_PROMISE supports END_HEADERS and PADDED */
H2_DECODER_ON_CLIENT_TEST(h2_decoder_push_promise_ignores_unknown_flags) {
    (void)allocator;
    struct fixture *fixture = ctx;

    /* clang-format off */
    uint8_t input[] = {
        0x00, 0x00, 10,             /* Length (24) */
        AWS_H2_FRAME_T_PUSH_PROMISE,/* Type (8) */
        0xFF,                       /* Flags (8) */
        0x00, 0x00, 0x00, 0x01,     /* Reserved (1) | Stream Identifier (31) */
        /* PUSH_PROMISE */
        0x02,                       /* Pad Length (8)                           - F_PADDED */
        0x00, 0x00, 0x00, 0x02,     /* Reserved (1) | Promised Stream ID (31) */
        0x82,                       /* ":method: GET" - indexed header field */
        0x87,                       /* ":scheme: https" - indexed header field */
        0x85,                       /* ":path: /index.html" - indexed header field */
        0x00, 0x00,                 /* Padding (*)                              - F_PADDED */
    };
    /* clang-format on */

    /* Decode */
    ASSERT_SUCCESS(s_decode_all(fixture, aws_byte_cursor_from_array(input, sizeof(input))));

    /* Validate */
    struct h2_decoded_frame *frame = h2_decode_tester_latest_frame(&fixture->decode);
    ASSERT_SUCCESS(h2_decoded_frame_check_finished(frame, AWS_H2_FRAME_T_PUSH_PROMISE, 0x1 /*stream_id*/));
    ASSERT_UINT_EQUALS(2, frame->promised_stream_id);
    ASSERT_FALSE(frame->headers_malformed);
    ASSERT_UINT_EQUALS(3, aws_http_headers_count(frame->headers));
    ASSERT_SUCCESS(s_check_header(frame, 0, ":method", "GET", AWS_HTTP_HEADER_COMPRESSION_USE_CACHE));
    ASSERT_SUCCESS(s_check_header(frame, 1, ":scheme", "https", AWS_HTTP_HEADER_COMPRESSION_USE_CACHE));
    ASSERT_SUCCESS(s_check_header(frame, 2, ":path", "/index.html", AWS_HTTP_HEADER_COMPRESSION_USE_CACHE));
    ASSERT_FALSE(frame->end_stream);
    return AWS_OP_SUCCESS;
}

H2_DECODER_ON_CLIENT_TEST(h2_decoder_push_promise_continuation) {
    (void)allocator;
    struct fixture *fixture = ctx;

    /* clang-format off */
    uint8_t input[] = {
        /* PUSH_PROMISE FRAME */
        0x00, 0x00, 0x08,           /* Length (24) */
        AWS_H2_FRAME_T_PUSH_PROMISE,/* Type (8) */
        AWS_H2_FRAME_F_PADDED,      /* Flags (8) */
        0x00, 0x00, 0x00, 0x01,     /* Reserved (1) | Stream Identifier (31) */
        /* PAYLOAD */
        0x02,                       /* Pad Length (8)                           - F_PADDED */
        0x00, 0x00, 0x00, 0x02,     /* Reserved (1) | Promised Stream ID (31) */
        0x82,                       /* ":method: GET" - indexed header field */
        0x00, 0x00,                 /* Padding (*)                              - F_PADDED */

        /* CONTINUATION FRAME - empty payload just for kicks */
        0x00, 0x00, 0x00,           /* Length (24) */
        AWS_H2_FRAME_T_CONTINUATION,/* Type (8) */
        0x00,                       /* Flags (8) */
        0x00, 0x00, 0x00, 0x01,     /* Reserved (1) | Stream Identifier (31) */
        /* PAYLOAD */


        /* CONTINUATION FRAME */
        0x00, 0x00, 0x02,           /* Length (24) */
        AWS_H2_FRAME_T_CONTINUATION,/* Type (8) */
        AWS_H2_FRAME_F_END_HEADERS, /* Flags (8) */
        0x00, 0x00, 0x00, 0x01,     /* Reserved (1) | Stream Identifier (31) */
        /* PAYLOAD */
        0x87,                       /* ":scheme: https" - indexed header field */
        0x85,                       /* ":path: /index.html" - indexed header field */
    };
    /* clang-format on */

    /* Decode */
    ASSERT_SUCCESS(s_decode_all(fixture, aws_byte_cursor_from_array(input, sizeof(input))));

    /* Validate */
    struct h2_decoded_frame *frame = h2_decode_tester_latest_frame(&fixture->decode);
    ASSERT_SUCCESS(h2_decoded_frame_check_finished(frame, AWS_H2_FRAME_T_PUSH_PROMISE, 0x1 /*stream_id*/));
    ASSERT_UINT_EQUALS(2, frame->promised_stream_id);
    ASSERT_FALSE(frame->headers_malformed);
    ASSERT_UINT_EQUALS(3, aws_http_headers_count(frame->headers));
    ASSERT_SUCCESS(s_check_header(frame, 0, ":method", "GET", AWS_HTTP_HEADER_COMPRESSION_USE_CACHE));
    ASSERT_SUCCESS(s_check_header(frame, 1, ":scheme", "https", AWS_HTTP_HEADER_COMPRESSION_USE_CACHE));
    ASSERT_SUCCESS(s_check_header(frame, 2, ":path", "/index.html", AWS_HTTP_HEADER_COMPRESSION_USE_CACHE));
    ASSERT_FALSE(frame->end_stream);
    return AWS_OP_SUCCESS;
}

/* Once a header-block starts, it's illegal for any frame but a CONTINUATION on that same stream to arrive.
 * This test sends a different frame type next */
H2_DECODER_ON_CLIENT_TEST(h2_decoder_err_push_promise_continuation_expected) {
    (void)allocator;
    struct fixture *fixture = ctx;

    /* clang-format off */
    uint8_t input[] = {
        /* PUSH_PROMISE FRAME */
        0x00, 0x00, 0x07,           /* Length (24) */
        AWS_H2_FRAME_T_PUSH_PROMISE,/* Type (8) */
        0x00,                       /* Flags (8) */
        0x00, 0x00, 0x00, 0x01,     /* Reserved (1) | Stream Identifier (31) */
        /* PAYLOAD */
        0x00, 0x00, 0x00, 0x02,     /* Reserved (1) | Promised Stream ID (31) */
        0x82,                       /* ":method: GET" - indexed header field */
        0x87,                       /* ":scheme: https" - indexed header field */
        0x85,                       /* ":path: /index.html" - indexed header field */

        /* DATA FRAME <-- ERROR should be CONTINUATION because PUSH_PROMISE lacked END_HEADERS flag */
        0x00, 0x00, 0x05,           /* Length (24) */
        AWS_H2_FRAME_T_DATA,        /* Type (8) */
        AWS_H2_FRAME_F_END_STREAM,  /* Flags (8) */
        0x00, 0x00, 0x00, 0x02,     /* Reserved (1) | Stream Identifier (31) */
        /* DATA */
        'h', 'e', 'l', 'l', 'o',    /* Data (*) */
    };
    /* clang-format on */

    /* Decode */
    ASSERT_ERROR(
        AWS_ERROR_HTTP_PROTOCOL_ERROR, s_decode_all(fixture, aws_byte_cursor_from_array(input, sizeof(input))));

    return AWS_OP_SUCCESS;
}

H2_DECODER_ON_CLIENT_TEST(h2_decoder_err_push_promise_requires_stream_id) {
    (void)allocator;
    struct fixture *fixture = ctx;

    /* clang-format off */
    uint8_t input[] = {
        0x00, 0x00, 0x07,           /* Length (24) */
        AWS_H2_FRAME_T_PUSH_PROMISE,/* Type (8) */
        AWS_H2_FRAME_F_END_HEADERS, /* Flags (8) */
        0x00, 0x00, 0x00, 0x00,     /* Reserved (1) | Stream Identifier (31) */
        /* PUSH_PROMISE */
        0x00, 0x00, 0x00, 0x02,     /* Reserved (1) | Promised Stream ID (31) */
        0x82,                       /* ":method: GET" - indexed header field */
        0x87,                       /* ":scheme: https" - indexed header field */
        0x85,                       /* ":path: /index.html" - indexed header field */
    };
    /* clang-format on */

    /* Decode */
    ASSERT_ERROR(
        AWS_ERROR_HTTP_PROTOCOL_ERROR, s_decode_all(fixture, aws_byte_cursor_from_array(input, sizeof(input))));

    return AWS_OP_SUCCESS;
}

/* Promised stream ID must be valid */
H2_DECODER_ON_CLIENT_TEST(h2_decoder_err_push_promise_requires_promised_stream_id) {
    (void)allocator;
    struct fixture *fixture = ctx;

    /* clang-format off */
    uint8_t input[] = {
        0x00, 0x00, 0x07,           /* Length (24) */
        AWS_H2_FRAME_T_PUSH_PROMISE,/* Type (8) */
        AWS_H2_FRAME_F_END_HEADERS, /* Flags (8) */
        0x00, 0x00, 0x00, 0x01,     /* Reserved (1) | Stream Identifier (31) */
        /* PUSH_PROMISE */
        0x00, 0x00, 0x00, 0x00,     /* Reserved (1) | Promised Stream ID (31) */
        0x82,                       /* ":method: GET" - indexed header field */
        0x87,                       /* ":scheme: https" - indexed header field */
        0x85,                       /* ":path: /index.html" - indexed header field */
    };
    /* clang-format on */

    /* Decode */
    ASSERT_ERROR(
        AWS_ERROR_HTTP_PROTOCOL_ERROR, s_decode_all(fixture, aws_byte_cursor_from_array(input, sizeof(input))));

    return AWS_OP_SUCCESS;
}

<<<<<<< HEAD
/* Promised stream will be invalid, if enable_push is set to 0 */
H2_DECODER_TEST_CASE(h2_decoder_err_push_promise_with_enable_push_0) {
=======
/* Malformed if PUSH_PROMISE has response pseudo-headers */
H2_DECODER_ON_CLIENT_TEST(h2_decoder_malformed_push_promise_must_be_request_1) {
>>>>>>> 1808e7df
    (void)allocator;
    struct fixture *fixture = ctx;

    /* clang-format off */
    uint8_t input[] = {
<<<<<<< HEAD
        0x00, 0x00, 0x07,           /* Length (24) */
        AWS_H2_FRAME_T_PUSH_PROMISE,/* Type (8) */
        AWS_H2_FRAME_F_END_HEADERS, /* Flags (8) */
        0x00, 0x00, 0x00, 0x01,     /* Reserved (1) | Stream Identifier (31) */
        /* PUSH_PROMISE */
        0x00, 0x00, 0x00, 0x00,     /* Reserved (1) | Promised Stream ID (31) */
        0x82,                       /* ":method: GET" - indexed header field */
        0x87,                       /* ":scheme: https" - indexed header field */
        0x85,                       /* ":path: /index.html" - indexed header field */
    };
    /* clang-format on */
    aws_h2_decoder_set_setting_enable_push(fixture->decode.decoder, (uint32_t)0);
    /* Decode */
    ASSERT_ERROR(
        AWS_ERROR_HTTP_PROTOCOL_ERROR, s_decode_all(fixture, aws_byte_cursor_from_array(input, sizeof(input))));

=======
        0x00, 0x00, 0x09,               /* Length (24) */
        AWS_H2_FRAME_T_PUSH_PROMISE,    /* Type (8) */
        AWS_H2_FRAME_F_END_HEADERS,     /* Flags (8) */
        0x00, 0x00, 0x00, 0x01,         /* Reserved (1) | Stream Identifier (31) */
        /* PUSH_PROMISE */
        0x00, 0x00, 0x00, 0x02,         /* Reserved (1) | Promised Stream ID (31) */
        0x48, 0x03, '3', '0', '2',      /* ":status: 302" - RESPONSE pseudo-header is incorrect */
    };
    /* clang-format on */

    /* Decode */
    ASSERT_SUCCESS(s_decode_all(fixture, aws_byte_cursor_from_array(input, sizeof(input))));

    /* Validate */
    struct h2_decoded_frame *frame = h2_decode_tester_latest_frame(&fixture->decode);
    ASSERT_SUCCESS(h2_decoded_frame_check_finished(frame, AWS_H2_FRAME_T_PUSH_PROMISE, 1 /*stream_id*/));
    ASSERT_UINT_EQUALS(2, frame->promised_stream_id);
    ASSERT_TRUE(frame->headers_malformed);
    return AWS_OP_SUCCESS;
}

/* Malformed if PUSH_PROMISE missing request pseudo-headers */
H2_DECODER_ON_CLIENT_TEST(h2_decoder_malformed_push_promise_must_be_request_2) {
    (void)allocator;
    struct fixture *fixture = ctx;

    /* clang-format off */
    uint8_t input[] = {
        0x00, 0x00, 0x04,               /* Length (24) */
        AWS_H2_FRAME_T_PUSH_PROMISE,    /* Type (8) */
        AWS_H2_FRAME_F_END_HEADERS,     /* Flags (8) */
        0x00, 0x00, 0x00, 0x01,         /* Reserved (1) | Stream Identifier (31) */
        /* PUSH_PROMISE  */
        0x00, 0x00, 0x00, 0x02,         /* Reserved (1) | Promised Stream ID (31) */
                                        /* No headers */
    };
    /* clang-format on */

    /* Decode */
    ASSERT_SUCCESS(s_decode_all(fixture, aws_byte_cursor_from_array(input, sizeof(input))));

    /* Validate */
    struct h2_decoded_frame *frame = h2_decode_tester_latest_frame(&fixture->decode);
    ASSERT_SUCCESS(h2_decoded_frame_check_finished(frame, AWS_H2_FRAME_T_PUSH_PROMISE, 1 /*stream_id*/));
    ASSERT_UINT_EQUALS(2, frame->promised_stream_id);
    ASSERT_TRUE(frame->headers_malformed);
>>>>>>> 1808e7df
    return AWS_OP_SUCCESS;
}

/* Test PING frame */
H2_DECODER_ON_CLIENT_TEST(h2_decoder_ping) {
    (void)allocator;
    struct fixture *fixture = ctx;

    /* clang-format off */
    uint8_t input[] = {
        0x00, 0x00, 0x08,           /* Length (24) */
        AWS_H2_FRAME_T_PING,        /* Type (8) */
        0x0,                        /* Flags (8) */
        0x00, 0x00, 0x00, 0x00,     /* Reserved (1) | Stream Identifier (31) */
        /* PING */
        'p', 'i', 'n', 'g', 'p', 'o', 'n', 'g' /* Opaque Data (64) */
    };
    /* clang-format on */

    ASSERT_SUCCESS(s_decode_all(fixture, aws_byte_cursor_from_array(input, sizeof(input))));

    /* Validate. */
    struct h2_decoded_frame *frame = h2_decode_tester_latest_frame(&fixture->decode);
    ASSERT_SUCCESS(h2_decoded_frame_check_finished(frame, AWS_H2_FRAME_T_PING, 0x0 /*stream_id*/));
    ASSERT_BIN_ARRAYS_EQUALS("pingpong", AWS_H2_PING_DATA_SIZE, frame->ping_opaque_data, AWS_H2_PING_DATA_SIZE);
    ASSERT_FALSE(frame->ack);
    return AWS_OP_SUCCESS;
}

/* Test PING frame with ALL flags set (ACK is only supported flag) */
H2_DECODER_ON_CLIENT_TEST(h2_decoder_ping_ack) {
    (void)allocator;
    struct fixture *fixture = ctx;

    /* clang-format off */
    uint8_t input[] = {
        0x00, 0x00, 0x08,           /* Length (24) */
        AWS_H2_FRAME_T_PING,        /* Type (8) */
        0xFF,                       /* Flags (8) */
        0x00, 0x00, 0x00, 0x00,     /* Reserved (1) | Stream Identifier (31) */
        /* PING */
        'p', 'i', 'n', 'g', 'p', 'o', 'n', 'g' /* Opaque Data (64) */
    };
    /* clang-format on */

    ASSERT_SUCCESS(s_decode_all(fixture, aws_byte_cursor_from_array(input, sizeof(input))));

    /* Validate. */
    struct h2_decoded_frame *frame = h2_decode_tester_latest_frame(&fixture->decode);
    ASSERT_SUCCESS(h2_decoded_frame_check_finished(frame, AWS_H2_FRAME_T_PING, 0x0 /*stream_id*/));
    ASSERT_BIN_ARRAYS_EQUALS("pingpong", AWS_H2_PING_DATA_SIZE, frame->ping_opaque_data, AWS_H2_PING_DATA_SIZE);
    ASSERT_TRUE(frame->ack);
    return AWS_OP_SUCCESS;
}

H2_DECODER_ON_CLIENT_TEST(h2_decoder_err_ping_forbids_stream_id) {
    (void)allocator;
    struct fixture *fixture = ctx;

    /* clang-format off */
    uint8_t input[] = {
        0x00, 0x00, 0x08,           /* Length (24) */
        AWS_H2_FRAME_T_PING,        /* Type (8) */
        0x0,                        /* Flags (8) */
        0x00, 0x00, 0x00, 0x01,     /* Reserved (1) | Stream Identifier (31) */
        /* PING */
        'p', 'i', 'n', 'g', 'p', 'o', 'n', 'g' /* Opaque Data (64) */
    };
    /* clang-format on */

    ASSERT_ERROR(
        AWS_ERROR_HTTP_PROTOCOL_ERROR, s_decode_all(fixture, aws_byte_cursor_from_array(input, sizeof(input))));

    return AWS_OP_SUCCESS;
}

/* PING payload MUST be 8 bytes */
H2_DECODER_ON_CLIENT_TEST(h2_decoder_err_ping_payload_too_small) {
    (void)allocator;
    struct fixture *fixture = ctx;

    /* clang-format off */
    uint8_t input[] = {
        0x00, 0x00, 0x00,           /* Length (24) */
        AWS_H2_FRAME_T_PING,        /* Type (8) */
        0x0,                        /* Flags (8) */
        0x00, 0x00, 0x00, 0x00,     /* Reserved (1) | Stream Identifier (31) */
        /* PING */
                                    /* Opaque Data (64) <-- MISSING */
    };
    /* clang-format on */

    ASSERT_ERROR(
        AWS_ERROR_HTTP_INVALID_FRAME_SIZE, s_decode_all(fixture, aws_byte_cursor_from_array(input, sizeof(input))));

    return AWS_OP_SUCCESS;
}

/* PING payload MUST be 8 bytes */
H2_DECODER_ON_CLIENT_TEST(h2_decoder_err_ping_payload_too_large) {
    (void)allocator;
    struct fixture *fixture = ctx;

    /* clang-format off */
    uint8_t input[] = {
        0x00, 0x00, 0x09,           /* Length (24) */
        AWS_H2_FRAME_T_PING,        /* Type (8) */
        0x0,                        /* Flags (8) */
        0x00, 0x00, 0x00, 0x00,     /* Reserved (1) | Stream Identifier (31) */
        /* PING */
        'p', 'i', 'n', 'g', 'p', 'o', 'n', 'g', 0x00 /* Opaque Data (64) <-- ERROR: TOO LARGE */
    };
    /* clang-format on */

    ASSERT_ERROR(
        AWS_ERROR_HTTP_INVALID_FRAME_SIZE, s_decode_all(fixture, aws_byte_cursor_from_array(input, sizeof(input))));

    return AWS_OP_SUCCESS;
}

/* Test GOAWAY frame */
H2_DECODER_ON_CLIENT_TEST(h2_decoder_goaway) {
    (void)allocator;
    struct fixture *fixture = ctx;

    /* clang-format off */
    uint8_t input[] = {
        0x00, 0x00, 11,             /* Length (24) */
        AWS_H2_FRAME_T_GOAWAY,      /* Type (8) */
        0xFF,                       /* Flags (8) <-- set all flags, all of which should be ignored */
        0x00, 0x00, 0x00, 0x00,     /* Reserved (1) | Stream Identifier (31) */
        /* GOAWAY */
        0xFF, 0x00, 0x00, 0x01,     /* Reserved (1) | Last Stream ID (31) */
        0xFE, 0xED, 0xBE, 0xEF,     /* Error Code (32) */
        'b', 'y', 'e'               /* Additional Debug Data (*) */
    };
    /* clang-format on */

    ASSERT_SUCCESS(s_decode_all(fixture, aws_byte_cursor_from_array(input, sizeof(input))));

    /* Validate. */
    struct h2_decoded_frame *frame = h2_decode_tester_latest_frame(&fixture->decode);
    ASSERT_SUCCESS(h2_decoded_frame_check_finished(frame, AWS_H2_FRAME_T_GOAWAY, 0x0 /*stream_id*/));
    ASSERT_UINT_EQUALS(0x7F000001, frame->goaway_last_stream_id);
    ASSERT_UINT_EQUALS(0xFEEDBEEF, frame->error_code);
    ASSERT_BIN_ARRAYS_EQUALS("bye", 3, frame->data.buffer, frame->data.len);

    return AWS_OP_SUCCESS;
}

/* Test GOAWAY frame with no debug data */
H2_DECODER_ON_CLIENT_TEST(h2_decoder_goaway_empty) {
    (void)allocator;
    struct fixture *fixture = ctx;

    /* clang-format off */
    uint8_t input[] = {
        0x00, 0x00, 0x08,           /* Length (24) */
        AWS_H2_FRAME_T_GOAWAY,      /* Type (8) */
        0x00,                       /* Flags (8) */
        0x00, 0x00, 0x00, 0x00,     /* Reserved (1) | Stream Identifier (31) */
        /* GOAWAY */
        0xFF, 0x00, 0x00, 0x01,     /* Reserved (1) | Last Stream ID (31) */
        0xFE, 0xED, 0xBE, 0xEF,     /* Error Code (32) */
                                    /* Additional Debug Data (*) */
    };
    /* clang-format on */

    ASSERT_SUCCESS(s_decode_all(fixture, aws_byte_cursor_from_array(input, sizeof(input))));

    /* Validate. */
    struct h2_decoded_frame *frame = h2_decode_tester_latest_frame(&fixture->decode);
    ASSERT_SUCCESS(h2_decoded_frame_check_finished(frame, AWS_H2_FRAME_T_GOAWAY, 0x0 /*stream_id*/));
    ASSERT_UINT_EQUALS(0x7F000001, frame->goaway_last_stream_id);
    ASSERT_UINT_EQUALS(0xFEEDBEEF, frame->error_code);
    ASSERT_BIN_ARRAYS_EQUALS("", 0, frame->data.buffer, frame->data.len);

    return AWS_OP_SUCCESS;
}

H2_DECODER_ON_CLIENT_TEST(h2_decoder_err_goaway_forbids_stream_id) {
    (void)allocator;
    struct fixture *fixture = ctx;

    /* clang-format off */
    uint8_t input[] = {
        0x00, 0x00, 11,             /* Length (24) */
        AWS_H2_FRAME_T_GOAWAY,      /* Type (8) */
        0xFF,                       /* Flags (8) <-- set all flags, all of which should be ignored */
        0x00, 0x00, 0x00, 0x01,     /* Reserved (1) | Stream Identifier (31) */
        /* GOAWAY */
        0xFF, 0x00, 0x00, 0x01,     /* Reserved (1) | Last Stream ID (31) */
        0xFE, 0xED, 0xBE, 0xEF,     /* Error Code (32) */
        'b', 'y', 'e'               /* Additional Debug Data (*) */
    };
    /* clang-format on */

    ASSERT_ERROR(
        AWS_ERROR_HTTP_PROTOCOL_ERROR, s_decode_all(fixture, aws_byte_cursor_from_array(input, sizeof(input))));

    return AWS_OP_SUCCESS;
}

H2_DECODER_ON_CLIENT_TEST(h2_decoder_err_goaway_payload_too_small) {
    (void)allocator;
    struct fixture *fixture = ctx;

    /* clang-format off */
    uint8_t input[] = {
        0x00, 0x00, 0x00,           /* Length (24) */
        AWS_H2_FRAME_T_GOAWAY,      /* Type (8) */
        0x00,                       /* Flags (8) */
        0x00, 0x00, 0x00, 0x00,     /* Reserved (1) | Stream Identifier (31) */
        /* GOAWAY */
                                    /* Reserved (1) | Last Stream ID (31) <-- MISSING */
                                    /* Error Code (32)                    <-- MISSING */
                                    /* Additional Debug Data (*) */
    };
    /* clang-format on */

    ASSERT_ERROR(
        AWS_ERROR_HTTP_INVALID_FRAME_SIZE, s_decode_all(fixture, aws_byte_cursor_from_array(input, sizeof(input))));

    return AWS_OP_SUCCESS;
}

/* Test WINDOW_UPDATE frame on stream 0 */
H2_DECODER_ON_CLIENT_TEST(h2_decoder_window_update_connection) {
    (void)allocator;
    struct fixture *fixture = ctx;

    /* clang-format off */
    uint8_t input[] = {
        0x00, 0x00, 0x04,           /* Length (24) */
        AWS_H2_FRAME_T_WINDOW_UPDATE,/* Type (8) */
        0xFF,                       /* Flags (8) <-- set all flags, all of which should be ignored */
        0x00, 0x00, 0x00, 0x00,     /* Reserved (1) | Stream Identifier (31) */
        /* WINDOW_UPDATE */
        0xFF, 0x00, 0x00, 0x01,     /* Reserved (1) | Window Size Increment (31) */
    };
    /* clang-format on */

    ASSERT_SUCCESS(s_decode_all(fixture, aws_byte_cursor_from_array(input, sizeof(input))));

    /* Validate. */
    struct h2_decoded_frame *frame = h2_decode_tester_latest_frame(&fixture->decode);
    ASSERT_SUCCESS(h2_decoded_frame_check_finished(frame, AWS_H2_FRAME_T_WINDOW_UPDATE, 0x0 /*stream_id*/));
    ASSERT_UINT_EQUALS(0x7F000001, frame->window_size_increment);

    return AWS_OP_SUCCESS;
}

/* Test WINDOW_UPDATE frame on a specific stream.
 * This the only frame type whose stream-id can be zero OR non-zero*/
H2_DECODER_ON_CLIENT_TEST(h2_decoder_window_update_stream) {
    (void)allocator;
    struct fixture *fixture = ctx;

    /* clang-format off */
    uint8_t input[] = {
        0x00, 0x00, 0x04,           /* Length (24) */
        AWS_H2_FRAME_T_WINDOW_UPDATE,/* Type (8) */
        0x00,                       /* Flags (8) */
        0x00, 0x00, 0x00, 0x01,     /* Reserved (1) | Stream Identifier (31) */
        /* WINDOW_UPDATE */
        0xFF, 0x00, 0x00, 0x01,     /* Reserved (1) | Window Size Increment (31) */
    };
    /* clang-format on */

    ASSERT_SUCCESS(s_decode_all(fixture, aws_byte_cursor_from_array(input, sizeof(input))));

    /* Validate. */
    struct h2_decoded_frame *frame = h2_decode_tester_latest_frame(&fixture->decode);
    ASSERT_SUCCESS(h2_decoded_frame_check_finished(frame, AWS_H2_FRAME_T_WINDOW_UPDATE, 0x1 /*stream_id*/));
    ASSERT_UINT_EQUALS(0x7F000001, frame->window_size_increment);

    return AWS_OP_SUCCESS;
}

/* WINDOW_UPDATE payload must always be 4 bytes */
H2_DECODER_ON_CLIENT_TEST(h2_decoder_err_window_update_payload_too_small) {
    (void)allocator;
    struct fixture *fixture = ctx;

    /* clang-format off */
    uint8_t input[] = {
        0x00, 0x00, 0x00,           /* Length (24) */
        AWS_H2_FRAME_T_WINDOW_UPDATE,/* Type (8) */
        0x00,                       /* Flags (8) */
        0x00, 0x00, 0x00, 0x01,     /* Reserved (1) | Stream Identifier (31) */
        /* WINDOW_UPDATE */
                                    /* Reserved (1) | Window Size Increment (31) <-- MISSING */
    };
    /* clang-format on */

    ASSERT_ERROR(
        AWS_ERROR_HTTP_INVALID_FRAME_SIZE, s_decode_all(fixture, aws_byte_cursor_from_array(input, sizeof(input))));

    return AWS_OP_SUCCESS;
}

/* WINDOW_UPDATE payload must always be 4 bytes */
H2_DECODER_ON_CLIENT_TEST(h2_decoder_err_window_update_payload_too_large) {
    (void)allocator;
    struct fixture *fixture = ctx;

    /* clang-format off */
    uint8_t input[] = {
        0x00, 0x00, 0x08,           /* Length (24) */
        AWS_H2_FRAME_T_WINDOW_UPDATE,/* Type (8) */
        0x00,                       /* Flags (8) */
        0x00, 0x00, 0x00, 0x01,     /* Reserved (1) | Stream Identifier (31) */
        /* WINDOW_UPDATE */
        0x00, 0x00, 0x00, 0x01,     /* Reserved (1) | Window Size Increment (31) */
        0x00, 0x00, 0x00, 0x02,     /* ERROR TOO BIG */
    };
    /* clang-format on */

    ASSERT_ERROR(
        AWS_ERROR_HTTP_INVALID_FRAME_SIZE, s_decode_all(fixture, aws_byte_cursor_from_array(input, sizeof(input))));

    return AWS_OP_SUCCESS;
}

/* Frames of unknown type must be ignored */
H2_DECODER_ON_CLIENT_TEST(h2_decoder_unknown_frame_type_ignored) {
    (void)allocator;
    struct fixture *fixture = ctx;

    /* clang-format off */
    uint8_t input[] = {
        /* UNKNOWN FRAME WITHOUT FLAGS OR STREAM-ID */
        0x00, 0x00, 0x04,           /* Length (24) */
        0xFF,                       /* Type (8) */
        0x00,                       /* Flags (8) */
        0x00, 0x00, 0x00, 0x00,     /* Reserved (1) | Stream Identifier (31) */
        0xFF, 0xFF, 0xFF, 0xFF,     /* Payload (*) */

        /* UNKNOWN FRAME WITH FLAGS AND STREAM-ID */
        0x00, 0x00, 0x04,           /* Length (24) */
        0xFF,                       /* Type (8) */
        0xFF,                       /* Flags (8) */
        0xFF, 0xFF, 0xFF, 0xFF,     /* Reserved (1) | Stream Identifier (31) */
        0xFF, 0xFF, 0xFF, 0xFF,     /* Payload (*) */

        /* UNKNOWN FRAME WITH NO PAYLOAD */
        0x00, 0x00, 0x00,           /* Length (24) */
        0xFF,                       /* Type (8) */
        0xFF,                       /* Flags (8) */
        0xFF, 0xFF, 0xFF, 0xFF,     /* Reserved (1) | Stream Identifier (31) */
                                    /* Payload (*) */
    };
    /* clang-format on */

    ASSERT_SUCCESS(s_decode_all(fixture, aws_byte_cursor_from_array(input, sizeof(input))));

    /* No callbacks should have fired about any of these frames */
    ASSERT_UINT_EQUALS(0, h2_decode_tester_frame_count(&fixture->decode));
    return AWS_OP_SUCCESS;
}

static int s_get_finished_frame_i(
    struct fixture *fixture,
    size_t i,
    enum aws_h2_frame_type type,
    uint32_t stream_id,
    struct h2_decoded_frame **out_frame) {

    ASSERT_TRUE(i < h2_decode_tester_frame_count(&fixture->decode));
    *out_frame = h2_decode_tester_get_frame(&fixture->decode, i);
    ASSERT_SUCCESS(h2_decoded_frame_check_finished(*out_frame, type, stream_id));
    return AWS_OP_SUCCESS;
}

/* Test processing many different frame types in a row.
 * (most other tests just operate on 1 frame) */
H2_DECODER_ON_CLIENT_TEST(h2_decoder_many_frames_in_a_row) {
    (void)allocator;
    struct fixture *fixture = ctx;

    /* clang-format off */
    uint8_t input[] = {
        /* HEADERS FRAME*/
        0x00, 0x00, 0x05,           /* Length (24) */
        AWS_H2_FRAME_T_HEADERS,     /* Type (8) */
        0x00,                       /* Flags (8) */
        0x00, 0x00, 0x00, 0x01,     /* Reserved (1) | Stream Identifier (31) */
        /* Payload */
        0x48, 0x03, '3', '0', '2',  /* ":status: 302" - indexed name, uncompressed value */

        /* CONTINUATION FRAME*/
        0x00, 0x00, 0x09,           /* Length (24) */
        AWS_H2_FRAME_T_CONTINUATION,/* Type (8) */
        AWS_H2_FRAME_F_END_HEADERS, /* Flags (8) */
        0x00, 0x00, 0x00, 0x01,     /* Reserved (1) | Stream Identifier (31) */
        /* Payload */
        0x58, 0x07, 'p', 'r', 'i', 'v', 'a', 't', 'e', /* "cache-control: private" */

        /* SETTINGS ACK FRAME*/
        0x00, 0x00, 0x00,           /* Length (24) */
        AWS_H2_FRAME_T_SETTINGS,    /* Type (8) */
        AWS_H2_FRAME_F_ACK,         /* Flags (8) */
        0x00, 0x00, 0x00, 0x00,     /* Reserved (1) | Stream Identifier (31) */

        /* PUSH_PROMISE FRAME */
        0x00, 0x00, 0x05,           /* Length (24) */
        AWS_H2_FRAME_T_PUSH_PROMISE,/* Type (8) */
        0x00,                       /* Flags (8) */
        0x00, 0x00, 0x00, 0x01,     /* Reserved (1) | Stream Identifier (31) */
        /* Payload */
        0x80, 0x00, 0x00, 0x02,     /* Reserved (1) | Promised Stream ID (31) */
        0x82,                       /* ":method: GET" - indexed header field */

        /* CONTINUATION FRAME */
        0x00, 0x00, 0x02,           /* Length (24) */
        AWS_H2_FRAME_T_CONTINUATION,/* Type (8) */
        AWS_H2_FRAME_F_END_HEADERS, /* Flags (8) */
        0x00, 0x00, 0x00, 0x01,     /* Reserved (1) | Stream Identifier (31) */
        /* Payload */
        0x87,                       /* ":scheme: https" - indexed header field */
        0x85,                       /* ":path: /index.html" - indexed header field */

        /* PRIORITY FRAME */
        0x00, 0x00, 0x05,           /* Length (24) */
        AWS_H2_FRAME_T_PRIORITY,    /* Type (8) */
        0x00,                       /* Flags (8) */
        0x00, 0x00, 0x00, 0x01,     /* Reserved (1) | Stream Identifier (31) */
        /* Payload */
        0x00, 0x00, 0x00, 0x02,     /* Exclusive (1) | Stream Dependency (31) */
        0x09,                       /* Weight (8)                             */

        /* WINDOW_UPDATE FRAME */
        0x00, 0x00, 0x04,           /* Length (24) */
        AWS_H2_FRAME_T_WINDOW_UPDATE,/* Type (8) */
        0x00,                       /* Flags (8) */
        0x00, 0x00, 0x00, 0x00,     /* Reserved (1) | Stream Identifier (31) */
        /* WINDOW_UPDATE */
        0x00, 0x00, 0x00, 0x01,     /* Reserved (1) | Window Size Increment (31) */

        /* DATA FRAME */
        0x00, 0x00, 0x01,           /* Length (24) */
        AWS_H2_FRAME_T_DATA,        /* Type (8) */
        AWS_H2_FRAME_F_END_STREAM,  /* Flags (8) */
        0x00, 0x00, 0x00, 0x01,     /* Reserved (1) | Stream Identifier (31) */
        /* Payload */
        'h',                        /* Data (*) */

        /* UNKNOWN FRAME */
        0x00, 0x00, 0x01,           /* Length (24) */
        0xFF,                       /* Type (8) */
        0xFF,                       /* Flags (8) */
        0xFF, 0xFF, 0xFF, 0xFF,     /* Reserved (1) | Stream Identifier (31) */
        /* Payload (*) */
        'z',

        /* RST_STREAM FRAME */
        0x00, 0x00, 0x04,           /* Length (24) */
        AWS_H2_FRAME_T_RST_STREAM,  /* Type (8) */
        0x00,                       /* Flags (8) */
        0x00, 0x00, 0x00, 0x02,     /* Reserved (1) | Stream Identifier (31) */
        /* Payload */
        0xFF, 0xEE, 0xDD, 0xCC,     /* Error Code (32) */

        /* GOAWAY FRAME */
        0x00, 0x00, 11,             /* Length (24) */
        AWS_H2_FRAME_T_GOAWAY,      /* Type (8) */
        0xFF,                       /* Flags (8) <-- set all flags, all of which should be ignored */
        0x00, 0x00, 0x00, 0x00,     /* Reserved (1) | Stream Identifier (31) */
        /* Payload */
        0x00, 0x00, 0x00, 0x01,     /* Reserved (1) | Last Stream ID (31) */
        0xFE, 0xED, 0xBE, 0xEF,     /* Error Code (32) */
        'b', 'y', 'e',              /* Additional Debug Data (*) */

        /* PING ACK FRAME */
        0x00, 0x00, 0x08,           /* Length (24) */
        AWS_H2_FRAME_T_PING,        /* Type (8) */
        AWS_H2_FRAME_F_ACK,         /* Flags (8) */
        0x00, 0x00, 0x00, 0x00,     /* Reserved (1) | Stream Identifier (31) */
        /* Payload */
        'p', 'i', 'n', 'g', 'p', 'o', 'n', 'g', /* Opaque Data (64) */
    };
    /* clang-format on */

    ASSERT_SUCCESS(s_decode_all(fixture, aws_byte_cursor_from_array(input, sizeof(input))));

    size_t frame_i = 0;
    struct h2_decoded_frame *frame;

    /* Validate HEADERS (and its CONTINUATION) */
    ASSERT_SUCCESS(s_get_finished_frame_i(fixture, frame_i++, AWS_H2_FRAME_T_HEADERS, 0x1 /*stream-id*/, &frame));
    ASSERT_UINT_EQUALS(2, aws_http_headers_count(frame->headers));
    ASSERT_SUCCESS(s_check_header(frame, 0, ":status", "302", AWS_HTTP_HEADER_COMPRESSION_USE_CACHE));
    ASSERT_SUCCESS(s_check_header(frame, 1, "cache-control", "private", AWS_HTTP_HEADER_COMPRESSION_USE_CACHE));
    ASSERT_FALSE(frame->end_stream);

    /* Validate SETTINGS ACK */
    ASSERT_SUCCESS(s_get_finished_frame_i(fixture, frame_i++, AWS_H2_FRAME_T_SETTINGS, 0x0 /*stream-id*/, &frame));
    ASSERT_TRUE(frame->ack);

    /* Validate PUSH_PROMISE (and its CONTINUATION) */
    ASSERT_SUCCESS(s_get_finished_frame_i(fixture, frame_i++, AWS_H2_FRAME_T_PUSH_PROMISE, 0x1 /*stream-id*/, &frame));
    ASSERT_UINT_EQUALS(2, frame->promised_stream_id);
    ASSERT_UINT_EQUALS(3, aws_http_headers_count(frame->headers));
    ASSERT_SUCCESS(s_check_header(frame, 0, ":method", "GET", AWS_HTTP_HEADER_COMPRESSION_USE_CACHE));
    ASSERT_SUCCESS(s_check_header(frame, 1, ":scheme", "https", AWS_HTTP_HEADER_COMPRESSION_USE_CACHE));
    ASSERT_SUCCESS(s_check_header(frame, 2, ":path", "/index.html", AWS_HTTP_HEADER_COMPRESSION_USE_CACHE));
    ASSERT_FALSE(frame->end_stream);

    /* PRIORITY frame is ignored by decoder */

    /* Validate WINDOW_UPDATE */
    ASSERT_SUCCESS(s_get_finished_frame_i(fixture, frame_i++, AWS_H2_FRAME_T_WINDOW_UPDATE, 0x0 /*stream-id*/, &frame));
    ASSERT_UINT_EQUALS(0x1, frame->window_size_increment);

    /* Validate DATA */
    ASSERT_SUCCESS(s_get_finished_frame_i(fixture, frame_i++, AWS_H2_FRAME_T_DATA, 0x1 /*stream-id*/, &frame));
    ASSERT_BIN_ARRAYS_EQUALS("h", 1, frame->data.buffer, frame->data.len);
    ASSERT_TRUE(frame->end_stream);

    /* UNKNOWN frame is ignored */

    /* Validate RST_STREAM */
    ASSERT_SUCCESS(s_get_finished_frame_i(fixture, frame_i++, AWS_H2_FRAME_T_RST_STREAM, 0x2 /*stream-id*/, &frame));
    ASSERT_UINT_EQUALS(0xFFEEDDCC, frame->error_code);

    /* Validate GOAWAY */
    ASSERT_SUCCESS(s_get_finished_frame_i(fixture, frame_i++, AWS_H2_FRAME_T_GOAWAY, 0x0 /*stream-id*/, &frame));
    ASSERT_UINT_EQUALS(0x1, frame->goaway_last_stream_id);
    ASSERT_UINT_EQUALS(0xFEEDBEEF, frame->error_code);
    ASSERT_BIN_ARRAYS_EQUALS("bye", 3, frame->data.buffer, frame->data.len);

    /* Validate PING */
    ASSERT_SUCCESS(s_get_finished_frame_i(fixture, frame_i++, AWS_H2_FRAME_T_PING, 0x0 /*stream-id*/, &frame));
    ASSERT_TRUE(frame->ack);

    /* Ensure no further frames reported */
    ASSERT_UINT_EQUALS(frame_i, h2_decode_tester_frame_count(&fixture->decode));

    return AWS_OP_SUCCESS;
}

/* Test that client can decode a proper connection preface sent by the server.
 * A server connection preface is just a settings frame */
H2_DECODER_ON_CLIENT_PREFACE_TEST(h2_decoder_preface_from_server) {
    (void)allocator;
    struct fixture *fixture = ctx;

    /* clang-format off */
    uint8_t input[] = {
        /* SETTINGS FRAME - empty settings frame is acceptable in preface */
        0x00, 0x00, 0x00,           /* Length (24) */
        AWS_H2_FRAME_T_SETTINGS,    /* Type (8) */
        0x00,                       /* Flags (8) */
        0x00, 0x00, 0x00, 0x00,     /* Reserved (1) | Stream Identifier (31) */

        /* PING FRAME - send another frame to be sure decoder is now functioning normally */
        0x00, 0x00, 0x08,           /* Length (24) */
        AWS_H2_FRAME_T_PING,        /* Type (8) */
        0x0,                        /* Flags (8) */
        0x00, 0x00, 0x00, 0x00,     /* Reserved (1) | Stream Identifier (31) */
        'p', 'i', 'n', 'g', 'p', 'o', 'n', 'g' /* Opaque Data (64) */
    };
    /* clang-format on */

    /* Decode */
    ASSERT_SUCCESS(s_decode_all(fixture, aws_byte_cursor_from_array(input, sizeof(input))));

    /* Validate */
    ASSERT_UINT_EQUALS(2, h2_decode_tester_frame_count(&fixture->decode));

    struct h2_decoded_frame *frame;
    ASSERT_SUCCESS(s_get_finished_frame_i(fixture, 0, AWS_H2_FRAME_T_SETTINGS, 0 /*stream-id*/, &frame));
    ASSERT_SUCCESS(s_get_finished_frame_i(fixture, 1, AWS_H2_FRAME_T_PING, 0 /*stream-id*/, &frame));

    return AWS_OP_SUCCESS;
}

/* The server must send a SETTINGS frame first.
 * It's an error to send any other frame type */
H2_DECODER_ON_CLIENT_PREFACE_TEST(h2_decoder_err_bad_preface_from_server_1) {
    (void)allocator;
    struct fixture *fixture = ctx;

    /* clang-format off */
    uint8_t input[] = {
        /* PING FRAME - but should be SETTINGS */
        0x00, 0x00, 0x08,           /* Length (24) */
        AWS_H2_FRAME_T_PING,        /* Type (8) */
        0x0,                        /* Flags (8) */
        0x00, 0x00, 0x00, 0x00,     /* Reserved (1) | Stream Identifier (31) */
        'p', 'i', 'n', 'g', 'p', 'o', 'n', 'g' /* Opaque Data (64) */
    };
    /* clang-format on */

    /* Decode */
    ASSERT_ERROR(
        AWS_ERROR_HTTP_PROTOCOL_ERROR, s_decode_all(fixture, aws_byte_cursor_from_array(input, sizeof(input))));

    return AWS_OP_SUCCESS;
}

/* The server must send a SETTINGS frame first.
 * It's an error if SETTINGS frame is an ACK */
H2_DECODER_ON_CLIENT_PREFACE_TEST(h2_decoder_err_bad_preface_from_server_2) {
    (void)allocator;
    struct fixture *fixture = ctx;

    /* clang-format off */
    uint8_t input[] = {
        /* SETTINGS FRAME */
        0x00, 0x00, 0x00,           /* Length (24) */
        AWS_H2_FRAME_T_SETTINGS,    /* Type (8) */
        AWS_H2_FRAME_F_ACK,         /* Flags (8) <-- Preface SETTINGS should not have ACK */
        0x00, 0x00, 0x00, 0x00,     /* Reserved (1) | Stream Identifier (31) */
    };
    /* clang-format on */

    /* Decode */
    ASSERT_ERROR(
        AWS_ERROR_HTTP_PROTOCOL_ERROR, s_decode_all(fixture, aws_byte_cursor_from_array(input, sizeof(input))));

    return AWS_OP_SUCCESS;
}

/* The server mustn't send the "client connection preface string" */
H2_DECODER_ON_CLIENT_PREFACE_TEST(h2_decoder_err_bad_preface_from_server_3) {
    (void)allocator;
    struct fixture *fixture = ctx;

    const struct aws_byte_cursor input = AWS_BYTE_CUR_INIT_FROM_STRING_LITERAL("PRI * HTTP/2.0\r\n\r\nSM\r\n\r\n");

    /* Decode */
    ASSERT_ERROR(AWS_ERROR_HTTP_PROTOCOL_ERROR, s_decode_all(fixture, input));

    return AWS_OP_SUCCESS;
}

/* Test that client can decode a proper connection preface sent by the client. */
H2_DECODER_ON_SERVER_PREFACE_TEST(h2_decoder_preface_from_client) {
    (void)allocator;
    struct fixture *fixture = ctx;

    /* clang-format off */
    uint8_t input[] = {
        /* Client connection preface string */
        'P','R','I',' ','*',' ','H','T','T','P','/','2','.','0','\r','\n','\r','\n','S','M','\r','\n','\r','\n',

        /* SETTINGS FRAME - empty settings frame is acceptable in preface */
        0x00, 0x00, 0x00,           /* Length (24) */
        AWS_H2_FRAME_T_SETTINGS,    /* Type (8) */
        0x00,                       /* Flags (8) */
        0x00, 0x00, 0x00, 0x00,     /* Reserved (1) | Stream Identifier (31) */

        /* PING FRAME - send another frame to be sure decoder is now functioning normally */
        0x00, 0x00, 0x08,           /* Length (24) */
        AWS_H2_FRAME_T_PING,        /* Type (8) */
        0x0,                        /* Flags (8) */
        0x00, 0x00, 0x00, 0x00,     /* Reserved (1) | Stream Identifier (31) */
        'p', 'i', 'n', 'g', 'p', 'o', 'n', 'g' /* Opaque Data (64) */
    };
    /* clang-format on */

    /* Decode */
    ASSERT_SUCCESS(s_decode_all(fixture, aws_byte_cursor_from_array(input, sizeof(input))));

    /* Validate */
    ASSERT_UINT_EQUALS(2, h2_decode_tester_frame_count(&fixture->decode));

    struct h2_decoded_frame *frame;
    ASSERT_SUCCESS(s_get_finished_frame_i(fixture, 0, AWS_H2_FRAME_T_SETTINGS, 0 /*stream-id*/, &frame));
    ASSERT_SUCCESS(s_get_finished_frame_i(fixture, 1, AWS_H2_FRAME_T_PING, 0 /*stream-id*/, &frame));

    return AWS_OP_SUCCESS;
}

/* Should fail because we're not sending the "client connection preface string" */
H2_DECODER_ON_SERVER_PREFACE_TEST(h2_decoder_err_bad_preface_from_client_1) {
    (void)allocator;
    struct fixture *fixture = ctx;

    /* clang-format off */
    uint8_t input[] = {
        /* SETTINGS FRAME - empty settings frame is acceptable in preface */
        0x00, 0x00, 0x00,           /* Length (24) */
        AWS_H2_FRAME_T_SETTINGS,    /* Type (8) */
        0x00,                       /* Flags (8) */
        0x00, 0x00, 0x00, 0x00,     /* Reserved (1) | Stream Identifier (31) */
    };
    /* clang-format on */

    /* Decode */
    ASSERT_ERROR(
        AWS_ERROR_HTTP_PROTOCOL_ERROR, s_decode_all(fixture, aws_byte_cursor_from_array(input, sizeof(input))));

    return AWS_OP_SUCCESS;
}

/* Should fail because we're sending something different from (and shorter than) "client connection preface string" */
H2_DECODER_ON_SERVER_PREFACE_TEST(h2_decoder_err_bad_preface_from_client_2) {
    (void)allocator;
    struct fixture *fixture = ctx;

    /* This is the shortest valid HTTP query I can come up with */
    struct aws_byte_cursor input = aws_byte_cursor_from_c_str("GET / HTTP/1.0\r\n\r\n");

    /* Decode */
    ASSERT_ERROR(AWS_ERROR_HTTP_PROTOCOL_ERROR, s_decode_all(fixture, input));

    return AWS_OP_SUCCESS;
}

/* Should fail because we're not sending SETTINGS as the first frame */
H2_DECODER_ON_SERVER_PREFACE_TEST(h2_decoder_err_bad_preface_from_client_3) {
    (void)allocator;
    struct fixture *fixture = ctx;

    /* clang-format off */
    uint8_t input[] = {
        /* Client connection preface string */
        'P','R','I',' ','*',' ','H','T','T','P','/','2','.','0','\r','\n','\r','\n','S','M','\r','\n','\r','\n',

        /* PING FRAME - but should be SETTINGS */
        0x00, 0x00, 0x08,           /* Length (24) */
        AWS_H2_FRAME_T_PING,        /* Type (8) */
        0x0,                        /* Flags (8) */
        0x00, 0x00, 0x00, 0x00,     /* Reserved (1) | Stream Identifier (31) */
        /* Payload */
        'p', 'i', 'n', 'g', 'p', 'o', 'n', 'g' /* Opaque Data (64) */
    };
    /* clang-format on */

    /* Decode */
    ASSERT_ERROR(
        AWS_ERROR_HTTP_PROTOCOL_ERROR, s_decode_all(fixture, aws_byte_cursor_from_array(input, sizeof(input))));

    return AWS_OP_SUCCESS;
}<|MERGE_RESOLUTION|>--- conflicted
+++ resolved
@@ -1787,9 +1787,8 @@
     return AWS_OP_SUCCESS;
 }
 
-<<<<<<< HEAD
 /* Error if SETTINGS has invalid values */
-H2_DECODER_TEST_CASE(h2_decoder_err_settings_invalid_values_enable_push) {
+H2_DECODER_ON_CLIENT_TEST(h2_decoder_err_settings_invalid_values_enable_push) {
     (void)allocator;
     struct fixture *fixture = ctx;
 
@@ -1813,7 +1812,7 @@
     return AWS_OP_SUCCESS;
 }
 
-H2_DECODER_TEST_CASE(h2_decoder_err_settings_invalid_values_initial_window_size) {
+H2_DECODER_ON_CLIENT_TEST(h2_decoder_err_settings_invalid_values_initial_window_size) {
     (void)allocator;
     struct fixture *fixture = ctx;
 
@@ -1837,7 +1836,7 @@
     return AWS_OP_SUCCESS;
 }
 
-H2_DECODER_TEST_CASE(h2_decoder_err_settings_invalid_values_max_frame_size) {
+H2_DECODER_ON_CLIENT_TEST(h2_decoder_err_settings_invalid_values_max_frame_size) {
     (void)allocator;
     struct fixture *fixture = ctx;
 
@@ -1861,10 +1860,7 @@
     return AWS_OP_SUCCESS;
 }
 
-H2_DECODER_TEST_CASE(h2_decoder_push_promise) {
-=======
 H2_DECODER_ON_CLIENT_TEST(h2_decoder_push_promise) {
->>>>>>> 1808e7df
     (void)allocator;
     struct fixture *fixture = ctx;
 
@@ -2049,6 +2045,61 @@
     return AWS_OP_SUCCESS;
 }
 
+H2_DECODER_ON_CLIENT_TEST(h2_decoder_malformed_push_promise_must_be_request_1) {
+    (void)allocator;
+    struct fixture *fixture = ctx;
+
+    /* clang-format off */
+    uint8_t input[] = {
+        0x00, 0x00, 0x09,               /* Length (24) */
+        AWS_H2_FRAME_T_PUSH_PROMISE,    /* Type (8) */
+        AWS_H2_FRAME_F_END_HEADERS,     /* Flags (8) */
+        0x00, 0x00, 0x00, 0x01,         /* Reserved (1) | Stream Identifier (31) */
+        /* PUSH_PROMISE */
+        0x00, 0x00, 0x00, 0x02,         /* Reserved (1) | Promised Stream ID (31) */
+        0x48, 0x03, '3', '0', '2',      /* ":status: 302" - RESPONSE pseudo-header is incorrect */
+    };
+    /* clang-format on */
+
+    /* Decode */
+    ASSERT_SUCCESS(s_decode_all(fixture, aws_byte_cursor_from_array(input, sizeof(input))));
+
+    /* Validate */
+    struct h2_decoded_frame *frame = h2_decode_tester_latest_frame(&fixture->decode);
+    ASSERT_SUCCESS(h2_decoded_frame_check_finished(frame, AWS_H2_FRAME_T_PUSH_PROMISE, 1 /*stream_id*/));
+    ASSERT_UINT_EQUALS(2, frame->promised_stream_id);
+    ASSERT_TRUE(frame->headers_malformed);
+    return AWS_OP_SUCCESS;
+}
+
+/* Malformed if PUSH_PROMISE missing request pseudo-headers */
+H2_DECODER_ON_CLIENT_TEST(h2_decoder_malformed_push_promise_must_be_request_2) {
+    (void)allocator;
+    struct fixture *fixture = ctx;
+
+    /* clang-format off */
+    uint8_t input[] = {
+        0x00, 0x00, 0x04,               /* Length (24) */
+        AWS_H2_FRAME_T_PUSH_PROMISE,    /* Type (8) */
+        AWS_H2_FRAME_F_END_HEADERS,     /* Flags (8) */
+        0x00, 0x00, 0x00, 0x01,         /* Reserved (1) | Stream Identifier (31) */
+        /* PUSH_PROMISE  */
+        0x00, 0x00, 0x00, 0x02,         /* Reserved (1) | Promised Stream ID (31) */
+                                        /* No headers */
+    };
+    /* clang-format on */
+
+    /* Decode */
+    ASSERT_SUCCESS(s_decode_all(fixture, aws_byte_cursor_from_array(input, sizeof(input))));
+
+    /* Validate */
+    struct h2_decoded_frame *frame = h2_decode_tester_latest_frame(&fixture->decode);
+    ASSERT_SUCCESS(h2_decoded_frame_check_finished(frame, AWS_H2_FRAME_T_PUSH_PROMISE, 1 /*stream_id*/));
+    ASSERT_UINT_EQUALS(2, frame->promised_stream_id);
+    ASSERT_TRUE(frame->headers_malformed);
+    return AWS_OP_SUCCESS;
+}
+
 /* Promised stream ID must be valid */
 H2_DECODER_ON_CLIENT_TEST(h2_decoder_err_push_promise_requires_promised_stream_id) {
     (void)allocator;
@@ -2075,19 +2126,13 @@
     return AWS_OP_SUCCESS;
 }
 
-<<<<<<< HEAD
 /* Promised stream will be invalid, if enable_push is set to 0 */
-H2_DECODER_TEST_CASE(h2_decoder_err_push_promise_with_enable_push_0) {
-=======
-/* Malformed if PUSH_PROMISE has response pseudo-headers */
-H2_DECODER_ON_CLIENT_TEST(h2_decoder_malformed_push_promise_must_be_request_1) {
->>>>>>> 1808e7df
-    (void)allocator;
-    struct fixture *fixture = ctx;
-
-    /* clang-format off */
-    uint8_t input[] = {
-<<<<<<< HEAD
+H2_DECODER_ON_CLIENT_TEST(h2_decoder_err_push_promise_with_enable_push_0) {
+    (void)allocator;
+    struct fixture *fixture = ctx;
+
+    /* clang-format off */
+    uint8_t input[] = {
         0x00, 0x00, 0x07,           /* Length (24) */
         AWS_H2_FRAME_T_PUSH_PROMISE,/* Type (8) */
         AWS_H2_FRAME_F_END_HEADERS, /* Flags (8) */
@@ -2104,56 +2149,10 @@
     ASSERT_ERROR(
         AWS_ERROR_HTTP_PROTOCOL_ERROR, s_decode_all(fixture, aws_byte_cursor_from_array(input, sizeof(input))));
 
-=======
-        0x00, 0x00, 0x09,               /* Length (24) */
-        AWS_H2_FRAME_T_PUSH_PROMISE,    /* Type (8) */
-        AWS_H2_FRAME_F_END_HEADERS,     /* Flags (8) */
-        0x00, 0x00, 0x00, 0x01,         /* Reserved (1) | Stream Identifier (31) */
-        /* PUSH_PROMISE */
-        0x00, 0x00, 0x00, 0x02,         /* Reserved (1) | Promised Stream ID (31) */
-        0x48, 0x03, '3', '0', '2',      /* ":status: 302" - RESPONSE pseudo-header is incorrect */
-    };
-    /* clang-format on */
-
-    /* Decode */
-    ASSERT_SUCCESS(s_decode_all(fixture, aws_byte_cursor_from_array(input, sizeof(input))));
-
-    /* Validate */
-    struct h2_decoded_frame *frame = h2_decode_tester_latest_frame(&fixture->decode);
-    ASSERT_SUCCESS(h2_decoded_frame_check_finished(frame, AWS_H2_FRAME_T_PUSH_PROMISE, 1 /*stream_id*/));
-    ASSERT_UINT_EQUALS(2, frame->promised_stream_id);
-    ASSERT_TRUE(frame->headers_malformed);
-    return AWS_OP_SUCCESS;
-}
-
-/* Malformed if PUSH_PROMISE missing request pseudo-headers */
-H2_DECODER_ON_CLIENT_TEST(h2_decoder_malformed_push_promise_must_be_request_2) {
-    (void)allocator;
-    struct fixture *fixture = ctx;
-
-    /* clang-format off */
-    uint8_t input[] = {
-        0x00, 0x00, 0x04,               /* Length (24) */
-        AWS_H2_FRAME_T_PUSH_PROMISE,    /* Type (8) */
-        AWS_H2_FRAME_F_END_HEADERS,     /* Flags (8) */
-        0x00, 0x00, 0x00, 0x01,         /* Reserved (1) | Stream Identifier (31) */
-        /* PUSH_PROMISE  */
-        0x00, 0x00, 0x00, 0x02,         /* Reserved (1) | Promised Stream ID (31) */
-                                        /* No headers */
-    };
-    /* clang-format on */
-
-    /* Decode */
-    ASSERT_SUCCESS(s_decode_all(fixture, aws_byte_cursor_from_array(input, sizeof(input))));
-
-    /* Validate */
-    struct h2_decoded_frame *frame = h2_decode_tester_latest_frame(&fixture->decode);
-    ASSERT_SUCCESS(h2_decoded_frame_check_finished(frame, AWS_H2_FRAME_T_PUSH_PROMISE, 1 /*stream_id*/));
-    ASSERT_UINT_EQUALS(2, frame->promised_stream_id);
-    ASSERT_TRUE(frame->headers_malformed);
->>>>>>> 1808e7df
-    return AWS_OP_SUCCESS;
-}
+    return AWS_OP_SUCCESS;
+}
+
+
 
 /* Test PING frame */
 H2_DECODER_ON_CLIENT_TEST(h2_decoder_ping) {
